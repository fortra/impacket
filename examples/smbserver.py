#!/usr/bin/env python
# Impacket - Collection of Python classes for working with network protocols.
#
# Copyright Fortra, LLC and its affiliated companies
#
# All rights reserved.
#
# This software is provided under a slightly modified version
# of the Apache Software License. See the accompanying LICENSE file
# for more information.
#
# Description:
#   Simple SMB Server example.
#
# Author:
#   Alberto Solino (@agsolino)
#

import sys
import argparse
import logging

from impacket.examples import logger
from impacket import smbserver, version
from impacket.ntlm import compute_lmhash, compute_nthash

if __name__ == '__main__':

    # Init the example's logger theme
    print(version.BANNER)

    parser = argparse.ArgumentParser(add_help = True, description = "This script will launch a SMB Server and add a "
                                     "share specified as an argument. Usually, you need to be root in order to bind to port 445. "
                                     "For optional authentication, it is possible to specify username and password or the NTLM hash. "
                                     "Example: smbserver.py -comment 'My share' TMP /tmp")

    parser.add_argument('shareName', action='store', help='name of the share to add')
    parser.add_argument('sharePath', action='store', help='path of the share to add')
    parser.add_argument('-comment', action='store', help='share\'s comment to display when asked for shares')
    parser.add_argument('-username', action="store", help='Username to authenticate clients')
    parser.add_argument('-password', action="store", help='Password for the Username')
    parser.add_argument('-hashes', action="store", metavar = "LMHASH:NTHASH", help='NTLM hashes for the Username, format is LMHASH:NTHASH')
    parser.add_argument('-ts', action='store_true', help='Adds timestamp to every logging output')
    parser.add_argument('-debug', action='store_true', help='Turn DEBUG output ON')
    parser.add_argument('-ip', '--interface-address', action='store', default=argparse.SUPPRESS, help='ip address of listening interface ("0.0.0.0" or "::" if omitted)')
    parser.add_argument('-port', action='store', default='445', help='TCP port for listening incoming connections (default 445)')
<<<<<<< HEAD
    parser.add_argument('-6','--ipv6', action='store_true',help='Listen on IPv6')
=======
    parser.add_argument('-dropssp', action='store_true', default=False, help='Disable NTLM ESS/SSP during negotiation')
>>>>>>> 6864c8b4
    parser.add_argument('-smb2support', action='store_true', default=False, help='SMB2 Support (experimental!)')
    parser.add_argument('-outputfile', action='store', default=None, help='Output file to log smbserver output messages')

    if len(sys.argv)==1:
        parser.print_help()
        sys.exit(1)

    try:
       options = parser.parse_args()
    except Exception as e:
       logging.critical(str(e))
       sys.exit(1)

    logger.init(options.ts, options.debug)

    if options.comment is None:
        comment = ''
    else:
        comment = options.comment

    if 'interface_address' not in options:
        options.interface_address = '::' if options.ipv6 else '0.0.0.0'

    server = smbserver.SimpleSMBServer(listenAddress=options.interface_address, listenPort=int(options.port), ipv6=options.ipv6)

    if options.outputfile:
        logging.info('Switching output to file %s' % options.outputfile)
        server.setLogFile(options.outputfile)

    server.addShare(options.shareName.upper(), options.sharePath, comment)
    server.setSMB2Support(options.smb2support)
    server.setDropSSP(options.dropssp)

    # If a user was specified, let's add it to the credentials for the SMBServer. If no user is specified, anonymous
    # connections will be allowed
    if options.username is not None:
        # we either need a password or hashes, if not, ask
        if options.password is None and options.hashes is None:
            from getpass import getpass
            password = getpass("Password:")
            # Let's convert to hashes
            lmhash = compute_lmhash(password)
            nthash = compute_nthash(password)
        elif options.password is not None:
            lmhash = compute_lmhash(options.password)
            nthash = compute_nthash(options.password)
        else:
            lmhash, nthash = options.hashes.split(':')

        server.addCredential(options.username, 0, lmhash, nthash)

    # Here you can set a custom SMB challenge in hex format
    # If empty defaults to '4141414141414141'
    # (remember: must be 16 hex bytes long)
    # e.g. server.setSMBChallenge('12345678abcdef00')
    server.setSMBChallenge('')

    # Rock and roll
    try:
        server.start()
    except KeyboardInterrupt:
        print("\nInterrupted, exiting...")
        sys.exit(130)<|MERGE_RESOLUTION|>--- conflicted
+++ resolved
@@ -44,11 +44,8 @@
     parser.add_argument('-debug', action='store_true', help='Turn DEBUG output ON')
     parser.add_argument('-ip', '--interface-address', action='store', default=argparse.SUPPRESS, help='ip address of listening interface ("0.0.0.0" or "::" if omitted)')
     parser.add_argument('-port', action='store', default='445', help='TCP port for listening incoming connections (default 445)')
-<<<<<<< HEAD
+    parser.add_argument('-dropssp', action='store_true', default=False, help='Disable NTLM ESS/SSP during negotiation')
     parser.add_argument('-6','--ipv6', action='store_true',help='Listen on IPv6')
-=======
-    parser.add_argument('-dropssp', action='store_true', default=False, help='Disable NTLM ESS/SSP during negotiation')
->>>>>>> 6864c8b4
     parser.add_argument('-smb2support', action='store_true', default=False, help='SMB2 Support (experimental!)')
     parser.add_argument('-outputfile', action='store', default=None, help='Output file to log smbserver output messages')
 
