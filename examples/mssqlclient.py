--- conflicted
+++ resolved
@@ -46,17 +46,6 @@
 
         def do_help(self, line):
             print("""
-<<<<<<< HEAD
-     lcd {path}                         - changes the current local directory to {path}
-     exit                               - terminates the server process (and this session)
-     enable_xp_cmdshell                 - you know what it means
-     disable_xp_cmdshell                - you know what it means
-     xp_cmdshell {cmd}                  - executes cmd using xp_cmdshell
-     sp_start_job {cmd}                 - executes cmd using the sql server agent (blind)
-     ! {cmd}                            - executes a local shell cmd
-     upload {path_from} {path_where}    - please use with double quotes
-     """) 
-=======
      lcd {path}                 - changes the current local directory to {path}
      exit                       - terminates the server process (and this session)
      enable_xp_cmdshell         - you know what it means
@@ -76,6 +65,7 @@
      ! {cmd}                    - executes a local shell cmd
      show_query                 - show query
      mask_query                 - mask query
+     upload {path_from} {path_where}    - please use with double quotes
      """)
 
         def postcmd(self, stop, line):
@@ -138,7 +128,6 @@
             if self.show_queries and show:
                 print('[%%] %s' % query)
             return self.sql.sql_query(query)
->>>>>>> 4f17972d
 
         def do_shell(self, s):
             os.system(s)
@@ -180,9 +169,7 @@
                 print(os.getcwd())
             else:
                 os.chdir(s)
-
-<<<<<<< HEAD
-
+                
         def do_upload(self,line):
             try:
                 BUFFER_SIZE = 5*1024
@@ -214,9 +201,6 @@
             except:
                 pass
             
-    
-=======
->>>>>>> 4f17972d
         def do_enable_xp_cmdshell(self, line):
             try:
                 self.sql_query("exec master.dbo.sp_configure 'show advanced options',1;RECONFIGURE;"
