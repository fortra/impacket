--- conflicted
+++ resolved
@@ -882,14 +882,9 @@
     parser.add_argument('-user-id', action="store", default = '500', help='user id for the user the ticket will be '
                                                                           'created for (default = 500)')
     parser.add_argument('-extra-sid', action="store", help='Comma separated list of ExtraSids to be included inside the ticket\'s PAC')
-<<<<<<< HEAD
-    parser.add_argument('-extra-pac', action='store_true', help='Populate your ticket with extra PAC (UPN_DNS, ATTRIBUTES and REQUESTOR)')
-    parser.add_argument('-duration', action="store", default = '3650', help='Amount of days till the ticket expires '
-                                                                            '(default = 365*10)')
-=======
+    parser.add_argument('-extra-pac', action='store_true', help='Populate your ticket with extra PAC (UPN_DNS and ATTRIBUTES)')
     parser.add_argument('-duration', action="store", default = '87600', help='Amount of hours till the ticket expires '
                                                                              '(default = 24*365*10)')
->>>>>>> f0ac44bd
     parser.add_argument('-ts', action='store_true', help='Adds timestamp to every logging output')
     parser.add_argument('-debug', action='store_true', help='Turn DEBUG output ON')
 
