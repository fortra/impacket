--- conflicted
+++ resolved
@@ -449,7 +449,6 @@
             # Get a TGT for the current user
             TGT = self.getTGT()
 
-<<<<<<< HEAD
             if self.__outputFileName is not None:
                 fd = open(self.__outputFileName, 'w+')
             else:
@@ -460,25 +459,9 @@
                     principalName = Principal()
                     principalName.type = constants.PrincipalNameType.NT_ENTERPRISE.value
                     principalName.components = [username]
-=======
-        for username in usernames:
-            try:
-                principalName = Principal()
-                principalName.type = constants.PrincipalNameType.NT_ENTERPRISE.value
-                principalName.components = [username]
-
-                tgs, cipher, oldSessionKey, sessionKey = getKerberosTGS(principalName, self.__domain,
-                                                                        self.__kdcIP,
-                                                                        TGT['KDC_REP'], TGT['cipher'],
-                                                                        TGT['sessionKey'])
-                self.outputTGS(tgs, oldSessionKey, sessionKey, username, username, fd)
-            except Exception as e:
-                logging.debug("Exception:", exc_info=True)
-                logging.error('Principal: %s - %s' % (username, str(e)))
->>>>>>> 34229464
 
                     tgs, cipher, oldSessionKey, sessionKey = getKerberosTGS(principalName, self.__domain,
-                                                                            self.__kdcHost,
+                                                                            self.__kdcIP,
                                                                             TGT['KDC_REP'], TGT['cipher'],
                                                                             TGT['sessionKey'])
                     self.outputTGS(tgs, oldSessionKey, sessionKey, username, username, fd)
