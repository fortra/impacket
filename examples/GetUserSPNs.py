--- conflicted
+++ resolved
@@ -431,12 +431,12 @@
         self.request_multiple_TGSs(usernames)
 
     def request_multiple_TGSs(self, usernames):
+        if self.__outputFileName is not None:
+            fd = open(self.__outputFileName, 'w+')
+        else:
+            fd = None
+            
         if self.__no_preauth:
-            if self.__outputFileName is not None:
-                fd = open(self.__outputFileName, 'w+')
-            else:
-                fd = None
-
             for username in usernames:
                 try:
                     no_preauth_pincipal = Principal(self.__no_preauth, type=constants.PrincipalNameType.NT_PRINCIPAL.value)
@@ -458,13 +458,7 @@
         else:
             # Get a TGT for the current user
             TGT = self.getTGT()
-
-<<<<<<< HEAD
-            if self.__outputFileName is not None:
-                fd = open(self.__outputFileName, 'w+')
-            else:
-                fd = None
-
+            
             for username in usernames:
                 try:
                     principalName = Principal()
@@ -472,29 +466,13 @@
                     principalName.components = [username]
 
                     tgs, cipher, oldSessionKey, sessionKey = getKerberosTGS(principalName, self.__domain,
-                                                                            self.__kdcHost,
+                                                                            self.__kdcIP,
                                                                             TGT['KDC_REP'], TGT['cipher'],
                                                                             TGT['sessionKey'])
                     self.outputTGS(tgs, oldSessionKey, sessionKey, username, username, fd)
                 except Exception as e:
                     logging.debug("Exception:", exc_info=True)
                     logging.error('Principal: %s - %s' % (username, str(e)))
-=======
-        for username in usernames:
-            try:
-                principalName = Principal()
-                principalName.type = constants.PrincipalNameType.NT_ENTERPRISE.value
-                principalName.components = [username]
-
-                tgs, cipher, oldSessionKey, sessionKey = getKerberosTGS(principalName, self.__domain,
-                                                                        self.__kdcIP,
-                                                                        TGT['KDC_REP'], TGT['cipher'],
-                                                                        TGT['sessionKey'])
-                self.outputTGS(tgs, oldSessionKey, sessionKey, username, username, fd)
-            except Exception as e:
-                logging.debug("Exception:", exc_info=True)
-                logging.error('Principal: %s - %s' % (username, str(e)))
->>>>>>> 9c8f344b
 
             if fd is not None:
                 fd.close()
@@ -511,13 +489,10 @@
     parser.add_argument('-target-domain', action='store',
                         help='Domain to query/request if different than the domain of the user. '
                              'Allows for Kerberoasting across trusts.')
-<<<<<<< HEAD
     parser.add_argument('-no-preauth', action='store', help='account that does not require preauth, to obtain Service Ticket'
                                                          ' through the AS')
-=======
     parser.add_argument('-stealth', action='store_true', help='Removes the (servicePrincipalName=*) filter from the LDAP query for added stealth. '
                                                               'May cause huge memory consumption / errors on large domains.')
->>>>>>> 9c8f344b
     parser.add_argument('-usersfile', help='File with user per line to test')
     parser.add_argument('-request', action='store_true', default=False, help='Requests TGS for users and output them '
                                                                              'in JtR/hashcat format (default False)')
