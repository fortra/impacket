--- conflicted
+++ resolved
@@ -50,14 +50,9 @@
 from impacket.examples import logger
 from impacket.examples.secretsdump import LocalOperations, LSASecrets
 from impacket.structure import hexdump
-<<<<<<< HEAD
-from impacket.dpapi import MasterKeyFile, MasterKey, CredHist, DomainKey, CredentialFile, DPAPI_BLOB, CREDENTIAL_BLOB, \
-    VAULT_VCRD, VAULT_VPOL, VAULT_KNOWN_SCHEMAS, VAULT_VPOL_KEYS
-=======
 from impacket.dpapi import MasterKeyFile, MasterKey, CredHist, DomainKey, CredentialFile, DPAPI_BLOB, \
     CREDENTIAL_BLOB, VAULT_VCRD, VAULT_VPOL, VAULT_KNOWN_SCHEMAS, VAULT_VPOL_KEYS, P_BACKUP_KEY, PREFERRED_BACKUP_KEY, \
     PVK_FILE_HDR, PRIVATE_KEY_BLOB, privatekeyblob_to_pkcs1, DPAPI_DOMAIN_RSA_MASTER_KEY
->>>>>>> 13a65706
 
 class DPAPI:
     def __init__(self, options):
