--- conflicted
+++ resolved
@@ -451,7 +451,6 @@
         except:
             pass
         return retList,retFiles,retInt
-<<<<<<< HEAD
 
     def do_tree(self, filepath):
         folderList = []
@@ -464,20 +463,6 @@
             LOG.error("No share selected")
             return
 
-=======
-
-    def do_tree(self, filepath):
-        folderList = []
-        retList = []
-        totalFilesRead = 0
-        if self.loggedIn is False:
-            LOG.error("Not logged in")
-            return
-        if self.tid is None:
-            LOG.error("No share selected")
-            return
-
->>>>>>> c86d4da4
         filepath = filepath.replace("\\", "/")
         if not filepath.startswith("/"):
             filepath = self.pwd.replace("\\", "/")  + "/" + filepath
