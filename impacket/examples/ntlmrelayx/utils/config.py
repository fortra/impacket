--- conflicted
+++ resolved
@@ -33,15 +33,12 @@
         self.randomtargets = False
         self.encoding = None
         self.ipv6 = False
-<<<<<<< HEAD
-=======
 
         #WPAD options
         self.serve_wpad = False
         self.wpad_host = None
         self.wpad_auth_num = 0
         self.smb2support = False
->>>>>>> 7ca67ee1
 
         #WPAD options
         self.serve_wpad = False
@@ -61,7 +58,6 @@
         # MSSQL options
         self.queries = []
 
-<<<<<<< HEAD
         # Registered protocol clients
         self.protocolClients = {}
 
@@ -76,13 +72,10 @@
     def setProtocolClients(self, clients):
         self.protocolClients = clients
 
-    def setRunSocks(self, socks, server):
-=======
     def setInterfaceIp(self, ip):
         self.interfaceIp = ip
 
-    def setRunSocks(self, socks):
->>>>>>> 7ca67ee1
+    def setRunSocks(self, socks, server):
         self.runSocks = socks
         self.socksServer = server
 
