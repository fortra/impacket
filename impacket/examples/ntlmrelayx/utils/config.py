# Impacket - Collection of Python classes for working with network protocols.
#
# Copyright (C) 2022 Fortra. All rights reserved.
#
# This software is provided under a slightly modified version
# of the Apache Software License. See the accompanying LICENSE file
# for more information.
#
# Description:
#   Config utilities
#
#   Configuration class which holds the config specified on the
#   command line, this can be passed to the tools' servers and clients
#
# Author:
#  Dirk-jan Mollema / Fox-IT (https://www.fox-it.com)
#
from impacket.examples.utils import parse_credentials


class NTLMRelayxConfig:
    def __init__(self):

        self.daemon = True

        # Set the value of the interface ip address
        self.interfaceIp = None

        self.listeningPort = None

        self.domainIp = None

        self.machineAccount = None
        self.machineHashes = None
        self.target = None
        self.mode = None
        self.redirecthost = None
        self.outputFile = None
        self.attacks = None
        self.lootdir = None
        self.randomtargets = False
        self.encoding = None
        self.ipv6 = False
        self.remove_mic = False
        self.disableMulti = False

        self.command = None

        # WPAD options
        self.serve_wpad = False
        self.wpad_host = None
        self.wpad_auth_num = 0
        self.smb2support = False

        # WPAD options
        self.serve_wpad = False
        self.wpad_host = None
        self.wpad_auth_num = 0
        self.smb2support = False

        # SMB options
        self.exeFile = None
        self.interactive = False
        self.enumLocalAdmins = False
        self.SMBServerChallenge = None

        # RPC options
        self.rpc_mode = None
        self.rpc_use_smb = False
        self.auth_smb = ''
        self.smblmhash = None
        self.smbnthash = None
        self.port_smb = 445

        # LDAP options
        self.dumpdomain = True
        self.addda = True
        self.aclattack = True
        self.validateprivs = True
        self.escalateuser = None

        # MSSQL options
        self.queries = []

        # Registered protocol clients
        self.protocolClients = {}

        # SOCKS options
        self.runSocks = False
        self.socksServer = None

        # HTTP options
        self.remove_target = False

        # WebDAV options
        self.serve_image = False

        # AD CS attack options
        self.isADCSAttack = False
        self.template = None
        self.altName = None

        # Shadow Credentials attack options
        self.IsShadowCredentialsAttack = False
        self.ShadowCredentialsPFXPassword = None
        self.ShadowCredentialsExportType = None
        self.ShadowCredentialsOutfilePath = None

    def setSMBChallenge(self, value):
        self.SMBServerChallenge = value

    def setSMB2Support(self, value):
        self.smb2support = value

    def setProtocolClients(self, clients):
        self.protocolClients = clients

    def setInterfaceIp(self, ip):
        self.interfaceIp = ip

    def setListeningPort(self, port):
        self.listeningPort = port

    def setRunSocks(self, socks, server):
        self.runSocks = socks
        self.socksServer = server

    def setOutputFile(self, outputFile):
        self.outputFile = outputFile

    def setTargets(self, target):
        self.target = target

    def setExeFile(self, filename):
        self.exeFile = filename

    def setCommand(self, command):
        self.command = command

    def setEnumLocalAdmins(self, enumLocalAdmins):
        self.enumLocalAdmins = enumLocalAdmins

<<<<<<< HEAD
    def setAddComputerSMB(self, addComputerSMB):
        self.addComputerSMB = addComputerSMB
=======
    def setDisableMulti(self, disableMulti):
        self.disableMulti = disableMulti
>>>>>>> 34229464

    def setEncoding(self, encoding):
        self.encoding = encoding

    def setMode(self, mode):
        self.mode = mode

    def setAttacks(self, attacks):
        self.attacks = attacks

    def setLootdir(self, lootdir):
        self.lootdir = lootdir

    def setRedirectHost(self, redirecthost):
        self.redirecthost = redirecthost

    def setDomainAccount(self, machineAccount, machineHashes, domainIp):
        # Don't set this if we're not exploiting it
        if not self.remove_target:
            return
        if machineAccount is None or machineHashes is None or domainIp is None:
            raise Exception("You must specify machine-account/hashes/domain all together!")
        self.machineAccount = machineAccount
        self.machineHashes = machineHashes
        self.domainIp = domainIp

    def setRandomTargets(self, randomtargets):
        self.randomtargets = randomtargets

    def setLDAPOptions(self, dumpdomain, addda, aclattack, validateprivs, escalateuser, addcomputer, delegateaccess, dumplaps, dumpgmsa, dumpadcs, sid):
        self.dumpdomain = dumpdomain
        self.addda = addda
        self.aclattack = aclattack
        self.validateprivs = validateprivs
        self.escalateuser = escalateuser
        self.addcomputer = addcomputer
        self.delegateaccess = delegateaccess
        self.dumplaps = dumplaps
        self.dumpgmsa = dumpgmsa
        self.dumpadcs = dumpadcs
        self.sid = sid

    def setMSSQLOptions(self, queries):
        self.queries = queries

    def setRPCOptions(self, rpc_mode, rpc_use_smb, auth_smb, hashes_smb, rpc_smb_port):
        self.rpc_mode = rpc_mode
        self.rpc_use_smb = rpc_use_smb
        self.smbdomain, self.smbuser, self.smbpass = parse_credentials(auth_smb)

        if hashes_smb is not None:
            self.smblmhash, self.smbnthash = hashes_smb.split(':')
        else:
            self.smblmhash = ''
            self.smbnthash = ''

        self.rpc_smb_port = rpc_smb_port

    def setInteractive(self, interactive):
        self.interactive = interactive

    def setIMAPOptions(self, keyword, mailbox, dump_all, dump_max):
        self.keyword = keyword
        self.mailbox = mailbox
        self.dump_all = dump_all
        self.dump_max = dump_max

    def setIPv6(self, use_ipv6):
        self.ipv6 = use_ipv6

    def setWpadOptions(self, wpad_host, wpad_auth_num):
        if wpad_host is not None:
            self.serve_wpad = True
        self.wpad_host = wpad_host
        self.wpad_auth_num = wpad_auth_num

    def setExploitOptions(self, remove_mic, remove_target):
        self.remove_mic = remove_mic
        self.remove_target = remove_target

    def setWebDAVOptions(self, serve_image):
        self.serve_image = serve_image

    def setADCSOptions(self, template):
        self.template = template

    def setIsADCSAttack(self, isADCSAttack):
        self.isADCSAttack = isADCSAttack

    def setIsShadowCredentialsAttack(self, IsShadowCredentialsAttack):
        self.IsShadowCredentialsAttack = IsShadowCredentialsAttack

    def setShadowCredentialsOptions(self, ShadowCredentialsTarget, ShadowCredentialsPFXPassword, ShadowCredentialsExportType, ShadowCredentialsOutfilePath):
        self.ShadowCredentialsTarget = ShadowCredentialsTarget
        self.ShadowCredentialsPFXPassword = ShadowCredentialsPFXPassword
        self.ShadowCredentialsExportType = ShadowCredentialsExportType
        self.ShadowCredentialsOutfilePath = ShadowCredentialsOutfilePath

    def setAltName(self, altName):
        self.altName = altName

def parse_listening_ports(value):
    ports = set()
    for entry in value.split(","):
        items = entry.split("-")
        if len(items) > 2:
            raise ValueError
        if len(items) == 1:
            ports.add(int(items[0])) # Can raise ValueError if casted value not an Int, will be caught by calling method
            continue
        item1, item2 = map(int, items) # Can raise ValueError if casted values not an Int, will be caught by calling method
        if item2 < item1:
            raise ValueError("Upper bound in port range smaller than lower bound")
        ports.update(range(item1, item2 + 1))

    return ports<|MERGE_RESOLUTION|>--- conflicted
+++ resolved
@@ -140,13 +140,11 @@
     def setEnumLocalAdmins(self, enumLocalAdmins):
         self.enumLocalAdmins = enumLocalAdmins
 
-<<<<<<< HEAD
     def setAddComputerSMB(self, addComputerSMB):
         self.addComputerSMB = addComputerSMB
-=======
+
     def setDisableMulti(self, disableMulti):
         self.disableMulti = disableMulti
->>>>>>> 34229464
 
     def setEncoding(self, encoding):
         self.encoding = encoding
