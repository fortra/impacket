# Impacket - Collection of Python classes for working with network protocols.
#
# SECUREAUTH LABS. Copyright (C) 2021 SecureAuth Corporation. All rights reserved.
#
# This software is provided under a slightly modified version
# of the Apache Software License. See the accompanying LICENSE file
# for more information.
#
# Description:
#   Config utilities
#
#   Configuration class which holds the config specified on the
#   command line, this can be passed to the tools' servers and clients
#
# Author:
#  Dirk-jan Mollema / Fox-IT (https://www.fox-it.com)
#
from impacket.examples.utils import parse_credentials


class NTLMRelayxConfig:
    def __init__(self):

        self.daemon = True

        # Set the value of the interface ip address
        self.interfaceIp = None

        self.listeningPort = None

        self.domainIp = None

        self.machineAccount = None
        self.machineHashes = None
        self.target = None
        self.mode = None
        self.redirecthost = None
        self.outputFile = None
        self.attacks = None
        self.lootdir = None
        self.randomtargets = False
        self.encoding = None
        self.ipv6 = False
        self.remove_mic = False

        self.command = None

        # WPAD options
        self.serve_wpad = False
        self.wpad_host = None
        self.wpad_auth_num = 0
        self.smb2support = False

        # WPAD options
        self.serve_wpad = False
        self.wpad_host = None
        self.wpad_auth_num = 0
        self.smb2support = False

        # SMB options
        self.exeFile = None
        self.interactive = False
        self.enumLocalAdmins = False
        self.SMBServerChallenge = None

        # RPC options
        self.rpc_mode = None
        self.rpc_use_smb = False
        self.auth_smb = ''
        self.smblmhash = None
        self.smbnthash = None
        self.port_smb = 445

        # LDAP options
        self.dumpdomain = True
        self.addda = True
        self.aclattack = True
        self.validateprivs = True
        self.escalateuser = None

        # MSSQL options
        self.queries = []

        # Registered protocol clients
        self.protocolClients = {}

        # SOCKS options
        self.runSocks = False
        self.socksServer = None

        # HTTP options
        self.remove_target = False

        # WebDAV options
        self.serve_image = False

<<<<<<< HEAD
        # Shadow Credentials attack options
        self.IsShadowCredentialsAttack = False
        self.ShadowCredentialsPFXPassword = None
        self.ShadowCredentialsExportType = None
        self.ShadowCredentialsOutfilePath = None
=======
        # AD CS attack options
        self.isADCSAttack = False
        self.template = None
>>>>>>> badf09d5

    def setSMBChallenge(self, value):
        self.SMBServerChallenge = value

    def setSMB2Support(self, value):
        self.smb2support = value

    def setProtocolClients(self, clients):
        self.protocolClients = clients

    def setInterfaceIp(self, ip):
        self.interfaceIp = ip

    def setListeningPort(self, port):
        self.listeningPort = port

    def setRunSocks(self, socks, server):
        self.runSocks = socks
        self.socksServer = server

    def setOutputFile(self, outputFile):
        self.outputFile = outputFile

    def setTargets(self, target):
        self.target = target

    def setExeFile(self, filename):
        self.exeFile = filename

    def setCommand(self, command):
        self.command = command

    def setEnumLocalAdmins(self, enumLocalAdmins):
        self.enumLocalAdmins = enumLocalAdmins

    def setEncoding(self, encoding):
        self.encoding = encoding

    def setMode(self, mode):
        self.mode = mode

    def setAttacks(self, attacks):
        self.attacks = attacks

    def setLootdir(self, lootdir):
        self.lootdir = lootdir

    def setRedirectHost(self, redirecthost):
        self.redirecthost = redirecthost

    def setDomainAccount(self, machineAccount, machineHashes, domainIp):
        # Don't set this if we're not exploiting it
        if not self.remove_target:
            return
        if machineAccount is None or machineHashes is None or domainIp is None:
            raise Exception("You must specify machine-account/hashes/domain all together!")
        self.machineAccount = machineAccount
        self.machineHashes = machineHashes
        self.domainIp = domainIp

    def setRandomTargets(self, randomtargets):
        self.randomtargets = randomtargets

    def setLDAPOptions(self, dumpdomain, addda, aclattack, validateprivs, escalateuser, addcomputer, delegateaccess, dumplaps, dumpgmsa, sid):
        self.dumpdomain = dumpdomain
        self.addda = addda
        self.aclattack = aclattack
        self.validateprivs = validateprivs
        self.escalateuser = escalateuser
        self.addcomputer = addcomputer
        self.delegateaccess = delegateaccess
        self.dumplaps = dumplaps
        self.dumpgmsa = dumpgmsa
        self.sid = sid

    def setMSSQLOptions(self, queries):
        self.queries = queries

    def setRPCOptions(self, rpc_mode, rpc_use_smb, auth_smb, hashes_smb, rpc_smb_port):
        self.rpc_mode = rpc_mode
        self.rpc_use_smb = rpc_use_smb
        self.smbdomain, self.smbuser, self.smbpass = parse_credentials(auth_smb)

        if hashes_smb is not None:
            self.smblmhash, self.smbnthash = hashes_smb.split(':')
        else:
            self.smblmhash = ''
            self.smbnthash = ''

        self.rpc_smb_port = rpc_smb_port

    def setInteractive(self, interactive):
        self.interactive = interactive

    def setIMAPOptions(self, keyword, mailbox, dump_all, dump_max):
        self.keyword = keyword
        self.mailbox = mailbox
        self.dump_all = dump_all
        self.dump_max = dump_max

    def setIPv6(self, use_ipv6):
        self.ipv6 = use_ipv6

    def setWpadOptions(self, wpad_host, wpad_auth_num):
        if wpad_host is not None:
            self.serve_wpad = True
        self.wpad_host = wpad_host
        self.wpad_auth_num = wpad_auth_num

    def setExploitOptions(self, remove_mic, remove_target):
        self.remove_mic = remove_mic
        self.remove_target = remove_target

    def setWebDAVOptions(self, serve_image):
        self.serve_image = serve_image

<<<<<<< HEAD
    def setIsShadowCredentialsAttack(self, IsShadowCredentialsAttack):
        self.IsShadowCredentialsAttack = IsShadowCredentialsAttack

    def setShadowCredentialsOptions(self, ShadowCredentialsTarget, ShadowCredentialsPFXPassword, ShadowCredentialsExportType, ShadowCredentialsOutfilePath):
        self.ShadowCredentialsTarget = ShadowCredentialsTarget
        self.ShadowCredentialsPFXPassword = ShadowCredentialsPFXPassword
        self.ShadowCredentialsExportType = ShadowCredentialsExportType
        self.ShadowCredentialsOutfilePath = ShadowCredentialsOutfilePath
=======
    def setADCSOptions(self, template):
        self.template = template

    def setIsADCSAttack(self, isADCSAttack):
        self.isADCSAttack = isADCSAttack
>>>>>>> badf09d5
<|MERGE_RESOLUTION|>--- conflicted
+++ resolved
@@ -94,17 +94,15 @@
         # WebDAV options
         self.serve_image = False
 
-<<<<<<< HEAD
         # Shadow Credentials attack options
         self.IsShadowCredentialsAttack = False
         self.ShadowCredentialsPFXPassword = None
         self.ShadowCredentialsExportType = None
         self.ShadowCredentialsOutfilePath = None
-=======
+
         # AD CS attack options
         self.isADCSAttack = False
         self.template = None
->>>>>>> badf09d5
 
     def setSMBChallenge(self, value):
         self.SMBServerChallenge = value
@@ -221,7 +219,6 @@
     def setWebDAVOptions(self, serve_image):
         self.serve_image = serve_image
 
-<<<<<<< HEAD
     def setIsShadowCredentialsAttack(self, IsShadowCredentialsAttack):
         self.IsShadowCredentialsAttack = IsShadowCredentialsAttack
 
@@ -230,10 +227,9 @@
         self.ShadowCredentialsPFXPassword = ShadowCredentialsPFXPassword
         self.ShadowCredentialsExportType = ShadowCredentialsExportType
         self.ShadowCredentialsOutfilePath = ShadowCredentialsOutfilePath
-=======
+
     def setADCSOptions(self, template):
         self.template = template
 
     def setIsADCSAttack(self, isADCSAttack):
-        self.isADCSAttack = isADCSAttack
->>>>>>> badf09d5
+        self.isADCSAttack = isADCSAttack