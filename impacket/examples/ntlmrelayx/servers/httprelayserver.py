--- conflicted
+++ resolved
@@ -464,13 +464,8 @@
                         self.do_AUTHHEAD(b'NTLM', proxy=proxy)
                 else:
                     # Relay worked, do whatever we want here...
-<<<<<<< HEAD
                     self.client.setClientId()
-                    LOG.info("HTTPD(%s): Authenticating against %s://%s as %s SUCCEED [%s]" % (self.server.server_address[1],
-                        self.target.scheme, self.target.netloc, self.authUser, self.client.client_id))
-=======
-                    LOG.info("(HTTP): Authenticating connection from %s@%s against %s://%s SUCCEED" % (self.authUser, self.client_address[0], self.target.scheme, self.target.netloc))
->>>>>>> 57693365
+                    LOG.info("(HTTP): Authenticating connection from %s@%s against %s://%s SUCCEED [%s]" % (self.authUser, self.client_address[0], self.target.scheme, self.target.netloc, self.client.client_id))
 
                     ntlm_hash_data = outputToJohnFormat(self.challengeMessage['challenge'],
                                                         authenticateMessage['user_name'],
