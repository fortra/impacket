--- conflicted
+++ resolved
@@ -38,14 +38,18 @@
 
 class HTTPRelayServer(Thread):
 
+
     class HTTPServer(socketserver.ThreadingMixIn, socketserver.TCPServer):
         def __init__(self, server_address, RequestHandlerClass, config):
             self.config = config
             self.daemon_threads = True
+
             self.address_family, server_address = get_address(server_address[0], server_address[1], self.config.ipv6)
+
             # Tracks the number of times authentication was prompted for WPAD per client
             self.wpad_counters = {}
-<<<<<<< HEAD
+
+            socketserver.TCPServer.allow_reuse_address = True
 
             socketserver.TCPServer.__init__(self, server_address, RequestHandlerClass)
 
@@ -72,6 +76,7 @@
                     certfile=getattr(self.config, "certfile", None),
                     keyfile=getattr(self.config, "keyfile", None)
                 )
+
         def get_request(self):
             sock, addr = socketserver.TCPServer.get_request(self)
             if getattr(self.config, "https", False):
@@ -96,10 +101,7 @@
                     sock.close()
                     raise
             return sock, addr
-=======
-            socketserver.TCPServer.allow_reuse_address = True
-            socketserver.TCPServer.__init__(self, server_address, RequestHandlerClass)
->>>>>>> eaf2e556
+
 
     class HTTPHandler(http.server.SimpleHTTPRequestHandler):
         def __init__(self, request, client_address, server):
@@ -548,13 +550,8 @@
                         self.do_AUTHHEAD(b'NTLM', proxy=proxy)
                 else:
                     # Relay worked, do whatever we want here...
-<<<<<<< HEAD
-                    LOG.info("HTTPD(%s): Authenticating connection from %s@%s against %s://%s SUCCEED" % (
-                        self.server.server_address[1], self.authUser, self.client_address[0], self.target.scheme, self.target.netloc))
-=======
                     self.client.setClientId()
                     LOG.info("(HTTP): Authenticating connection from %s@%s against %s://%s SUCCEED [%s]" % (self.authUser, self.client_address[0], self.target.scheme, self.target.netloc, self.client.client_id))
->>>>>>> eaf2e556
 
                     ntlm_hash_data = outputToJohnFormat(self.challengeMessage['challenge'],
                                                         authenticateMessage['user_name'],
