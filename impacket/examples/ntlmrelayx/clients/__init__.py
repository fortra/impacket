# Impacket - Collection of Python classes for working with network protocols.
#
# Copyright Fortra, LLC and its affiliated companies 
#
# All rights reserved.
#
# This software is provided under a slightly modified version
# of the Apache Software License. See the accompanying LICENSE file
# for more information.
#
# Description:
#   Protocol Client Base Class definition
#   Defines a base class for all clients + loads all available modules
#
# Author:
#   Alberto Solino (@agsolino)
#
<<<<<<< HEAD
import os, sys, pkg_resources
from threading import Lock
=======
import os, sys
from importlib.resources import files
>>>>>>> 0a5a9d72
from impacket import LOG

PROTOCOL_CLIENTS = {}

# Base class for Protocol Clients for different protocols (SMB, MSSQL, etc)
# Besides using this base class you need to define one global variable when
# writing a plugin for protocol clients:
# PROTOCOL_CLIENT_CLASS = "<name of the class for the plugin>"
# PLUGIN_NAME must be the protocol name that will be matched later with the relay targets (e.g. SMB, LDAP, etc)
client_idx = 0
lock = Lock()
class ProtocolClient:
    PLUGIN_NAME = 'PROTOCOL'
    def __init__(self, serverConfig, target, targetPort, extendedSecurity=True):
        self.serverConfig = serverConfig
        self.targetHost = target.hostname
        # A default target port is specified by the subclass
        if target.port is not None:
            # We override it by the one specified in the target
            self.targetPort = target.port
        else:
            self.targetPort = targetPort
        self.target = target
        self.extendedSecurity = extendedSecurity
        self.session = None
        self.sessionData = {}

    def initConnection(self):
        raise RuntimeError('Virtual Function')

    def killConnection(self):
        raise RuntimeError('Virtual Function')

    def sendNegotiate(self, negotiateMessage):
        """
        Charged of sending the type 1 NTLM Message

        :param bytes negotiateMessage:
        :return:
        """
        raise RuntimeError('Virtual Function')

    def sendAuth(self, authenticateMessageBlob, serverChallenge=None):
        """
        Charged of sending the type 3 NTLM Message to the Target

        :param bytes authenticateMessageBlob:
        :param bytes serverChallenge:
        :return:
        """
        raise RuntimeError('Virtual Function')

    def sendStandardSecurityAuth(self, sessionSetupData):
        # Handle the situation When FLAGS2_EXTENDED_SECURITY is not set
        raise RuntimeError('Virtual Function')

    def getSession(self):
        # Should return the active session for the relayed connection
        raise RuntimeError('Virtual Function')

    def getSessionData(self):
        # Should return any extra data that could be useful for the SOCKS proxy to work (e.g. some of the
        # answers from the original server)
        return self.sessionData

    def getStandardSecurityChallenge(self):
        # Should return the Challenge returned by the server when Extended Security is not set
        # This should only happen with against old Servers. By default we return None
        return None

    def keepAlive(self):
        # Charged of keeping connection alive
        raise RuntimeError('Virtual Function')

    def isAdmin(self):
        # Should return whether or not the user is admin in the form of a string (e.g. "TRUE", "FALSE")
        # Depending on the protocol, different techniques should be used.
        # By default, raise exception
        raise RuntimeError('Virtual Function')

<<<<<<< HEAD
    def setClientId(self):
        with lock:
            global client_idx
            client_idx += 1
            self.client_id = client_idx


for file in pkg_resources.resource_listdir('impacket.examples.ntlmrelayx', 'clients'):
=======
clients_path = files('impacket.examples.ntlmrelayx').joinpath('clients')
for file in [f.name for f in clients_path.iterdir() if f.is_file()]:
>>>>>>> 0a5a9d72
    if file.find('__') >= 0 or file.endswith('.py') is False:
        continue
    # This seems to be None in some case (py3 only)
    # __spec__ is py3 only though, but I haven't seen this being None on py2
    # so it should cover all cases.
    try:
        package = __spec__.name  # Python 3
    except NameError:
        package = __package__    # Python 2
    __import__(package + '.' + os.path.splitext(file)[0])
    module = sys.modules[package + '.' + os.path.splitext(file)[0]]
    try:
        pluginClasses = set()
        try:
            if hasattr(module,'PROTOCOL_CLIENT_CLASSES'):
                for pluginClass in module.PROTOCOL_CLIENT_CLASSES:
                    pluginClasses.add(getattr(module, pluginClass))
            else:
                pluginClasses.add(getattr(module, getattr(module, 'PROTOCOL_CLIENT_CLASS')))
        except Exception as e:
            LOG.debug(e)
            pass

        for pluginClass in pluginClasses:
            LOG.info('Protocol Client %s loaded..' % pluginClass.PLUGIN_NAME)
            PROTOCOL_CLIENTS[pluginClass.PLUGIN_NAME] = pluginClass
    except Exception as e:
        LOG.debug(str(e))<|MERGE_RESOLUTION|>--- conflicted
+++ resolved
@@ -15,13 +15,9 @@
 # Author:
 #   Alberto Solino (@agsolino)
 #
-<<<<<<< HEAD
-import os, sys, pkg_resources
-from threading import Lock
-=======
 import os, sys
 from importlib.resources import files
->>>>>>> 0a5a9d72
+from threading import Lock
 from impacket import LOG
 
 PROTOCOL_CLIENTS = {}
@@ -102,7 +98,6 @@
         # By default, raise exception
         raise RuntimeError('Virtual Function')
 
-<<<<<<< HEAD
     def setClientId(self):
         with lock:
             global client_idx
@@ -110,11 +105,8 @@
             self.client_id = client_idx
 
 
-for file in pkg_resources.resource_listdir('impacket.examples.ntlmrelayx', 'clients'):
-=======
 clients_path = files('impacket.examples.ntlmrelayx').joinpath('clients')
 for file in [f.name for f in clients_path.iterdir() if f.is_file()]:
->>>>>>> 0a5a9d72
     if file.find('__') >= 0 or file.endswith('.py') is False:
         continue
     # This seems to be None in some case (py3 only)
