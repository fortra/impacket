--- conflicted
+++ resolved
@@ -81,8 +81,6 @@
 
 def getKerberosTGT(clientName, password, domain, lmhash, nthash, aesKey='', kdcHost=None, requestPAC=True):
 
-<<<<<<< HEAD
-=======
     # Convert to binary form, just in case we're receiving strings
     if isinstance(lmhash, str):
         try:
@@ -100,7 +98,6 @@
         except TypeError:
             pass
 
->>>>>>> 652dfc4a
     asReq = AS_REQ()
 
     domain = domain.upper()
@@ -143,15 +140,9 @@
     if aesKey is None:
         aesKey = b''
 
-<<<<<<< HEAD
-    if nthash == '':
-        # This is still confusing. I thought KDC_ERR_ETYPE_NOSUPP was enough,
-        # but I found some systems that accepts all ciphers, and trigger an error
-=======
     if nthash == b'':
         # This is still confusing. I thought KDC_ERR_ETYPE_NOSUPP was enough, 
         # but I found some systems that accepts all ciphers, and trigger an error 
->>>>>>> 652dfc4a
         # when requesting subsequent TGS :(. More research needed.
         # So, in order to support more than one cypher, I'm setting aes first
         # since most of the systems would accept it. If we're lucky and
@@ -308,11 +299,7 @@
             tgt = sendReceive(encoder.encode(asReq), domain, kdcHost)
         except Exception as e:
             if str(e).find('KDC_ERR_ETYPE_NOSUPP') >= 0:
-<<<<<<< HEAD
-                if lmhash == '' and nthash == '' and aesKey in ('', None):
-=======
                 if lmhash is b'' and nthash is b'' and (aesKey is b'' or aesKey is None):
->>>>>>> 652dfc4a
                     from impacket.ntlm import compute_lmhash, compute_nthash
                     lmhash = compute_lmhash(password)
                     nthash = compute_nthash(password)
@@ -589,11 +576,7 @@
                         # So, if that's the case we'll force using RC4 by converting
                         # the password to lm/nt hashes and hope for the best. If that's already
                         # done, byebye.
-<<<<<<< HEAD
-                        if lmhash == '' and nthash == '' and aesKey in ('', None) and TGT is None and TGS is None:
-=======
                         if lmhash is b'' and nthash is b'' and (aesKey is b'' or aesKey is None) and TGT is None and TGS is None:
->>>>>>> 652dfc4a
                             from impacket.ntlm import compute_lmhash, compute_nthash
                             LOG.debug('Got KDC_ERR_ETYPE_NOSUPP, fallback to RC4')
                             lmhash = compute_lmhash(password)
@@ -621,11 +604,7 @@
                     # So, if that's the case we'll force using RC4 by converting
                     # the password to lm/nt hashes and hope for the best. If that's already
                     # done, byebye.
-<<<<<<< HEAD
-                    if lmhash == '' and nthash == '' and aesKey in ('', None) and TGT is None and TGS is None:
-=======
                     if lmhash is b'' and nthash is b'' and (aesKey is b'' or aesKey is None) and TGT is None and TGS is None:
->>>>>>> 652dfc4a
                         from impacket.ntlm import compute_lmhash, compute_nthash
                         LOG.debug('Got KDC_ERR_ETYPE_NOSUPP, fallback to RC4')
                         lmhash = compute_lmhash(password)
