--- conflicted
+++ resolved
@@ -92,11 +92,7 @@
 
     return r
 
-<<<<<<< HEAD
-def getKerberosTGT(clientName, password, domain, lmhash, nthash, aesKey='', kdcHost=None, requestPAC=True, service=''):
-=======
 def getKerberosTGT(clientName, password, domain, lmhash, nthash, aesKey='', kdcHost=None, requestPAC=True, serverName=None):
->>>>>>> f1f852ee
 
     # Convert to binary form, just in case we're receiving strings
     if isinstance(lmhash, str):
@@ -123,15 +119,11 @@
     asReq = AS_REQ()
 
     domain = domain.upper()
-<<<<<<< HEAD
-    if service == '' or service is None:
+
+    if serverName is None:
         serverName = Principal('krbtgt/%s'%domain, type=constants.PrincipalNameType.NT_PRINCIPAL.value)
     else:
         serverName = Principal(service, type=constants.PrincipalNameType.NT_PRINCIPAL.value)
-=======
-    if serverName is None:
-        serverName = Principal('krbtgt/%s'%domain, type=constants.PrincipalNameType.NT_PRINCIPAL.value)
->>>>>>> f1f852ee
 
     pacRequest = KERB_PA_PAC_REQUEST()
     pacRequest['include-pac'] = requestPAC
