# Impacket - Collection of Python classes for working with network protocols.
#
# Copyright (C) 2022 Fortra. All rights reserved.
#
# This software is provided under a slightly modified version
# of the Apache Software License. See the accompanying LICENSE file
# for more information.
#
# Description:
#   [MS-PAC] Implementation
#
# Author:
#   Alberto Solino (@agsolino)
#
<<<<<<< HEAD
from impacket.dcerpc.v5.dtypes import ULONG, RPC_UNICODE_STRING, FILETIME, PRPC_SID, USHORT, RPC_SID
=======
from impacket.dcerpc.v5.dtypes import ULONG, RPC_UNICODE_STRING, FILETIME, PRPC_SID, USHORT, RPC_SID, SID
>>>>>>> f1f852ee
from impacket.dcerpc.v5.ndr import NDRSTRUCT, NDRUniConformantArray, NDRPOINTER
from impacket.dcerpc.v5.nrpc import USER_SESSION_KEY, CHAR_FIXED_8_ARRAY, PUCHAR_ARRAY, PRPC_UNICODE_STRING_ARRAY
from impacket.dcerpc.v5.rpcrt import TypeSerialization1
from impacket.ldap.ldaptypes import LDAP_SID
from impacket.structure import Structure

################################################################################
# CONSTANTS
################################################################################
# From https://msdn.microsoft.com/library/aa302203#msdn_pac_credentials
# and http://diswww.mit.edu/menelaus.mit.edu/cvs-krb5/25862
PAC_LOGON_INFO       = 1
PAC_CREDENTIALS_INFO = 2
PAC_SERVER_CHECKSUM  = 6
PAC_PRIVSVR_CHECKSUM = 7
PAC_CLIENT_INFO_TYPE = 10
PAC_DELEGATION_INFO  = 11
PAC_UPN_DNS_INFO     = 12
PAC_ATTRIBUTES_INFO  = 17
PAC_REQUESTOR_INFO   = 18

################################################################################
# STRUCTURES
################################################################################

PISID = PRPC_SID

# 2.2.1 KERB_SID_AND_ATTRIBUTES
class KERB_SID_AND_ATTRIBUTES(NDRSTRUCT):
    structure = (
        ('Sid', PISID),
        ('Attributes', ULONG),
    )

class KERB_SID_AND_ATTRIBUTES_ARRAY(NDRUniConformantArray):
    item = KERB_SID_AND_ATTRIBUTES

class PKERB_SID_AND_ATTRIBUTES_ARRAY(NDRPOINTER):
    referent = (
        ('Data', KERB_SID_AND_ATTRIBUTES_ARRAY),
    )

# 2.2.2 GROUP_MEMBERSHIP
from impacket.dcerpc.v5.nrpc import PGROUP_MEMBERSHIP_ARRAY

# 2.2.3 DOMAIN_GROUP_MEMBERSHIP
class DOMAIN_GROUP_MEMBERSHIP(NDRSTRUCT):
    structure = (
        ('DomainId', PISID),
        ('GroupCount', ULONG),
        ('GroupIds', PGROUP_MEMBERSHIP_ARRAY),
    )

class DOMAIN_GROUP_MEMBERSHIP_ARRAY(NDRUniConformantArray):
    item = DOMAIN_GROUP_MEMBERSHIP

class PDOMAIN_GROUP_MEMBERSHIP_ARRAY(NDRPOINTER):
    referent = (
        ('Data', KERB_SID_AND_ATTRIBUTES_ARRAY),
    )

# 2.3 PACTYPE
class PACTYPE(Structure):
    structure = (
        ('cBuffers', '<L=0'),
        ('Version', '<L=0'),
        ('Buffers', ':'),
    )

# 2.4 PAC_INFO_BUFFER
class PAC_INFO_BUFFER(Structure):
    structure = (
        ('ulType', '<L=0'),
        ('cbBufferSize', '<L=0'),
        ('Offset', '<Q=0'),
    )

# 2.5 KERB_VALIDATION_INFO
class KERB_VALIDATION_INFO(NDRSTRUCT):
    structure = (
        ('LogonTime', FILETIME),
        ('LogoffTime', FILETIME),
        ('KickOffTime', FILETIME),
        ('PasswordLastSet', FILETIME),
        ('PasswordCanChange', FILETIME),
        ('PasswordMustChange', FILETIME),
        ('EffectiveName', RPC_UNICODE_STRING),
        ('FullName', RPC_UNICODE_STRING),
        ('LogonScript', RPC_UNICODE_STRING),
        ('ProfilePath', RPC_UNICODE_STRING),
        ('HomeDirectory', RPC_UNICODE_STRING),
        ('HomeDirectoryDrive', RPC_UNICODE_STRING),
        ('LogonCount', USHORT),
        ('BadPasswordCount', USHORT),
        ('UserId', ULONG),
        ('PrimaryGroupId', ULONG),
        ('GroupCount', ULONG),
        ('GroupIds', PGROUP_MEMBERSHIP_ARRAY),
        ('UserFlags', ULONG),
        ('UserSessionKey', USER_SESSION_KEY),
        ('LogonServer', RPC_UNICODE_STRING),
        ('LogonDomainName', RPC_UNICODE_STRING),
        ('LogonDomainId', PRPC_SID),

        # Also called Reserved1
        ('LMKey', CHAR_FIXED_8_ARRAY),

        ('UserAccountControl', ULONG),
        ('SubAuthStatus', ULONG),
        ('LastSuccessfulILogon', FILETIME),
        ('LastFailedILogon', FILETIME),
        ('FailedILogonCount', ULONG),
        ('Reserved3', ULONG),

        ('SidCount', ULONG),
        #('ExtraSids', PNETLOGON_SID_AND_ATTRIBUTES_ARRAY),
        ('ExtraSids', PKERB_SID_AND_ATTRIBUTES_ARRAY),
        ('ResourceGroupDomainSid', PISID),
        ('ResourceGroupCount', ULONG),
        ('ResourceGroupIds', PGROUP_MEMBERSHIP_ARRAY),
    )

class PKERB_VALIDATION_INFO(NDRPOINTER):
    referent = (
        ('Data', KERB_VALIDATION_INFO),
    )

# 2.6.1 PAC_CREDENTIAL_INFO
class PAC_CREDENTIAL_INFO(Structure):
    structure = (
        ('Version', '<L=0'),
        ('EncryptionType', '<L=0'),
        ('SerializedData', ':'),
    )

# 2.6.3 SECPKG_SUPPLEMENTAL_CRED
class SECPKG_SUPPLEMENTAL_CRED(NDRSTRUCT):
    structure = (
        ('PackageName', RPC_UNICODE_STRING),
        ('CredentialSize', ULONG),
        ('Credentials', PUCHAR_ARRAY),
    )

class SECPKG_SUPPLEMENTAL_CRED_ARRAY(NDRUniConformantArray):
    item = SECPKG_SUPPLEMENTAL_CRED

# 2.6.2 PAC_CREDENTIAL_DATA
class PAC_CREDENTIAL_DATA(NDRSTRUCT):
    structure = (
        ('CredentialCount', ULONG),
        ('Credentials', SECPKG_SUPPLEMENTAL_CRED_ARRAY),
    )

# 2.6.4 NTLM_SUPPLEMENTAL_CREDENTIAL
class NTLM_SUPPLEMENTAL_CREDENTIAL(NDRSTRUCT):
    structure = (
        ('Version', ULONG),
        ('Flags', ULONG),
        ('LmPassword', '16s=b""'),
        ('NtPassword', '16s=b""'),
    )

# 2.7 PAC_CLIENT_INFO
class PAC_CLIENT_INFO(Structure):
    structure = (
        ('ClientId', '<Q=0'),
        ('NameLength', '<H=0'),
        ('_Name', '_-Name', 'self["NameLength"]'),
        ('Name', ':'),
    )

# 2.8 PAC_SIGNATURE_DATA
class PAC_SIGNATURE_DATA(Structure):
    structure = (
        ('SignatureType', '<l=0'),
        ('Signature', ':'),
    )

# 2.9 Constrained Delegation Information - S4U_DELEGATION_INFO
class S4U_DELEGATION_INFO(NDRSTRUCT):
    structure = (
        ('S4U2proxyTarget', RPC_UNICODE_STRING),
        ('TransitedListSize', ULONG),
        ('S4UTransitedServices', PRPC_UNICODE_STRING_ARRAY ),
    )

# 2.10 UPN_DNS_INFO
class UPN_DNS_INFO(Structure):
    structure = (
        ('UpnLength', '<H=0'),
        ('UpnOffset', '<H=0'),
        ('DnsDomainNameLength', '<H=0'),
        ('DnsDomainNameOffset', '<H=0'),
        ('Flags', '<L=0')
    )

# 2.10 UPN_DNS_INFO
# Full struct including additional fields (use this structure when S Flag is set)
class UPN_DNS_INFO_FULL(Structure):
    structure = (
        ('UpnLength', '<H=0'),
        ('UpnOffset', '<H=0'),
        ('DnsDomainNameLength', '<H=0'),
        ('DnsDomainNameOffset', '<H=0'),
        ('Flags', '<L=0'),
        ('SamNameLength', '<H=0'),
        ('SamNameOffset', '<H=0'),
        ('SidLength', '<H=0'),
        ('SidOffset', '<H=0'),
    )

# 2.11 PAC_CLIENT_CLAIMS_INFO
class PAC_CLIENT_CLAIMS_INFO(Structure):
    structure = (
        ('Claims', ':'),
    )

# 2.12 PAC_DEVICE_INFO
class PAC_DEVICE_INFO(NDRSTRUCT):
    structure = (
        ('UserId', ULONG),
        ('PrimaryGroupId', ULONG),
        ('AccountDomainId', PISID ),
        ('AccountGroupCount', ULONG ),
        ('AccountGroupIds', PGROUP_MEMBERSHIP_ARRAY ),
        ('SidCount', ULONG ),
        ('ExtraSids', PKERB_SID_AND_ATTRIBUTES_ARRAY ),
        ('DomainGroupCount', ULONG ),
        ('DomainGroup', PDOMAIN_GROUP_MEMBERSHIP_ARRAY ),
    )

# 2.13 PAC_DEVICE_CLAIMS_INFO
class PAC_DEVICE_CLAIMS_INFO(Structure):
    structure = (
        ('Claims', ':'),
    )

class VALIDATION_INFO(TypeSerialization1):
    structure = (
        ('Data', PKERB_VALIDATION_INFO),
    )

# 2.14 PAC_ATTRIBUTES_INFO
class PAC_ATTRIBUTE_INFO(NDRSTRUCT):
    structure = (
        ('FlagsLength', ULONG),
        ('Flags', ULONG),
    )

# 2.15 PAC_REQUESTOR
<<<<<<< HEAD
# It should be RPC_SID (with NDRSTRUCT sub-class) but the impacket implementation is malfunctioning: https://github.com/SecureAuthCorp/impacket/issues/1386
#class PAC_REQUESTOR(NDRSTRUCT):
#    structure = (
#        ('UserSid', RPC_SID),
#    )
# In the meantime, using LDAP_SID with minimal custom implementation
class PAC_REQUESTOR:

    def __init__(self, data=None):
        self.fields = {'UserSid': LDAP_SID(data)}

    # For other method not implemented, directly call 'UserSid' field
    def __getitem__(self, key):
        return self.fields[key]

    def __setitem__(self, key, value):
        self.fields[key] = value

    def getData(self):
        return self.fields['UserSid'].getData()

    def __str__(self):
        return self.getData()

    def __len__(self):
        return len(self.getData())
=======
class PAC_REQUESTOR(Structure):
    structure = (
        ('UserSid',':',SID),
    )
>>>>>>> f1f852ee
<|MERGE_RESOLUTION|>--- conflicted
+++ resolved
@@ -12,11 +12,7 @@
 # Author:
 #   Alberto Solino (@agsolino)
 #
-<<<<<<< HEAD
-from impacket.dcerpc.v5.dtypes import ULONG, RPC_UNICODE_STRING, FILETIME, PRPC_SID, USHORT, RPC_SID
-=======
 from impacket.dcerpc.v5.dtypes import ULONG, RPC_UNICODE_STRING, FILETIME, PRPC_SID, USHORT, RPC_SID, SID
->>>>>>> f1f852ee
 from impacket.dcerpc.v5.ndr import NDRSTRUCT, NDRUniConformantArray, NDRPOINTER
 from impacket.dcerpc.v5.nrpc import USER_SESSION_KEY, CHAR_FIXED_8_ARRAY, PUCHAR_ARRAY, PRPC_UNICODE_STRING_ARRAY
 from impacket.dcerpc.v5.rpcrt import TypeSerialization1
@@ -267,36 +263,7 @@
     )
 
 # 2.15 PAC_REQUESTOR
-<<<<<<< HEAD
-# It should be RPC_SID (with NDRSTRUCT sub-class) but the impacket implementation is malfunctioning: https://github.com/SecureAuthCorp/impacket/issues/1386
-#class PAC_REQUESTOR(NDRSTRUCT):
-#    structure = (
-#        ('UserSid', RPC_SID),
-#    )
-# In the meantime, using LDAP_SID with minimal custom implementation
-class PAC_REQUESTOR:
-
-    def __init__(self, data=None):
-        self.fields = {'UserSid': LDAP_SID(data)}
-
-    # For other method not implemented, directly call 'UserSid' field
-    def __getitem__(self, key):
-        return self.fields[key]
-
-    def __setitem__(self, key, value):
-        self.fields[key] = value
-
-    def getData(self):
-        return self.fields['UserSid'].getData()
-
-    def __str__(self):
-        return self.getData()
-
-    def __len__(self):
-        return len(self.getData())
-=======
 class PAC_REQUESTOR(Structure):
     structure = (
         ('UserSid',':',SID),
     )
->>>>>>> f1f852ee
