--- conflicted
+++ resolved
@@ -12,11 +12,7 @@
 # Author:
 #   Alberto Solino (@agsolino)
 #
-<<<<<<< HEAD
-from impacket.dcerpc.v5.dtypes import ULONG, RPC_UNICODE_STRING, FILETIME, PRPC_SID, USHORT, RPC_SID
-=======
 from impacket.dcerpc.v5.dtypes import ULONG, RPC_UNICODE_STRING, FILETIME, PRPC_SID, USHORT, RPC_SID, SID
->>>>>>> 6a3ecf7e
 from impacket.dcerpc.v5.ndr import NDRSTRUCT, NDRUniConformantArray, NDRPOINTER
 from impacket.dcerpc.v5.nrpc import USER_SESSION_KEY, CHAR_FIXED_8_ARRAY, PUCHAR_ARRAY, PRPC_UNICODE_STRING_ARRAY
 from impacket.dcerpc.v5.rpcrt import TypeSerialization1
@@ -35,8 +31,6 @@
 PAC_CLIENT_INFO_TYPE = 10
 PAC_DELEGATION_INFO  = 11
 PAC_UPN_DNS_INFO     = 12
-PAC_ATTRIBUTES_INFO  = 17
-PAC_REQUESTOR_INFO   = 18
 
 ################################################################################
 # STRUCTURES
@@ -214,11 +208,7 @@
     )
 
 # 2.10 UPN_DNS_INFO
-<<<<<<< HEAD
-# Full struct with S Flag new fields
-=======
 # Full struct including additional fields (use this structure when S Flag is set)
->>>>>>> 6a3ecf7e
 class UPN_DNS_INFO_FULL(Structure):
     structure = (
         ('UpnLength', '<H=0'),
@@ -271,36 +261,7 @@
     )
 
 # 2.15 PAC_REQUESTOR
-<<<<<<< HEAD
-# It should be RPC_SID (with NDRSTRUCT sub-class) but the impacket implementation is malfunctioning: https://github.com/SecureAuthCorp/impacket/issues/1386
-#class PAC_REQUESTOR(NDRSTRUCT):
-#    structure = (
-#        ('UserSid', RPC_SID),
-#    )
-# In the meantime, using LDAP_SID with minimal custom implementation
-class PAC_REQUESTOR:
-
-    def __init__(self, data=None):
-        self.fields = {'UserSid': LDAP_SID(data)}
-
-    # For other method not implemented, directly call 'UserSid' field
-    def __getitem__(self, key):
-        return self.fields[key]
-
-    def __setitem__(self, key, value):
-        self.fields[key] = value
-
-    def getData(self):
-        return self.fields['UserSid'].getData()
-
-    def __str__(self):
-        return self.getData()
-
-    def __len__(self):
-        return len(self.getData())
-=======
 class PAC_REQUESTOR(Structure):
     structure = (
         ('UserSid',':',SID),
     )
->>>>>>> 6a3ecf7e
