# Impacket - Collection of Python classes for working with network protocols.
#
# SECUREAUTH LABS. Copyright (C) 2018 SecureAuth Corporation. All rights reserved.
#
# This software is provided under a slightly modified version
# of the Apache Software License. See the accompanying LICENSE file
# for more information.
#
# Description:
#   [MS-PAC] Implementation
#
# Author:
#   Alberto Solino (@agsolino)
#
from impacket.dcerpc.v5.dtypes import ULONG, RPC_UNICODE_STRING, FILETIME, PRPC_SID, USHORT, RPC_SID
from impacket.dcerpc.v5.ndr import NDRSTRUCT, NDRUniConformantArray, NDRPOINTER
from impacket.dcerpc.v5.nrpc import USER_SESSION_KEY, CHAR_FIXED_8_ARRAY, PUCHAR_ARRAY, PRPC_UNICODE_STRING_ARRAY
from impacket.dcerpc.v5.rpcrt import TypeSerialization1
from impacket.ldap.ldaptypes import LDAP_SID
from impacket.structure import Structure

################################################################################
# CONSTANTS
################################################################################
# From https://msdn.microsoft.com/library/aa302203#msdn_pac_credentials
# and http://diswww.mit.edu/menelaus.mit.edu/cvs-krb5/25862
PAC_LOGON_INFO       = 1
PAC_CREDENTIALS_INFO = 2
PAC_SERVER_CHECKSUM  = 6
PAC_PRIVSVR_CHECKSUM = 7
PAC_CLIENT_INFO_TYPE = 10
PAC_DELEGATION_INFO  = 11
PAC_UPN_DNS_INFO     = 12
PAC_ATTRIBUTES_INFO  = 17
PAC_REQUESTOR_INFO   = 18

################################################################################
# STRUCTURES
################################################################################

PISID = PRPC_SID

# 2.2.1 KERB_SID_AND_ATTRIBUTES
class KERB_SID_AND_ATTRIBUTES(NDRSTRUCT):
    structure = (
        ('Sid', PISID),
        ('Attributes', ULONG),
    )

class KERB_SID_AND_ATTRIBUTES_ARRAY(NDRUniConformantArray):
    item = KERB_SID_AND_ATTRIBUTES

class PKERB_SID_AND_ATTRIBUTES_ARRAY(NDRPOINTER):
    referent = (
        ('Data', KERB_SID_AND_ATTRIBUTES_ARRAY),
    )

# 2.2.2 GROUP_MEMBERSHIP
from impacket.dcerpc.v5.nrpc import PGROUP_MEMBERSHIP_ARRAY

# 2.2.3 DOMAIN_GROUP_MEMBERSHIP
class DOMAIN_GROUP_MEMBERSHIP(NDRSTRUCT):
    structure = (
        ('DomainId', PISID),
        ('GroupCount', ULONG),
        ('GroupIds', PGROUP_MEMBERSHIP_ARRAY),
    )

class DOMAIN_GROUP_MEMBERSHIP_ARRAY(NDRUniConformantArray):
    item = DOMAIN_GROUP_MEMBERSHIP

class PDOMAIN_GROUP_MEMBERSHIP_ARRAY(NDRPOINTER):
    referent = (
        ('Data', KERB_SID_AND_ATTRIBUTES_ARRAY),
    )

# 2.3 PACTYPE
class PACTYPE(Structure):
    structure = (
        ('cBuffers', '<L=0'),
        ('Version', '<L=0'),
        ('Buffers', ':'),
    )

# 2.4 PAC_INFO_BUFFER
class PAC_INFO_BUFFER(Structure):
    structure = (
        ('ulType', '<L=0'),
        ('cbBufferSize', '<L=0'),
        ('Offset', '<Q=0'),
    )

# 2.5 KERB_VALIDATION_INFO
class KERB_VALIDATION_INFO(NDRSTRUCT):
    structure = (
        ('LogonTime', FILETIME),
        ('LogoffTime', FILETIME),
        ('KickOffTime', FILETIME),
        ('PasswordLastSet', FILETIME),
        ('PasswordCanChange', FILETIME),
        ('PasswordMustChange', FILETIME),
        ('EffectiveName', RPC_UNICODE_STRING),
        ('FullName', RPC_UNICODE_STRING),
        ('LogonScript', RPC_UNICODE_STRING),
        ('ProfilePath', RPC_UNICODE_STRING),
        ('HomeDirectory', RPC_UNICODE_STRING),
        ('HomeDirectoryDrive', RPC_UNICODE_STRING),
        ('LogonCount', USHORT),
        ('BadPasswordCount', USHORT),
        ('UserId', ULONG),
        ('PrimaryGroupId', ULONG),
        ('GroupCount', ULONG),
        ('GroupIds', PGROUP_MEMBERSHIP_ARRAY),
        ('UserFlags', ULONG),
        ('UserSessionKey', USER_SESSION_KEY),
        ('LogonServer', RPC_UNICODE_STRING),
        ('LogonDomainName', RPC_UNICODE_STRING),
        ('LogonDomainId', PRPC_SID),

        # Also called Reserved1
        ('LMKey', CHAR_FIXED_8_ARRAY),

        ('UserAccountControl', ULONG),
        ('SubAuthStatus', ULONG),
        ('LastSuccessfulILogon', FILETIME),
        ('LastFailedILogon', FILETIME),
        ('FailedILogonCount', ULONG),
        ('Reserved3', ULONG),

        ('SidCount', ULONG),
        #('ExtraSids', PNETLOGON_SID_AND_ATTRIBUTES_ARRAY),
        ('ExtraSids', PKERB_SID_AND_ATTRIBUTES_ARRAY),
        ('ResourceGroupDomainSid', PISID),
        ('ResourceGroupCount', ULONG),
        ('ResourceGroupIds', PGROUP_MEMBERSHIP_ARRAY),
    )

class PKERB_VALIDATION_INFO(NDRPOINTER):
    referent = (
        ('Data', KERB_VALIDATION_INFO),
    )

# 2.6.1 PAC_CREDENTIAL_INFO
class PAC_CREDENTIAL_INFO(Structure):
    structure = (
        ('Version', '<L=0'),
        ('EncryptionType', '<L=0'),
        ('SerializedData', ':'),
    )

# 2.6.3 SECPKG_SUPPLEMENTAL_CRED
class SECPKG_SUPPLEMENTAL_CRED(NDRSTRUCT):
    structure = (
        ('PackageName', RPC_UNICODE_STRING),
        ('CredentialSize', ULONG),
        ('Credentials', PUCHAR_ARRAY),
    )

class SECPKG_SUPPLEMENTAL_CRED_ARRAY(NDRUniConformantArray):
    item = SECPKG_SUPPLEMENTAL_CRED

# 2.6.2 PAC_CREDENTIAL_DATA
class PAC_CREDENTIAL_DATA(NDRSTRUCT):
    structure = (
        ('CredentialCount', ULONG),
        ('Credentials', SECPKG_SUPPLEMENTAL_CRED_ARRAY),
    )

# 2.6.4 NTLM_SUPPLEMENTAL_CREDENTIAL
class NTLM_SUPPLEMENTAL_CREDENTIAL(NDRSTRUCT):
    structure = (
        ('Version', ULONG),
        ('Flags', ULONG),
        ('LmPassword', '16s=b""'),
        ('NtPassword', '16s=b""'),
    )

# 2.7 PAC_CLIENT_INFO
class PAC_CLIENT_INFO(Structure):
    structure = (
        ('ClientId', '<Q=0'),
        ('NameLength', '<H=0'),
        ('_Name', '_-Name', 'self["NameLength"]'),
        ('Name', ':'),
    )

# 2.8 PAC_SIGNATURE_DATA
class PAC_SIGNATURE_DATA(Structure):
    structure = (
        ('SignatureType', '<l=0'),
        ('Signature', ':'),
    )

# 2.9 Constrained Delegation Information - S4U_DELEGATION_INFO
class S4U_DELEGATION_INFO(NDRSTRUCT):
    structure = (
        ('S4U2proxyTarget', RPC_UNICODE_STRING),
        ('TransitedListSize', ULONG),
        ('S4UTransitedServices', PRPC_UNICODE_STRING_ARRAY ),
    )

# 2.10 UPN_DNS_INFO
class UPN_DNS_INFO(Structure):
    structure = (
        ('UpnLength', '<H=0'),
        ('UpnOffset', '<H=0'),
        ('DnsDomainNameLength', '<H=0'),
        ('DnsDomainNameOffset', '<H=0'),
        ('Flags', '<L=0')
    )

# 2.10 UPN_DNS_INFO
<<<<<<< HEAD
# Full struct with S Flag new fields
=======
# Full struct including additional fields (use this structure when S Flag is set)
>>>>>>> 1fe2bbb3
class UPN_DNS_INFO_FULL(Structure):
    structure = (
        ('UpnLength', '<H=0'),
        ('UpnOffset', '<H=0'),
        ('DnsDomainNameLength', '<H=0'),
        ('DnsDomainNameOffset', '<H=0'),
        ('Flags', '<L=0'),
        ('SamNameLength', '<H=0'),
        ('SamNameOffset', '<H=0'),
        ('SidLength', '<H=0'),
        ('SidOffset', '<H=0'),
    )

# 2.11 PAC_CLIENT_CLAIMS_INFO
class PAC_CLIENT_CLAIMS_INFO(Structure):
    structure = (
        ('Claims', ':'),
    )

# 2.12 PAC_DEVICE_INFO
class PAC_DEVICE_INFO(NDRSTRUCT):
    structure = (
        ('UserId', ULONG),
        ('PrimaryGroupId', ULONG),
        ('AccountDomainId', PISID ),
        ('AccountGroupCount', ULONG ),
        ('AccountGroupIds', PGROUP_MEMBERSHIP_ARRAY ),
        ('SidCount', ULONG ),
        ('ExtraSids', PKERB_SID_AND_ATTRIBUTES_ARRAY ),
        ('DomainGroupCount', ULONG ),
        ('DomainGroup', PDOMAIN_GROUP_MEMBERSHIP_ARRAY ),
    )

# 2.13 PAC_DEVICE_CLAIMS_INFO
class PAC_DEVICE_CLAIMS_INFO(Structure):
    structure = (
        ('Claims', ':'),
    )

class VALIDATION_INFO(TypeSerialization1):
    structure = (
        ('Data', PKERB_VALIDATION_INFO),
    )

# 2.14 PAC_ATTRIBUTES_INFO
class PAC_ATTRIBUTE_INFO(NDRSTRUCT):
    structure = (
        ('FlagsLength', ULONG),
        ('Flags', ULONG),
    )

# 2.15 PAC_REQUESTOR
# It should be RPC_SID (with NDRSTRUCT sub-class) but the impacket implementation is malfunctioning: https://github.com/SecureAuthCorp/impacket/issues/1386
#class PAC_REQUESTOR(NDRSTRUCT):
#    structure = (
#        ('UserSid', RPC_SID),
#    )
# In the meantime, using LDAP_SID with minimal custom implementation
class PAC_REQUESTOR:

    def __init__(self, data=None):
        self.fields = {'UserSid': LDAP_SID(data)}

    # For other method not implemented, directly call 'UserSid' field
    def __getitem__(self, key):
        return self.fields[key]

    def __setitem__(self, key, value):
        self.fields[key] = value

    def getData(self):
        return self.fields['UserSid'].getData()

    def __str__(self):
        return self.getData()

    def __len__(self):
        return len(self.getData())<|MERGE_RESOLUTION|>--- conflicted
+++ resolved
@@ -210,11 +210,7 @@
     )
 
 # 2.10 UPN_DNS_INFO
-<<<<<<< HEAD
-# Full struct with S Flag new fields
-=======
 # Full struct including additional fields (use this structure when S Flag is set)
->>>>>>> 1fe2bbb3
 class UPN_DNS_INFO_FULL(Structure):
     structure = (
         ('UpnLength', '<H=0'),
