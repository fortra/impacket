# SECUREAUTH LABS. Copyright 2018 SecureAuth Corporation. All rights reserved.
#
# This software is provided under under a slightly modified version
# of the Apache Software License. See the accompanying LICENSE file
# for more information.
#
# Author: Alberto Solino (@agsolino)
#
# TODO:
# [-] Functions should return NT error codes
# [-] Handling errors in all situations, right now it's just raising exceptions. 
# [*] Standard authentication support
# [ ] Organize the connectionData stuff
# [*] Add capability to send a bad user ID if the user is not authenticated,
#     right now you can ask for any command without actually being authenticated
# [ ] PATH TRAVERSALS EVERYWHERE.. BE WARNED!
# [ ] Check error situation (now many places assume the right data is coming)
# [ ] Implement IPC to the main process so the connectionData is on a single place
# [ ] Hence.. implement locking
# estamos en la B


import calendar
import socket
import time
import datetime
import struct
import threading
import logging
import logging.config
import ntpath
import os
import fnmatch
import errno
import sys
import random
import shutil
import string
import hashlib
import hmac

from binascii import unhexlify, hexlify, a2b_hex
from six import PY2, b, text_type
from six.moves import configparser, socketserver

# For signing
from impacket import smb, nmb, ntlm, uuid
from impacket import smb3structs as smb2
from impacket.spnego import SPNEGO_NegTokenInit, TypesMech, MechTypes, SPNEGO_NegTokenResp, ASN1_AID, \
    ASN1_SUPPORTED_MECH
from impacket.nt_errors import STATUS_NO_MORE_FILES, STATUS_NETWORK_NAME_DELETED, STATUS_INVALID_PARAMETER, \
    STATUS_FILE_CLOSED, STATUS_MORE_PROCESSING_REQUIRED, STATUS_OBJECT_PATH_NOT_FOUND, STATUS_DIRECTORY_NOT_EMPTY, \
    STATUS_FILE_IS_A_DIRECTORY, STATUS_NOT_IMPLEMENTED, STATUS_INVALID_HANDLE, STATUS_OBJECT_NAME_COLLISION, \
    STATUS_NO_SUCH_FILE, STATUS_CANCELLED, STATUS_OBJECT_NAME_NOT_FOUND, STATUS_SUCCESS, STATUS_ACCESS_DENIED, \
    STATUS_NOT_SUPPORTED, STATUS_INVALID_DEVICE_REQUEST, STATUS_FS_DRIVER_REQUIRED, STATUS_INVALID_INFO_CLASS, \
    STATUS_LOGON_FAILURE, STATUS_OBJECT_PATH_SYNTAX_BAD

# Setting LOG to current's module name
LOG = logging.getLogger(__name__)

# These ones not defined in nt_errors
STATUS_SMB_BAD_UID = 0x005B0002
STATUS_SMB_BAD_TID = 0x00050002


# Utility functions
# and general functions.
# There are some common functions that can be accessed from more than one SMB
# command (or either TRANSACTION). That's why I'm putting them here
# TODO: Return NT ERROR Codes

def computeNTLMv2(identity, lmhash, nthash, serverChallenge, authenticateMessage, ntlmChallenge, type1):
    # Let's calculate the NTLMv2 Response

    responseKeyNT = ntlm.NTOWFv2(identity, '', authenticateMessage['domain_name'].decode('utf-16le'), nthash)
    responseKeyLM = ntlm.LMOWFv2(identity, '', authenticateMessage['domain_name'].decode('utf-16le'), lmhash)

    ntProofStr = authenticateMessage['ntlm'][:16]
    temp = authenticateMessage['ntlm'][16:]
    ntProofStr2 = ntlm.hmac_md5(responseKeyNT, serverChallenge + temp)
    lmChallengeResponse = authenticateMessage['lanman']
    sessionBaseKey = ntlm.hmac_md5(responseKeyNT, ntProofStr)

    responseFlags = type1['flags']

    # Let's check the return flags
    if (ntlmChallenge['flags'] & ntlm.NTLMSSP_NEGOTIATE_EXTENDED_SESSIONSECURITY) == 0:
        # No extended session security, taking it out
        responseFlags &= 0xffffffff ^ ntlm.NTLMSSP_NEGOTIATE_EXTENDED_SESSIONSECURITY
    if (ntlmChallenge['flags'] & ntlm.NTLMSSP_NEGOTIATE_128) == 0:
        # No support for 128 key len, taking it out
        responseFlags &= 0xffffffff ^ ntlm.NTLMSSP_NEGOTIATE_128
    if (ntlmChallenge['flags'] & ntlm.NTLMSSP_NEGOTIATE_KEY_EXCH) == 0:
        # No key exchange supported, taking it out
        responseFlags &= 0xffffffff ^ ntlm.NTLMSSP_NEGOTIATE_KEY_EXCH
    if (ntlmChallenge['flags'] & ntlm.NTLMSSP_NEGOTIATE_SEAL) == 0:
        # No sign available, taking it out
        responseFlags &= 0xffffffff ^ ntlm.NTLMSSP_NEGOTIATE_SEAL
    if (ntlmChallenge['flags'] & ntlm.NTLMSSP_NEGOTIATE_SIGN) == 0:
        # No sign available, taking it out
        responseFlags &= 0xffffffff ^ ntlm.NTLMSSP_NEGOTIATE_SIGN
    if (ntlmChallenge['flags'] & ntlm.NTLMSSP_NEGOTIATE_ALWAYS_SIGN) == 0:
        # No sign available, taking it out
        responseFlags &= 0xffffffff ^ ntlm.NTLMSSP_NEGOTIATE_ALWAYS_SIGN

    keyExchangeKey = ntlm.KXKEY(ntlmChallenge['flags'], sessionBaseKey, lmChallengeResponse,
                                ntlmChallenge['challenge'], '',
                                lmhash, nthash, True)

    # If we set up key exchange, let's fill the right variables
    if ntlmChallenge['flags'] & ntlm.NTLMSSP_NEGOTIATE_KEY_EXCH:
        exportedSessionKey = authenticateMessage['session_key']
        exportedSessionKey = ntlm.generateEncryptedSessionKey(keyExchangeKey, exportedSessionKey)
    else:
        encryptedRandomSessionKey = None
        # [MS-NLMP] page 46
        exportedSessionKey = keyExchangeKey

    # Do they match?
    if ntProofStr == ntProofStr2:
        # Yes!, process login
        return STATUS_SUCCESS, exportedSessionKey
    else:
        return STATUS_LOGON_FAILURE, exportedSessionKey


def outputToJohnFormat(challenge, username, domain, lmresponse, ntresponse):
    # We don't want to add a possible failure here, since this is an
    # extra bonus. We try, if it fails, returns nothing
    # ToDo: Document the parameter's types (bytes / string) and check all the places where it's called
    ret_value = ''
    if type(challenge) is not bytes:
        challenge = challenge.decode('latin-1')

    try:
        if len(ntresponse) > 24:
            # Extended Security - NTLMv2
            ret_value = {'hash_string': '%s::%s:%s:%s:%s' % (
                username.decode('utf-16le'), domain.decode('utf-16le'), hexlify(challenge).decode('latin-1'),
                hexlify(ntresponse).decode('latin-1')[:32],
                hexlify(ntresponse).decode()[32:]), 'hash_version': 'ntlmv2'}
        else:
            # NTLMv1
            ret_value = {'hash_string': '%s::%s:%s:%s:%s' % (
                username.decode('utf-16le'), domain.decode('utf-16le'), hexlify(lmresponse).decode('latin-1'),
                hexlify(ntresponse).decode('latin-1'),
                hexlify(challenge).decode()), 'hash_version': 'ntlm'}
    except:
        # Let's try w/o decoding Unicode
        try:
            if len(ntresponse) > 24:
                # Extended Security - NTLMv2
                ret_value = {'hash_string': '%s::%s:%s:%s:%s' % (
                    username.decode('latin-1'), domain.decode('latin-1'), hexlify(challenge).decode('latin-1'),
                    hexlify(ntresponse)[:32].decode('latin-1'), hexlify(ntresponse)[32:].decode('latin-1')),
                             'hash_version': 'ntlmv2'}
            else:
                # NTLMv1
                ret_value = {'hash_string': '%s::%s:%s:%s:%s' % (
                    username, domain, hexlify(lmresponse).decode('latin-1'), hexlify(ntresponse).decode('latin-1'),
                    hexlify(challenge).decode('latin-1')), 'hash_version': 'ntlm'}
        except Exception as e:
            import traceback
            traceback.print_exc()
            LOG.error("outputToJohnFormat: %s" % e)
            pass

    return ret_value


def writeJohnOutputToFile(hash_string, hash_version, file_name):
    fn_data = os.path.splitext(file_name)
    if hash_version == "ntlmv2":
        output_filename = fn_data[0] + "_ntlmv2" + fn_data[1]
    else:
        output_filename = fn_data[0] + "_ntlm" + fn_data[1]

    with open(output_filename, "a") as f:
        f.write(hash_string)
        f.write('\n')


def decodeSMBString(flags, text):
    if flags & smb.SMB.FLAGS2_UNICODE:
        return text.decode('utf-16le')
    else:
        return text


def encodeSMBString(flags, text):
    if flags & smb.SMB.FLAGS2_UNICODE:
        return (text).encode('utf-16le')
    else:
        return text.encode('ascii')


def getFileTime(t):
    t *= 10000000
    t += 116444736000000000
    return t


def getUnixTime(t):
    t -= 116444736000000000
    t //= 10000000
    return t


def getSMBDate(t):
    # TODO: Fix this :P
    d = datetime.date.fromtimestamp(t)
    year = d.year - 1980
    ret = (year << 8) + (d.month << 4) + d.day
    return ret


def getSMBTime(t):
    # TODO: Fix this :P
    d = datetime.datetime.fromtimestamp(t)
    return (d.hour << 8) + (d.minute << 4) + d.second


def getShares(connId, smbServer):
    config = smbServer.getServerConfig()
    sections = config.sections()
    # Remove the global one
    del (sections[sections.index('global')])
    shares = {}
    for i in sections:
        shares[i] = dict(config.items(i))
    return shares


def searchShare(connId, share, smbServer):
    config = smbServer.getServerConfig()
    if config.has_section(share):
        return dict(config.items(share))
    else:
        return None


def openFile(path, fileName, accessMode, fileAttributes, openMode):
    fileName = os.path.normpath(fileName.replace('\\', '/'))
    errorCode = 0
    if len(fileName) > 0 and (fileName[0] == '/' or fileName[0] == '\\'):
        # strip leading '/'
        fileName = fileName[1:]
    pathName = os.path.join(path, fileName)
    mode = 0
    # Check the Open Mode
    if openMode & 0x10:
        # If the file does not exist, create it.
        mode = os.O_CREAT
    else:
        # If file does not exist, return an error
        if os.path.exists(pathName) is not True:
            errorCode = STATUS_NO_SUCH_FILE
            return 0, mode, pathName, errorCode

    if os.path.isdir(pathName) and (fileAttributes & smb.ATTR_DIRECTORY) == 0:
        # Request to open a normal file and this is actually a directory
        errorCode = STATUS_FILE_IS_A_DIRECTORY
        return 0, mode, pathName, errorCode
    # Check the Access Mode
    if accessMode & 0x7 == 1:
        mode |= os.O_WRONLY
    elif accessMode & 0x7 == 2:
        mode |= os.O_RDWR
    else:
        mode = os.O_RDONLY

    try:
        if sys.platform == 'win32':
            mode |= os.O_BINARY
        fid = os.open(pathName, mode)
    except Exception as e:
        LOG.error("openFile: %s,%s" % (pathName, mode), e)
        fid = 0
        errorCode = STATUS_ACCESS_DENIED

    return fid, mode, pathName, errorCode


def queryFsInformation(path, filename, level=0, pktFlags=smb.SMB.FLAGS2_UNICODE):
    if pktFlags & smb.SMB.FLAGS2_UNICODE:
        encoding = 'utf-16le'
    else:
        encoding = 'ascii'

    fileName = os.path.normpath(filename.replace('\\', '/'))
    if len(fileName) > 0 and (fileName[0] == '/' or fileName[0] == '\\'):
        # strip leading '/'
        fileName = fileName[1:]
    pathName = os.path.join(path, fileName)
    fileSize = os.path.getsize(pathName)
    (mode, ino, dev, nlink, uid, gid, size, atime, mtime, ctime) = os.stat(pathName)
    if level == smb.SMB_QUERY_FS_ATTRIBUTE_INFO or level == smb2.SMB2_FILESYSTEM_ATTRIBUTE_INFO:
        data = smb.SMBQueryFsAttributeInfo()
        data['FileSystemAttributes'] = smb.FILE_CASE_SENSITIVE_SEARCH | smb.FILE_CASE_PRESERVED_NAMES
        data['MaxFilenNameLengthInBytes'] = 255
        data['LengthOfFileSystemName'] = len('XTFS') * 2
        data['FileSystemName'] = 'XTFS'.encode('utf-16le')
        return data.getData()
    elif level == smb.SMB_INFO_VOLUME:
        data = smb.SMBQueryFsInfoVolume(flags=pktFlags)
        data['VolumeLabel'] = 'SHARE'.encode(encoding)
        return data.getData()
    elif level == smb.SMB_QUERY_FS_VOLUME_INFO or level == smb2.SMB2_FILESYSTEM_VOLUME_INFO:
        data = smb.SMBQueryFsVolumeInfo()
        data['VolumeLabel'] = ''
        data['VolumeCreationTime'] = getFileTime(ctime)
        return data.getData()
    elif level == smb.SMB_QUERY_FS_SIZE_INFO:
        data = smb.SMBQueryFsSizeInfo()
        return data.getData()
    elif level == smb.FILE_FS_FULL_SIZE_INFORMATION:
        data = smb.SMBFileFsFullSizeInformation()
        return data.getData()
    elif level == smb.FILE_FS_SIZE_INFORMATION:
        data = smb.FileFsSizeInformation()
        return data.getData()
    else:
        lastWriteTime = mtime
        attribs = 0
        if os.path.isdir(pathName):
            attribs |= smb.SMB_FILE_ATTRIBUTE_DIRECTORY
        if os.path.isfile(pathName):
            attribs |= smb.SMB_FILE_ATTRIBUTE_NORMAL
        fileAttributes = attribs
        return fileSize, lastWriteTime, fileAttributes


def findFirst2(path, fileName, level, searchAttributes, pktFlags=smb.SMB.FLAGS2_UNICODE, isSMB2=False):
    # TODO: Depending on the level, this could be done much simpler

    # print "FindFirs2 path:%s, filename:%s" % (path, fileName)
    fileName = os.path.normpath(fileName.replace('\\', '/'))
    # Let's choose the right encoding depending on the request
    if pktFlags & smb.SMB.FLAGS2_UNICODE:
        encoding = 'utf-16le'
    else:
        encoding = 'ascii'

    if len(fileName) > 0 and (fileName[0] == '/' or fileName[0] == '\\'):
        # strip leading '/'
        fileName = fileName[1:]

    if not isInFileJail(path, fileName):
        LOG.error("Path not in current working directory")
        return [], 0, STATUS_OBJECT_PATH_SYNTAX_BAD

    pathName = os.path.join(path, fileName)
    files = []

    if pathName.find('*') == -1 and pathName.find('?') == -1:
        # No search patterns
        pattern = ''
    else:
        pattern = os.path.basename(pathName)
        dirName = os.path.dirname(pathName)

    # Always add . and .. Not that important for Windows, but Samba whines if
    # not present (for * search only)
    if pattern == '*':
        files.append(os.path.join(dirName, '.'))
        files.append(os.path.join(dirName, '..'))

    if pattern != '':
        for file in os.listdir(dirName):
            if fnmatch.fnmatch(file.lower(), pattern.lower()):
                entry = os.path.join(dirName, file)
                if os.path.isdir(entry):
                    if searchAttributes & smb.ATTR_DIRECTORY:
                        files.append(entry)
                else:
                    files.append(entry)
    else:
        if os.path.exists(pathName):
            files.append(pathName)

    searchResult = []
    searchCount = len(files)
    errorCode = STATUS_SUCCESS

    for i in files:
        if level == smb.SMB_FIND_FILE_BOTH_DIRECTORY_INFO or level == smb2.SMB2_FILE_BOTH_DIRECTORY_INFO:
            item = smb.SMBFindFileBothDirectoryInfo(flags=pktFlags)
        elif level == smb.SMB_FIND_FILE_DIRECTORY_INFO or level == smb2.SMB2_FILE_DIRECTORY_INFO:
            item = smb.SMBFindFileDirectoryInfo(flags=pktFlags)
        elif level == smb.SMB_FIND_FILE_FULL_DIRECTORY_INFO or level == smb2.SMB2_FULL_DIRECTORY_INFO:
            item = smb.SMBFindFileFullDirectoryInfo(flags=pktFlags)
        elif level == smb.SMB_FIND_INFO_STANDARD:
            item = smb.SMBFindInfoStandard(flags=pktFlags)
        elif level == smb.SMB_FIND_FILE_ID_FULL_DIRECTORY_INFO or level == smb2.SMB2_FILE_ID_FULL_DIRECTORY_INFO:
            item = smb.SMBFindFileIdFullDirectoryInfo(flags=pktFlags)
        elif level == smb.SMB_FIND_FILE_ID_BOTH_DIRECTORY_INFO or level == smb2.SMB2_FILE_ID_BOTH_DIRECTORY_INFO:
            item = smb.SMBFindFileIdBothDirectoryInfo(flags=pktFlags)
        elif level == smb.SMB_FIND_FILE_NAMES_INFO or level == smb2.SMB2_FILE_NAMES_INFO:
            item = smb.SMBFindFileNamesInfo(flags=pktFlags)
        else:
            LOG.error("Wrong level %d!" % level)
            return searchResult, searchCount, STATUS_NOT_SUPPORTED

        (mode, ino, dev, nlink, uid, gid, size, atime, mtime, ctime) = os.stat(i)
        if os.path.isdir(i):
            item['ExtFileAttributes'] = smb.ATTR_DIRECTORY
        else:
            item['ExtFileAttributes'] = smb.ATTR_NORMAL | smb.ATTR_ARCHIVE

        item['FileName'] = os.path.basename(i).encode(encoding)

        if level == smb.SMB_FIND_FILE_BOTH_DIRECTORY_INFO or level == smb.SMB_FIND_FILE_ID_BOTH_DIRECTORY_INFO or level == smb2.SMB2_FILE_ID_BOTH_DIRECTORY_INFO or level == smb2.SMB2_FILE_BOTH_DIRECTORY_INFO:
            item['EaSize'] = 0
            item['EndOfFile'] = size
            item['AllocationSize'] = size
            item['CreationTime'] = getFileTime(ctime)
            item['LastAccessTime'] = getFileTime(atime)
            item['LastWriteTime'] = getFileTime(mtime)
            item['LastChangeTime'] = getFileTime(mtime)
            item['ShortName'] = '\x00' * 24
            item['FileName'] = os.path.basename(i).encode(encoding)
            padLen = (8 - (len(item) % 8)) % 8
            item['NextEntryOffset'] = len(item) + padLen
        elif level == smb.SMB_FIND_FILE_DIRECTORY_INFO:
            item['EndOfFile'] = size
            item['AllocationSize'] = size
            item['CreationTime'] = getFileTime(ctime)
            item['LastAccessTime'] = getFileTime(atime)
            item['LastWriteTime'] = getFileTime(mtime)
            item['LastChangeTime'] = getFileTime(mtime)
            item['FileName'] = os.path.basename(i).encode(encoding)
            padLen = (8 - (len(item) % 8)) % 8
            item['NextEntryOffset'] = len(item) + padLen
        elif level == smb.SMB_FIND_FILE_FULL_DIRECTORY_INFO or level == smb.SMB_FIND_FILE_ID_FULL_DIRECTORY_INFO or level == smb2.SMB2_FULL_DIRECTORY_INFO:
            item['EaSize'] = 0
            item['EndOfFile'] = size
            item['AllocationSize'] = size
            item['CreationTime'] = getFileTime(ctime)
            item['LastAccessTime'] = getFileTime(atime)
            item['LastWriteTime'] = getFileTime(mtime)
            item['LastChangeTime'] = getFileTime(mtime)
            padLen = (8 - (len(item) % 8)) % 8
            item['NextEntryOffset'] = len(item) + padLen
        elif level == smb.SMB_FIND_INFO_STANDARD:
            item['EaSize'] = size
            item['CreationDate'] = getSMBDate(ctime)
            item['CreationTime'] = getSMBTime(ctime)
            item['LastAccessDate'] = getSMBDate(atime)
            item['LastAccessTime'] = getSMBTime(atime)
            item['LastWriteDate'] = getSMBDate(mtime)
            item['LastWriteTime'] = getSMBTime(mtime)
        searchResult.append(item)

    # No more files
    if (level >= smb.SMB_FIND_FILE_DIRECTORY_INFO or isSMB2 is True) and searchCount > 0:
        searchResult[-1]['NextEntryOffset'] = 0

    return searchResult, searchCount, errorCode


def queryFileInformation(path, filename, level):
    # print "queryFileInfo path: %s, filename: %s, level:0x%x" % (path,filename,level)
    return queryPathInformation(path, filename, level)


def queryPathInformation(path, filename, level):
    # TODO: Depending on the level, this could be done much simpler
    # print("queryPathInfo path: %s, filename: %s, level:0x%x" % (path,filename,level))
    try:
        errorCode = 0
        fileName = os.path.normpath(filename.replace('\\', '/'))
        if len(fileName) > 0 and (fileName[0] == '/' or fileName[0] == '\\') and path != '':
            # strip leading '/'
            fileName = fileName[1:]
        pathName = os.path.join(path, fileName)
        if os.path.exists(pathName):
            (mode, ino, dev, nlink, uid, gid, size, atime, mtime, ctime) = os.stat(pathName)
            if level == smb.SMB_QUERY_FILE_BASIC_INFO:
                infoRecord = smb.SMBQueryFileBasicInfo()
                infoRecord['CreationTime'] = getFileTime(ctime)
                infoRecord['LastAccessTime'] = getFileTime(atime)
                infoRecord['LastWriteTime'] = getFileTime(mtime)
                infoRecord['LastChangeTime'] = getFileTime(mtime)
                if os.path.isdir(pathName):
                    infoRecord['ExtFileAttributes'] = smb.ATTR_DIRECTORY
                else:
                    infoRecord['ExtFileAttributes'] = smb.ATTR_NORMAL | smb.ATTR_ARCHIVE
            elif level == smb.SMB_QUERY_FILE_STANDARD_INFO:
                infoRecord = smb.SMBQueryFileStandardInfo()
                infoRecord['AllocationSize'] = size
                infoRecord['EndOfFile'] = size
                if os.path.isdir(pathName):
                    infoRecord['Directory'] = 1
                else:
                    infoRecord['Directory'] = 0
            elif level == smb.SMB_QUERY_FILE_ALL_INFO or level == smb2.SMB2_FILE_ALL_INFO:
                infoRecord = smb.SMBQueryFileAllInfo()
                infoRecord['CreationTime'] = getFileTime(ctime)
                infoRecord['LastAccessTime'] = getFileTime(atime)
                infoRecord['LastWriteTime'] = getFileTime(mtime)
                infoRecord['LastChangeTime'] = getFileTime(mtime)
                if os.path.isdir(pathName):
                    infoRecord['ExtFileAttributes'] = smb.ATTR_DIRECTORY
                else:
                    infoRecord['ExtFileAttributes'] = smb.ATTR_NORMAL | smb.ATTR_ARCHIVE
                infoRecord['AllocationSize'] = size
                infoRecord['EndOfFile'] = size
                if os.path.isdir(pathName):
                    infoRecord['Directory'] = 1
                else:
                    infoRecord['Directory'] = 0
                infoRecord['FileName'] = filename.encode('utf-16le')
            elif level == smb2.SMB2_FILE_NETWORK_OPEN_INFO:
                infoRecord = smb.SMBFileNetworkOpenInfo()
                infoRecord['CreationTime'] = getFileTime(ctime)
                infoRecord['LastAccessTime'] = getFileTime(atime)
                infoRecord['LastWriteTime'] = getFileTime(mtime)
                infoRecord['ChangeTime'] = getFileTime(mtime)
                infoRecord['AllocationSize'] = size
                infoRecord['EndOfFile'] = size
                if os.path.isdir(pathName):
                    infoRecord['FileAttributes'] = smb.ATTR_DIRECTORY
                else:
                    infoRecord['FileAttributes'] = smb.ATTR_NORMAL | smb.ATTR_ARCHIVE
            elif level == smb.SMB_QUERY_FILE_EA_INFO or level == smb2.SMB2_FILE_EA_INFO:
                infoRecord = smb.SMBQueryFileEaInfo()
            elif level == smb2.SMB2_FILE_STREAM_INFO:
                infoRecord = smb.SMBFileStreamInformation()
            else:
                LOG.error('Unknown level for query path info! 0x%x' % level)
                # UNSUPPORTED
                return None, STATUS_NOT_SUPPORTED

            return infoRecord, errorCode
        else:
            # NOT FOUND
            return None, STATUS_OBJECT_NAME_NOT_FOUND
    except Exception as e:
        LOG.error('queryPathInfo: %s' % e)
        raise


def queryDiskInformation(path):
    # TODO: Do something useful here :)
    # For now we just return fake values
    totalUnits = 65535
    freeUnits = 65535
    return totalUnits, freeUnits


def isInFileJail(path, fileName):
    pathName = os.path.join(path, fileName)
    share_real_path = os.path.realpath(path)
    return os.path.commonprefix((os.path.realpath(pathName), share_real_path)) == share_real_path


# Here we implement the NT transaction handlers
class NTTRANSCommands:
    def default(self, connId, smbServer, recvPacket, parameters, data, maxDataCount=0):
        pass


# Here we implement the NT transaction handlers
class TRANSCommands:
    @staticmethod
    def lanMan(connId, smbServer, recvPacket, parameters, data, maxDataCount=0):
        # Minimal [MS-RAP] implementation, just to return the shares
        connData = smbServer.getConnectionData(connId)

        respSetup = b''
        respParameters = b''
        respData = b''
        errorCode = STATUS_SUCCESS
        if struct.unpack('<H', parameters[:2])[0] == 0:
            # NetShareEnum Request
            netShareEnum = smb.SMBNetShareEnum(parameters)
            if netShareEnum['InfoLevel'] == 1:
                shares = getShares(connId, smbServer)
                respParameters = smb.SMBNetShareEnumResponse()
                respParameters['EntriesReturned'] = len(shares)
                respParameters['EntriesAvailable'] = len(shares)
                tailData = ''
                for i in shares:
                    # NetShareInfo1 len == 20
                    entry = smb.NetShareInfo1()
                    entry['NetworkName'] = i + '\x00' * (13 - len(i))
                    entry['Type'] = int(shares[i]['share type'])
                    # (beto) If offset == 0 it crashes explorer.exe on windows 7
                    entry['RemarkOffsetLow'] = 20 * len(shares) + len(tailData)
                    respData += entry.getData()
                    if 'comment' in shares[i]:
                        tailData += shares[i]['comment'] + '\x00'
                    else:
                        tailData += '\x00'
                respData += tailData
            else:
                # We don't support other info levels
                errorCode = STATUS_NOT_SUPPORTED
        elif struct.unpack('<H', parameters[:2])[0] == 13:
            # NetrServerGetInfo Request
            respParameters = smb.SMBNetServerGetInfoResponse()
            netServerInfo = smb.SMBNetServerInfo1()
            netServerInfo['ServerName'] = smbServer.getServerName()
            respData = netServerInfo.getData()
            respParameters['TotalBytesAvailable'] = len(respData)
        elif struct.unpack('<H', parameters[:2])[0] == 1:
            # NetrShareGetInfo Request
            request = smb.SMBNetShareGetInfo(parameters)
            respParameters = smb.SMBNetShareGetInfoResponse()
            shares = getShares(connId, smbServer)
            share = shares[request['ShareName'].upper()]
            shareInfo = smb.NetShareInfo1()
            shareInfo['NetworkName'] = request['ShareName'].upper() + '\x00'
            shareInfo['Type'] = int(share['share type'])
            respData = shareInfo.getData()
            if 'comment' in share:
                shareInfo['RemarkOffsetLow'] = len(respData)
                respData += share['comment'] + '\x00'
            respParameters['TotalBytesAvailable'] = len(respData)

        else:
            # We don't know how to handle anything else
            errorCode = STATUS_NOT_SUPPORTED

        smbServer.setConnectionData(connId, connData)

        return respSetup, respParameters, respData, errorCode

    @staticmethod
    def transactNamedPipe(connId, smbServer, recvPacket, parameters, data, maxDataCount=0):
        connData = smbServer.getConnectionData(connId)

        respSetup = b''
        respParameters = b''
        respData = b''
        errorCode = STATUS_SUCCESS
        SMBCommand = smb.SMBCommand(recvPacket['Data'][0])
        transParameters = smb.SMBTransaction_Parameters(SMBCommand['Parameters'])

        # Extract the FID
        fid = struct.unpack('<H', transParameters['Setup'][2:])[0]

        if fid in connData['OpenedFiles']:
            fileHandle = connData['OpenedFiles'][fid]['FileHandle']
            if fileHandle != PIPE_FILE_DESCRIPTOR:
                os.write(fileHandle, data)
                respData = os.read(fileHandle, data)
            else:
                sock = connData['OpenedFiles'][fid]['Socket']
                sock.send(data)
                respData = sock.recv(maxDataCount)
        else:
            errorCode = STATUS_INVALID_HANDLE

        smbServer.setConnectionData(connId, connData)

        return respSetup, respParameters, respData, errorCode


# Here we implement the transaction2 handlers
class TRANS2Commands:
    # All these commands return setup, parameters, data, errorCode
    @staticmethod
    def setPathInformation(connId, smbServer, recvPacket, parameters, data, maxDataCount=0):
        connData = smbServer.getConnectionData(connId)

        respSetup = b''
        respParameters = b''
        respData = b''
        errorCode = STATUS_SUCCESS
        setPathInfoParameters = smb.SMBSetPathInformation_Parameters(flags=recvPacket['Flags2'], data=parameters)
        if recvPacket['Tid'] in connData['ConnectedShares']:
            path = connData['ConnectedShares'][recvPacket['Tid']]['path']
            fileName = decodeSMBString(recvPacket['Flags2'], setPathInfoParameters['FileName'])
            fileName = os.path.normpath(fileName.replace('\\', '/'))
            if len(fileName) > 0 and (fileName[0] == '/' or fileName[0] == '\\') and path != '':
                # strip leading '/'
                fileName = fileName[1:]
            pathName = os.path.join(path, fileName)
            if os.path.exists(pathName):
                informationLevel = setPathInfoParameters['InformationLevel']
                if informationLevel == smb.SMB_SET_FILE_BASIC_INFO:
                    infoRecord = smb.SMBSetFileBasicInfo(data)
                    # Creation time won't be set,  the other ones we play with.
                    atime = infoRecord['LastAccessTime']
                    if atime == 0:
                        atime = -1
                    else:
                        atime = getUnixTime(atime)
                    mtime = infoRecord['LastWriteTime']
                    if mtime == 0:
                        mtime = -1
                    else:
                        mtime = getUnixTime(mtime)
                    if mtime != -1 or atime != -1:
                        os.utime(pathName, (atime, mtime))
                else:
                    smbServer.log('Unknown level for set path info! 0x%x' % setPathInfoParameters['InformationLevel'],
                                  logging.ERROR)
                    # UNSUPPORTED
                    errorCode = STATUS_NOT_SUPPORTED
            else:
                errorCode = STATUS_OBJECT_NAME_NOT_FOUND

            if errorCode == STATUS_SUCCESS:
                respParameters = smb.SMBSetPathInformationResponse_Parameters()

        else:
            errorCode = STATUS_SMB_BAD_TID

        smbServer.setConnectionData(connId, connData)

        return respSetup, respParameters, respData, errorCode

    @staticmethod
    def setFileInformation(connId, smbServer, recvPacket, parameters, data, maxDataCount=0):
        connData = smbServer.getConnectionData(connId)

        respSetup = b''
        respParameters = b''
        respData = b''
        errorCode = STATUS_SUCCESS
        setFileInfoParameters = smb.SMBSetFileInformation_Parameters(parameters)

        if recvPacket['Tid'] in connData['ConnectedShares']:
            if setFileInfoParameters['FID'] in connData['OpenedFiles']:
                fileName = connData['OpenedFiles'][setFileInfoParameters['FID']]['FileName']
                informationLevel = setFileInfoParameters['InformationLevel']
                if informationLevel == smb.SMB_SET_FILE_DISPOSITION_INFO:
                    infoRecord = smb.SMBSetFileDispositionInfo(parameters)
                    if infoRecord['DeletePending'] > 0:
                        # Mark this file for removal after closed
                        connData['OpenedFiles'][setFileInfoParameters['FID']]['DeleteOnClose'] = True
                        respParameters = smb.SMBSetFileInformationResponse_Parameters()
                elif informationLevel == smb.SMB_SET_FILE_BASIC_INFO:
                    infoRecord = smb.SMBSetFileBasicInfo(data)
                    # Creation time won't be set,  the other ones we play with.
                    atime = infoRecord['LastAccessTime']
                    if atime == 0:
                        atime = -1
                    else:
                        atime = getUnixTime(atime)
                    mtime = infoRecord['LastWriteTime']
                    if mtime == 0:
                        mtime = -1
                    else:
                        mtime = getUnixTime(mtime)
                    os.utime(fileName, (atime, mtime))
                elif informationLevel == smb.SMB_SET_FILE_END_OF_FILE_INFO:
                    fileHandle = connData['OpenedFiles'][setFileInfoParameters['FID']]['FileHandle']
                    infoRecord = smb.SMBSetFileEndOfFileInfo(data)
                    if infoRecord['EndOfFile'] > 0:
                        os.lseek(fileHandle, infoRecord['EndOfFile'] - 1, 0)
                        os.write(fileHandle, b'\x00')
                else:
                    smbServer.log('Unknown level for set file info! 0x%x' % setFileInfoParameters['InformationLevel'],
                                  logging.ERROR)
                    # UNSUPPORTED
                    errorCode = STATUS_NOT_SUPPORTED
            else:
                errorCode = STATUS_NO_SUCH_FILE

            if errorCode == STATUS_SUCCESS:
                respParameters = smb.SMBSetFileInformationResponse_Parameters()
        else:
            errorCode = STATUS_SMB_BAD_TID

        smbServer.setConnectionData(connId, connData)

        return respSetup, respParameters, respData, errorCode

    @staticmethod
    def queryFileInformation(connId, smbServer, recvPacket, parameters, data, maxDataCount=0):
        connData = smbServer.getConnectionData(connId)

        respSetup = b''
        respParameters = b''
        respData = b''

        queryFileInfoParameters = smb.SMBQueryFileInformation_Parameters(parameters)

        if recvPacket['Tid'] in connData['ConnectedShares']:
            if queryFileInfoParameters['FID'] in connData['OpenedFiles']:
                fileName = connData['OpenedFiles'][queryFileInfoParameters['FID']]['FileName']

                infoRecord, errorCode = queryFileInformation('', fileName, queryFileInfoParameters['InformationLevel'])

                if infoRecord is not None:
                    respParameters = smb.SMBQueryFileInformationResponse_Parameters()
                    respData = infoRecord
            else:
                errorCode = STATUS_INVALID_HANDLE
        else:
            errorCode = STATUS_SMB_BAD_TID

        smbServer.setConnectionData(connId, connData)

        return respSetup, respParameters, respData, errorCode

    @staticmethod
    def queryPathInformation(connId, smbServer, recvPacket, parameters, data, maxDataCount=0):
        connData = smbServer.getConnectionData(connId)

        respSetup = b''
        respParameters = b''
        respData = b''
        errorCode = 0

        queryPathInfoParameters = smb.SMBQueryPathInformation_Parameters(flags=recvPacket['Flags2'], data=parameters)

        if recvPacket['Tid'] in connData['ConnectedShares']:
            path = connData['ConnectedShares'][recvPacket['Tid']]['path']
            try:
                infoRecord, errorCode = queryPathInformation(path, decodeSMBString(recvPacket['Flags2'],
                                                                                   queryPathInfoParameters['FileName']),
                                                             queryPathInfoParameters['InformationLevel'])
            except Exception as e:
                smbServer.log("queryPathInformation: %s" % e, logging.ERROR)

            if infoRecord is not None:
                respParameters = smb.SMBQueryPathInformationResponse_Parameters()
                respData = infoRecord
        else:
            errorCode = STATUS_SMB_BAD_TID

        smbServer.setConnectionData(connId, connData)

        return respSetup, respParameters, respData, errorCode

    @staticmethod
    def queryFsInformation(connId, smbServer, recvPacket, parameters, data, maxDataCount=0):
        connData = smbServer.getConnectionData(connId)
        errorCode = 0
        # Get the Tid associated
        if recvPacket['Tid'] in connData['ConnectedShares']:
            data = queryFsInformation(connData['ConnectedShares'][recvPacket['Tid']]['path'], '',
                                      struct.unpack('<H', parameters)[0], pktFlags=recvPacket['Flags2'])

        smbServer.setConnectionData(connId, connData)

        return b'', b'', data, errorCode

    @staticmethod
    def findNext2(connId, smbServer, recvPacket, parameters, data, maxDataCount):
        connData = smbServer.getConnectionData(connId)

        respSetup = b''
        respParameters = b''
        respData = b''
        errorCode = STATUS_SUCCESS
        findNext2Parameters = smb.SMBFindNext2_Parameters(flags=recvPacket['Flags2'], data=parameters)

        sid = findNext2Parameters['SID']
        if recvPacket['Tid'] in connData['ConnectedShares']:
            if sid in connData['SIDs']:
                searchResult = connData['SIDs'][sid]
                respParameters = smb.SMBFindNext2Response_Parameters()
                endOfSearch = 1
                searchCount = 1
                totalData = 0
                for i in enumerate(searchResult):
                    data = i[1].getData()
                    lenData = len(data)
                    if (totalData + lenData) >= maxDataCount or (i[0] + 1) >= findNext2Parameters['SearchCount']:
                        # We gotta stop here and continue on a find_next2
                        endOfSearch = 0
                        connData['SIDs'][sid] = searchResult[i[0]:]
                        respParameters['LastNameOffset'] = totalData
                        break
                    else:
                        searchCount += 1
                        respData += data
                        totalData += lenData

                # Have we reached the end of the search or still stuff to send?
                if endOfSearch > 0:
                    # Let's remove the SID from our ConnData
                    del (connData['SIDs'][sid])

                respParameters['EndOfSearch'] = endOfSearch
                respParameters['SearchCount'] = searchCount
            else:
                errorCode = STATUS_INVALID_HANDLE
        else:
            errorCode = STATUS_SMB_BAD_TID

        smbServer.setConnectionData(connId, connData)

        return respSetup, respParameters, respData, errorCode

    @staticmethod
    def findFirst2(connId, smbServer, recvPacket, parameters, data, maxDataCount):
        connData = smbServer.getConnectionData(connId)

        respSetup = b''
        respParameters = b''
        respData = b''
        findFirst2Parameters = smb.SMBFindFirst2_Parameters(recvPacket['Flags2'], data=parameters)

        if recvPacket['Tid'] in connData['ConnectedShares']:
            path = connData['ConnectedShares'][recvPacket['Tid']]['path']

            searchResult, searchCount, errorCode = findFirst2(path,
                                                              decodeSMBString(recvPacket['Flags2'],
                                                                              findFirst2Parameters['FileName']),
                                                              findFirst2Parameters['InformationLevel'],
                                                              findFirst2Parameters['SearchAttributes'],
                                                              pktFlags=recvPacket['Flags2'])

            respParameters = smb.SMBFindFirst2Response_Parameters()
            endOfSearch = 1
            sid = 0x80  # default SID
            searchCount = 0
            totalData = 0
            for i in enumerate(searchResult):
                # i[1].dump()
                data = i[1].getData()
                lenData = len(data)
                if (totalData + lenData) >= maxDataCount or (i[0] + 1) > findFirst2Parameters['SearchCount']:
                    # We gotta stop here and continue on a find_next2
                    endOfSearch = 0
                    # Simple way to generate a fid
                    if len(connData['SIDs']) == 0:
                        sid = 1
                    else:
                        sid = list(connData['SIDs'].keys())[-1] + 1
                    # Store the remaining search results in the ConnData SID
                    connData['SIDs'][sid] = searchResult[i[0]:]
                    respParameters['LastNameOffset'] = totalData
                    break
                else:
                    searchCount += 1
                    respData += data

                    padLen = (8 - (lenData % 8)) % 8
                    respData += b'\xaa' * padLen
                    totalData += lenData + padLen

            respParameters['SID'] = sid
            respParameters['EndOfSearch'] = endOfSearch
            respParameters['SearchCount'] = searchCount
        else:
            errorCode = STATUS_SMB_BAD_TID

        smbServer.setConnectionData(connId, connData)

        return respSetup, respParameters, respData, errorCode


# Here we implement the commands handlers
class SMBCommands:

    @staticmethod
    def smbTransaction(connId, smbServer, SMBCommand, recvPacket, transCommands):
        connData = smbServer.getConnectionData(connId)

        respSMBCommand = smb.SMBCommand(recvPacket['Command'])

        transParameters = smb.SMBTransaction_Parameters(SMBCommand['Parameters'])

        # Do the stuff
        if transParameters['ParameterCount'] != transParameters['TotalParameterCount']:
            # TODO: Handle partial parameters
            raise Exception("Unsupported partial parameters in TRANSACT2!")
        else:
            transData = smb.SMBTransaction_SData(flags=recvPacket['Flags2'])
            # Standard says servers shouldn't trust Parameters and Data comes
            # in order, so we have to parse the offsets, ugly

            paramCount = transParameters['ParameterCount']
            transData['Trans_ParametersLength'] = paramCount
            dataCount = transParameters['DataCount']
            transData['Trans_DataLength'] = dataCount
            transData.fromString(SMBCommand['Data'])
            if transParameters['ParameterOffset'] > 0:
                paramOffset = transParameters['ParameterOffset'] - 63 - transParameters['SetupLength']
                transData['Trans_Parameters'] = SMBCommand['Data'][paramOffset:paramOffset + paramCount]
            else:
                transData['Trans_Parameters'] = b''

            if transParameters['DataOffset'] > 0:
                dataOffset = transParameters['DataOffset'] - 63 - transParameters['SetupLength']
                transData['Trans_Data'] = SMBCommand['Data'][dataOffset:dataOffset + dataCount]
            else:
                transData['Trans_Data'] = b''

            # Call the handler for this TRANSACTION
            if transParameters['SetupCount'] == 0:
                # No subcommand, let's play with the Name
                command = decodeSMBString(recvPacket['Flags2'], transData['Name'])
            else:
                command = struct.unpack('<H', transParameters['Setup'][:2])[0]

            if command in transCommands:
                # Call the TRANS subcommand
                setup = b''
                parameters = b''
                data = b''
                try:
                    setup, parameters, data, errorCode = transCommands[command](connId,
                                                                                smbServer,
                                                                                recvPacket,
                                                                                transData['Trans_Parameters'],
                                                                                transData['Trans_Data'],
                                                                                transParameters['MaxDataCount'])
                except Exception as e:
                    # print 'Transaction: %s' % e,e
                    smbServer.log('Transaction: (%r,%s)' % (command, e), logging.ERROR)
                    errorCode = STATUS_ACCESS_DENIED
                    # raise

                if setup == b'' and parameters == b'' and data == b'':
                    # Something wen't wrong
                    respParameters = b''
                    respData = b''
                else:
                    # Build the answer
                    if hasattr(data, 'getData'):
                        data = data.getData()
                    remainingData = len(data)
                    if hasattr(parameters, 'getData'):
                        parameters = parameters.getData()
                    remainingParameters = len(parameters)
                    commands = []
                    dataDisplacement = 0
                    while remainingData > 0 or remainingParameters > 0:
                        respSMBCommand = smb.SMBCommand(recvPacket['Command'])
                        respParameters = smb.SMBTransactionResponse_Parameters()
                        respData = smb.SMBTransaction2Response_Data()

                        respParameters['TotalParameterCount'] = len(parameters)
                        respParameters['ParameterCount'] = len(parameters)
                        respData['Trans_ParametersLength'] = len(parameters)
                        respParameters['TotalDataCount'] = len(data)
                        respParameters['DataDisplacement'] = dataDisplacement

                        # TODO: Do the same for parameters
                        if len(data) > transParameters['MaxDataCount']:
                            # Answer doesn't fit in this packet
                            LOG.debug("Lowering answer from %d to %d" % (len(data), transParameters['MaxDataCount']))
                            respParameters['DataCount'] = transParameters['MaxDataCount']
                        else:
                            respParameters['DataCount'] = len(data)

                        respData['Trans_DataLength'] = respParameters['DataCount']
                        respParameters['SetupCount'] = len(setup)
                        respParameters['Setup'] = setup
                        # TODO: Make sure we're calculating the pad right
                        if len(parameters) > 0:
                            # padLen = 4 - (55 + len(setup)) % 4
                            padLen = (4 - (55 + len(setup)) % 4) % 4
                            padBytes = b'\xFF' * padLen
                            respData['Pad1'] = padBytes
                            respParameters['ParameterOffset'] = 55 + len(setup) + padLen
                        else:
                            padLen = 0
                            respParameters['ParameterOffset'] = 0
                            respData['Pad1'] = b''

                        if len(data) > 0:
                            # pad2Len = 4 - (55 + len(setup) + padLen + len(parameters)) % 4
                            pad2Len = (4 - (55 + len(setup) + padLen + len(parameters)) % 4) % 4
                            respData['Pad2'] = b'\xFF' * pad2Len
                            respParameters['DataOffset'] = 55 + len(setup) + padLen + len(parameters) + pad2Len
                        else:
                            respParameters['DataOffset'] = 0
                            respData['Pad2'] = b''

                        respData['Trans_Parameters'] = parameters[:respParameters['ParameterCount']]
                        respData['Trans_Data'] = data[:respParameters['DataCount']]
                        respSMBCommand['Parameters'] = respParameters
                        respSMBCommand['Data'] = respData

                        data = data[respParameters['DataCount']:]
                        remainingData -= respParameters['DataCount']
                        dataDisplacement += respParameters['DataCount'] + 1

                        parameters = parameters[respParameters['ParameterCount']:]
                        remainingParameters -= respParameters['ParameterCount']
                        commands.append(respSMBCommand)

                    smbServer.setConnectionData(connId, connData)
                    return commands, None, errorCode

            else:
                smbServer.log("Unsupported Transact command %r" % command, logging.ERROR)
                respParameters = b''
                respData = b''
                errorCode = STATUS_NOT_IMPLEMENTED

        respSMBCommand['Parameters'] = respParameters
        respSMBCommand['Data'] = respData
        smbServer.setConnectionData(connId, connData)

        return [respSMBCommand], None, errorCode

    @staticmethod
    def smbNTTransact(connId, smbServer, SMBCommand, recvPacket, transCommands):
        connData = smbServer.getConnectionData(connId)

        respSMBCommand = smb.SMBCommand(recvPacket['Command'])

        NTTransParameters = smb.SMBNTTransaction_Parameters(SMBCommand['Parameters'])
        # Do the stuff
        if NTTransParameters['ParameterCount'] != NTTransParameters['TotalParameterCount']:
            # TODO: Handle partial parameters
            raise Exception("Unsupported partial parameters in NTTrans!")
        else:
            NTTransData = smb.SMBNTTransaction_Data()
            # Standard says servers shouldn't trust Parameters and Data comes
            # in order, so we have to parse the offsets, ugly

            paramCount = NTTransParameters['ParameterCount']
            NTTransData['NT_Trans_ParametersLength'] = paramCount
            dataCount = NTTransParameters['DataCount']
            NTTransData['NT_Trans_DataLength'] = dataCount

            if NTTransParameters['ParameterOffset'] > 0:
                paramOffset = NTTransParameters['ParameterOffset'] - 73 - NTTransParameters['SetupLength']
                NTTransData['NT_Trans_Parameters'] = SMBCommand['Data'][paramOffset:paramOffset + paramCount]
            else:
                NTTransData['NT_Trans_Parameters'] = b''

            if NTTransParameters['DataOffset'] > 0:
                dataOffset = NTTransParameters['DataOffset'] - 73 - NTTransParameters['SetupLength']
                NTTransData['NT_Trans_Data'] = SMBCommand['Data'][dataOffset:dataOffset + dataCount]
            else:
                NTTransData['NT_Trans_Data'] = b''

            # Call the handler for this TRANSACTION
            command = NTTransParameters['Function']
            if command in transCommands:
                # Call the NT TRANS subcommand
                setup = b''
                parameters = b''
                data = b''
                try:
                    setup, parameters, data, errorCode = transCommands[command](connId,
                                                                                smbServer,
                                                                                recvPacket,
                                                                                NTTransData['NT_Trans_Parameters'],
                                                                                NTTransData['NT_Trans_Data'],
                                                                                NTTransParameters['MaxDataCount'])
                except Exception as e:
                    smbServer.log('NTTransaction: (0x%x,%s)' % (command, e), logging.ERROR)
                    errorCode = STATUS_ACCESS_DENIED
                    # raise

                if setup == b'' and parameters == b'' and data == b'':
                    # Something wen't wrong
                    respParameters = b''
                    respData = b''
                    if errorCode == STATUS_SUCCESS:
                        errorCode = STATUS_ACCESS_DENIED
                else:
                    # Build the answer
                    if hasattr(data, 'getData'):
                        data = data.getData()
                    remainingData = len(data)
                    if hasattr(parameters, 'getData'):
                        parameters = parameters.getData()
                    remainingParameters = len(parameters)
                    commands = []
                    dataDisplacement = 0
                    while remainingData > 0 or remainingParameters > 0:
                        respSMBCommand = smb.SMBCommand(recvPacket['Command'])
                        respParameters = smb.SMBNTTransactionResponse_Parameters()
                        respData = smb.SMBNTTransactionResponse_Data()

                        respParameters['TotalParameterCount'] = len(parameters)
                        respParameters['ParameterCount'] = len(parameters)
                        respData['Trans_ParametersLength'] = len(parameters)
                        respParameters['TotalDataCount'] = len(data)
                        respParameters['DataDisplacement'] = dataDisplacement
                        # TODO: Do the same for parameters
                        if len(data) > NTTransParameters['MaxDataCount']:
                            # Answer doesn't fit in this packet
                            LOG.debug("Lowering answer from %d to %d" % (len(data), NTTransParameters['MaxDataCount']))
                            respParameters['DataCount'] = NTTransParameters['MaxDataCount']
                        else:
                            respParameters['DataCount'] = len(data)

                        respData['NT_Trans_DataLength'] = respParameters['DataCount']
                        respParameters['SetupCount'] = len(setup)
                        respParameters['Setup'] = setup
                        # TODO: Make sure we're calculating the pad right
                        if len(parameters) > 0:
                            # padLen = 4 - (71 + len(setup)) % 4
                            padLen = (4 - (73 + len(setup)) % 4) % 4
                            padBytes = b'\xFF' * padLen
                            respData['Pad1'] = padBytes
                            respParameters['ParameterOffset'] = 73 + len(setup) + padLen
                        else:
                            padLen = 0
                            respParameters['ParameterOffset'] = 0
                            respData['Pad1'] = b''

                        if len(data) > 0:
                            # pad2Len = 4 - (71 + len(setup) + padLen + len(parameters)) % 4
                            pad2Len = (4 - (73 + len(setup) + padLen + len(parameters)) % 4) % 4
                            respData['Pad2'] = b'\xFF' * pad2Len
                            respParameters['DataOffset'] = 73 + len(setup) + padLen + len(parameters) + pad2Len
                        else:
                            respParameters['DataOffset'] = 0
                            respData['Pad2'] = b''

                        respData['NT_Trans_Parameters'] = parameters[:respParameters['ParameterCount']]
                        respData['NT_Trans_Data'] = data[:respParameters['DataCount']]
                        respSMBCommand['Parameters'] = respParameters
                        respSMBCommand['Data'] = respData

                        data = data[respParameters['DataCount']:]
                        remainingData -= respParameters['DataCount']
                        dataDisplacement += respParameters['DataCount'] + 1

                        parameters = parameters[respParameters['ParameterCount']:]
                        remainingParameters -= respParameters['ParameterCount']
                        commands.append(respSMBCommand)

                    smbServer.setConnectionData(connId, connData)
                    return commands, None, errorCode

            else:
                # smbServer.log("Unsupported NTTransact command 0x%x" % command, logging.ERROR)
                respParameters = b''
                respData = b''
                errorCode = STATUS_NOT_IMPLEMENTED

        respSMBCommand['Parameters'] = respParameters
        respSMBCommand['Data'] = respData

        smbServer.setConnectionData(connId, connData)
        return [respSMBCommand], None, errorCode

    @staticmethod
    def smbTransaction2(connId, smbServer, SMBCommand, recvPacket, transCommands):
        connData = smbServer.getConnectionData(connId)

        respSMBCommand = smb.SMBCommand(recvPacket['Command'])

        trans2Parameters = smb.SMBTransaction2_Parameters(SMBCommand['Parameters'])

        # Do the stuff
        if trans2Parameters['ParameterCount'] != trans2Parameters['TotalParameterCount']:
            # TODO: Handle partial parameters
            # print "Unsupported partial parameters in TRANSACT2!"
            raise Exception("Unsupported partial parameters in TRANSACT2!")
        else:
            trans2Data = smb.SMBTransaction2_Data()
            # Standard says servers shouldn't trust Parameters and Data comes
            # in order, so we have to parse the offsets, ugly

            paramCount = trans2Parameters['ParameterCount']
            trans2Data['Trans_ParametersLength'] = paramCount
            dataCount = trans2Parameters['DataCount']
            trans2Data['Trans_DataLength'] = dataCount

            if trans2Parameters['ParameterOffset'] > 0:
                paramOffset = trans2Parameters['ParameterOffset'] - 63 - trans2Parameters['SetupLength']
                trans2Data['Trans_Parameters'] = SMBCommand['Data'][paramOffset:paramOffset + paramCount]
            else:
                trans2Data['Trans_Parameters'] = b''

            if trans2Parameters['DataOffset'] > 0:
                dataOffset = trans2Parameters['DataOffset'] - 63 - trans2Parameters['SetupLength']
                trans2Data['Trans_Data'] = SMBCommand['Data'][dataOffset:dataOffset + dataCount]
            else:
                trans2Data['Trans_Data'] = b''

            # Call the handler for this TRANSACTION
            command = struct.unpack('<H', trans2Parameters['Setup'])[0]
            if command in transCommands:
                # Call the TRANS2 subcommand
                try:
                    setup, parameters, data, errorCode = transCommands[command](connId,
                                                                                smbServer,
                                                                                recvPacket,
                                                                                trans2Data['Trans_Parameters'],
                                                                                trans2Data['Trans_Data'],
                                                                                trans2Parameters['MaxDataCount'])
                except Exception as e:
                    smbServer.log('Transaction2: (0x%x,%s)' % (command, e), logging.ERROR)
                    # import traceback
                    # traceback.print_exc()
                    raise

                if setup == b'' and parameters == b'' and data == b'':
                    # Something wen't wrong
                    respParameters = b''
                    respData = b''
                else:
                    # Build the answer
                    if hasattr(data, 'getData'):
                        data = data.getData()
                    remainingData = len(data)
                    if hasattr(parameters, 'getData'):
                        parameters = parameters.getData()
                    remainingParameters = len(parameters)
                    commands = []
                    dataDisplacement = 0
                    while remainingData > 0 or remainingParameters > 0:
                        respSMBCommand = smb.SMBCommand(recvPacket['Command'])
                        respParameters = smb.SMBTransaction2Response_Parameters()
                        respData = smb.SMBTransaction2Response_Data()

                        respParameters['TotalParameterCount'] = len(parameters)
                        respParameters['ParameterCount'] = len(parameters)
                        respData['Trans_ParametersLength'] = len(parameters)
                        respParameters['TotalDataCount'] = len(data)
                        respParameters['DataDisplacement'] = dataDisplacement
                        # TODO: Do the same for parameters
                        if len(data) > trans2Parameters['MaxDataCount']:
                            # Answer doesn't fit in this packet
                            LOG.debug("Lowering answer from %d to %d" % (len(data), trans2Parameters['MaxDataCount']))
                            respParameters['DataCount'] = trans2Parameters['MaxDataCount']
                        else:
                            respParameters['DataCount'] = len(data)

                        respData['Trans_DataLength'] = respParameters['DataCount']
                        respParameters['SetupCount'] = len(setup)
                        respParameters['Setup'] = setup
                        # TODO: Make sure we're calculating the pad right
                        if len(parameters) > 0:
                            # padLen = 4 - (55 + len(setup)) % 4
                            padLen = (4 - (55 + len(setup)) % 4) % 4
                            padBytes = b'\xFF' * padLen
                            respData['Pad1'] = padBytes
                            respParameters['ParameterOffset'] = 55 + len(setup) + padLen
                        else:
                            padLen = 0
                            respParameters['ParameterOffset'] = 0
                            respData['Pad1'] = b''

                        if len(data) > 0:
                            # pad2Len = 4 - (55 + len(setup) + padLen + len(parameters)) % 4
                            pad2Len = (4 - (55 + len(setup) + padLen + len(parameters)) % 4) % 4
                            respData['Pad2'] = b'\xFF' * pad2Len
                            respParameters['DataOffset'] = 55 + len(setup) + padLen + len(parameters) + pad2Len
                        else:
                            respParameters['DataOffset'] = 0
                            respData['Pad2'] = b''

                        respData['Trans_Parameters'] = parameters[:respParameters['ParameterCount']]
                        respData['Trans_Data'] = data[:respParameters['DataCount']]
                        respSMBCommand['Parameters'] = respParameters
                        respSMBCommand['Data'] = respData

                        data = data[respParameters['DataCount']:]
                        remainingData -= respParameters['DataCount']
                        dataDisplacement += respParameters['DataCount'] + 1

                        parameters = parameters[respParameters['ParameterCount']:]
                        remainingParameters -= respParameters['ParameterCount']
                        commands.append(respSMBCommand)

                    smbServer.setConnectionData(connId, connData)
                    return commands, None, errorCode

            else:
                smbServer.log("Unsupported Transact/2 command 0x%x" % command, logging.ERROR)
                respParameters = b''
                respData = b''
                errorCode = STATUS_NOT_IMPLEMENTED

        respSMBCommand['Parameters'] = respParameters
        respSMBCommand['Data'] = respData

        smbServer.setConnectionData(connId, connData)
        return [respSMBCommand], None, errorCode

    @staticmethod
    def smbComLockingAndX(connId, smbServer, SMBCommand, recvPacket):
        connData = smbServer.getConnectionData(connId)

        respSMBCommand = smb.SMBCommand(smb.SMB.SMB_COM_LOCKING_ANDX)
        respParameters = b''
        respData = b''

        # I'm actually doing nothing.. just make MacOS happy ;)
        errorCode = STATUS_SUCCESS

        respSMBCommand['Parameters'] = respParameters
        respSMBCommand['Data'] = respData
        smbServer.setConnectionData(connId, connData)

        return [respSMBCommand], None, errorCode

    @staticmethod
    def smbComClose(connId, smbServer, SMBCommand, recvPacket):
        connData = smbServer.getConnectionData(connId)

        respSMBCommand = smb.SMBCommand(smb.SMB.SMB_COM_CLOSE)
        respParameters = b''
        respData = b''

        comClose = smb.SMBClose_Parameters(SMBCommand['Parameters'])

        if comClose['FID'] in connData['OpenedFiles']:
            errorCode = STATUS_SUCCESS
            fileHandle = connData['OpenedFiles'][comClose['FID']]['FileHandle']
            try:
                if fileHandle == PIPE_FILE_DESCRIPTOR:
                    connData['OpenedFiles'][comClose['FID']]['Socket'].close()
                elif fileHandle != VOID_FILE_DESCRIPTOR:
                    os.close(fileHandle)
            except Exception as e:
                smbServer.log("comClose %s" % e, logging.ERROR)
                errorCode = STATUS_ACCESS_DENIED
            else:
                # Check if the file was marked for removal
                if connData['OpenedFiles'][comClose['FID']]['DeleteOnClose'] is True:
                    try:
                        os.remove(connData['OpenedFiles'][comClose['FID']]['FileName'])
                    except Exception as e:
                        smbServer.log("comClose %s" % e, logging.ERROR)
                        errorCode = STATUS_ACCESS_DENIED
                del (connData['OpenedFiles'][comClose['FID']])
        else:
            errorCode = STATUS_INVALID_HANDLE

        if errorCode > 0:
            respParameters = b''
            respData = b''

        respSMBCommand['Parameters'] = respParameters
        respSMBCommand['Data'] = respData
        smbServer.setConnectionData(connId, connData)

        return [respSMBCommand], None, errorCode

    @staticmethod
    def smbComWrite(connId, smbServer, SMBCommand, recvPacket):
        connData = smbServer.getConnectionData(connId)

        respSMBCommand = smb.SMBCommand(smb.SMB.SMB_COM_WRITE)
        respParameters = smb.SMBWriteResponse_Parameters()
        respData = b''

        comWriteParameters = smb.SMBWrite_Parameters(SMBCommand['Parameters'])
        comWriteData = smb.SMBWrite_Data(SMBCommand['Data'])

        if comWriteParameters['Fid'] in connData['OpenedFiles']:
            fileHandle = connData['OpenedFiles'][comWriteParameters['Fid']]['FileHandle']
            errorCode = STATUS_SUCCESS
            try:
                if fileHandle != PIPE_FILE_DESCRIPTOR:
                    # TODO: Handle big size files
                    # If we're trying to write past the file end we just skip the write call (Vista does this)
                    if os.lseek(fileHandle, 0, 2) >= comWriteParameters['Offset']:
                        os.lseek(fileHandle, comWriteParameters['Offset'], 0)
                        os.write(fileHandle, comWriteData['Data'])
                else:
                    sock = connData['OpenedFiles'][comWriteParameters['Fid']]['Socket']
                    sock.send(comWriteData['Data'])
                respParameters['Count'] = comWriteParameters['Count']
            except Exception as e:
                smbServer.log('smbComWrite: %s' % e, logging.ERROR)
                errorCode = STATUS_ACCESS_DENIED
        else:
            errorCode = STATUS_INVALID_HANDLE

        if errorCode > 0:
            respParameters = b''
            respData = b''

        respSMBCommand['Parameters'] = respParameters
        respSMBCommand['Data'] = respData
        smbServer.setConnectionData(connId, connData)

        return [respSMBCommand], None, errorCode

    @staticmethod
    def smbComFlush(connId, smbServer, SMBCommand, recvPacket):
        connData = smbServer.getConnectionData(connId)

        respSMBCommand = smb.SMBCommand(smb.SMB.SMB_COM_FLUSH)
        respParameters = b''
        respData = b''

        comFlush = smb.SMBFlush_Parameters(SMBCommand['Parameters'])

        if comFlush['FID'] in connData['OpenedFiles']:
            errorCode = STATUS_SUCCESS
            fileHandle = connData['OpenedFiles'][comFlush['FID']]['FileHandle']
            try:
                os.fsync(fileHandle)
            except Exception as e:
                smbServer.log("comFlush %s" % e, logging.ERROR)
                errorCode = STATUS_ACCESS_DENIED
        else:
            errorCode = STATUS_INVALID_HANDLE

        if errorCode > 0:
            respParameters = b''
            respData = b''

        respSMBCommand['Parameters'] = respParameters
        respSMBCommand['Data'] = respData
        smbServer.setConnectionData(connId, connData)

        return [respSMBCommand], None, errorCode

    @staticmethod
    def smbComCreateDirectory(connId, smbServer, SMBCommand, recvPacket):
        connData = smbServer.getConnectionData(connId)

        respSMBCommand = smb.SMBCommand(smb.SMB.SMB_COM_CREATE_DIRECTORY)
        respParameters = b''
        respData = b''

        comCreateDirectoryData = smb.SMBCreateDirectory_Data(flags=recvPacket['Flags2'], data=SMBCommand['Data'])

        # Get the Tid associated
        if recvPacket['Tid'] in connData['ConnectedShares']:
            errorCode = STATUS_SUCCESS
            path = connData['ConnectedShares'][recvPacket['Tid']]['path']
            fileName = os.path.normpath(
                decodeSMBString(recvPacket['Flags2'], comCreateDirectoryData['DirectoryName']).replace('\\', '/'))
            if len(fileName) > 0:
                if fileName[0] == '/' or fileName[0] == '\\':
                    # strip leading '/'
                    fileName = fileName[1:]
            pathName = os.path.join(path, fileName)
            if os.path.exists(pathName):
                errorCode = STATUS_OBJECT_NAME_COLLISION

            # TODO: More checks here in the future.. Specially when we support
            # user access
            else:
                try:
                    os.mkdir(pathName)
                except Exception as e:
                    smbServer.log("smbComCreateDirectory: %s" % e, logging.ERROR)
                    errorCode = STATUS_ACCESS_DENIED
        else:
            errorCode = STATUS_SMB_BAD_TID

        if errorCode > 0:
            respParameters = b''
            respData = b''

        respSMBCommand['Parameters'] = respParameters
        respSMBCommand['Data'] = respData
        smbServer.setConnectionData(connId, connData)

        return [respSMBCommand], None, errorCode

    @staticmethod
    def smbComRename(connId, smbServer, SMBCommand, recvPacket):
        connData = smbServer.getConnectionData(connId)

        respSMBCommand = smb.SMBCommand(smb.SMB.SMB_COM_RENAME)
        respParameters = b''
        respData = b''

        comRenameData = smb.SMBRename_Data(flags=recvPacket['Flags2'], data=SMBCommand['Data'])
        # Get the Tid associated
        if recvPacket['Tid'] in connData['ConnectedShares']:
            errorCode = STATUS_SUCCESS
            path = connData['ConnectedShares'][recvPacket['Tid']]['path']
            oldFileName = os.path.normpath(
                decodeSMBString(recvPacket['Flags2'], comRenameData['OldFileName']).replace('\\', '/'))
            newFileName = os.path.normpath(
                decodeSMBString(recvPacket['Flags2'], comRenameData['NewFileName']).replace('\\', '/'))
            if len(oldFileName) > 0 and (oldFileName[0] == '/' or oldFileName[0] == '\\'):
                # strip leading '/'
                oldFileName = oldFileName[1:]
            oldPathName = os.path.join(path, oldFileName)
            if len(newFileName) > 0 and (newFileName[0] == '/' or newFileName[0] == '\\'):
                # strip leading '/'
                newFileName = newFileName[1:]
            newPathName = os.path.join(path, newFileName)

            if os.path.exists(oldPathName) is not True:
                errorCode = STATUS_NO_SUCH_FILE

            # TODO: More checks here in the future.. Specially when we support
            # user access
            else:
                try:
                    os.rename(oldPathName, newPathName)
                except OSError as e:
                    smbServer.log("smbComRename: %s" % e, logging.ERROR)
                    errorCode = STATUS_ACCESS_DENIED
        else:
            errorCode = STATUS_SMB_BAD_TID

        if errorCode > 0:
            respParameters = b''
            respData = b''

        respSMBCommand['Parameters'] = respParameters
        respSMBCommand['Data'] = respData
        smbServer.setConnectionData(connId, connData)

        return [respSMBCommand], None, errorCode

    @staticmethod
    def smbComDelete(connId, smbServer, SMBCommand, recvPacket):
        connData = smbServer.getConnectionData(connId)

        respSMBCommand = smb.SMBCommand(smb.SMB.SMB_COM_DELETE)
        respParameters = b''
        respData = b''

        comDeleteData = smb.SMBDelete_Data(flags=recvPacket['Flags2'], data=SMBCommand['Data'])

        # Get the Tid associated
        if recvPacket['Tid'] in connData['ConnectedShares']:
            errorCode = STATUS_SUCCESS
            path = connData['ConnectedShares'][recvPacket['Tid']]['path']
            fileName = os.path.normpath(
                decodeSMBString(recvPacket['Flags2'], comDeleteData['FileName']).replace('\\', '/'))
            if len(fileName) > 0 and (fileName[0] == '/' or fileName[0] == '\\'):
                # strip leading '/'
                fileName = fileName[1:]
            pathName = os.path.join(path, fileName)
            if os.path.exists(pathName) is not True:
                errorCode = STATUS_NO_SUCH_FILE

            # TODO: More checks here in the future.. Specially when we support
            # user access
            else:
                try:
                    os.remove(pathName)
                except OSError as e:
                    smbServer.log("smbComDelete: %s" % e, logging.ERROR)
                    errorCode = STATUS_ACCESS_DENIED
        else:
            errorCode = STATUS_SMB_BAD_TID

        if errorCode > 0:
            respParameters = b''
            respData = b''

        respSMBCommand['Parameters'] = respParameters
        respSMBCommand['Data'] = respData
        smbServer.setConnectionData(connId, connData)

        return [respSMBCommand], None, errorCode

    @staticmethod
    def smbComDeleteDirectory(connId, smbServer, SMBCommand, recvPacket):
        connData = smbServer.getConnectionData(connId)

        respSMBCommand = smb.SMBCommand(smb.SMB.SMB_COM_DELETE_DIRECTORY)
        respParameters = b''
        respData = b''

        comDeleteDirectoryData = smb.SMBDeleteDirectory_Data(flags=recvPacket['Flags2'], data=SMBCommand['Data'])

        # Get the Tid associated
        if recvPacket['Tid'] in connData['ConnectedShares']:
            errorCode = STATUS_SUCCESS
            path = connData['ConnectedShares'][recvPacket['Tid']]['path']
            fileName = os.path.normpath(
                decodeSMBString(recvPacket['Flags2'], comDeleteDirectoryData['DirectoryName']).replace('\\', '/'))
            if len(fileName) > 0 and (fileName[0] == '/' or fileName[0] == '\\'):
                # strip leading '/'
                fileName = fileName[1:]
            pathName = os.path.join(path, fileName)
            if os.path.exists(pathName) is not True:
                errorCode = STATUS_NO_SUCH_FILE

            # TODO: More checks here in the future.. Specially when we support
            # user access
            else:
                try:
                    os.rmdir(pathName)
                except OSError as e:
                    smbServer.log("smbComDeleteDirectory: %s" % e, logging.ERROR)
                    if e.errno == errno.ENOTEMPTY:
                        errorCode = STATUS_DIRECTORY_NOT_EMPTY
                    else:
                        errorCode = STATUS_ACCESS_DENIED
        else:
            errorCode = STATUS_SMB_BAD_TID

        if errorCode > 0:
            respParameters = b''
            respData = b''

        respSMBCommand['Parameters'] = respParameters
        respSMBCommand['Data'] = respData
        smbServer.setConnectionData(connId, connData)

        return [respSMBCommand], None, errorCode

    @staticmethod
    def smbComWriteAndX(connId, smbServer, SMBCommand, recvPacket):
        connData = smbServer.getConnectionData(connId)

        respSMBCommand = smb.SMBCommand(smb.SMB.SMB_COM_WRITE_ANDX)
        respParameters = smb.SMBWriteAndXResponse_Parameters()
        respData = b''

        if SMBCommand['WordCount'] == 0x0C:
            writeAndX = smb.SMBWriteAndX_Parameters_Short(SMBCommand['Parameters'])
            writeAndXData = smb.SMBWriteAndX_Data_Short()
        else:
            writeAndX = smb.SMBWriteAndX_Parameters(SMBCommand['Parameters'])
            writeAndXData = smb.SMBWriteAndX_Data()
        writeAndXData['DataLength'] = writeAndX['DataLength']
        writeAndXData['DataOffset'] = writeAndX['DataOffset']
        writeAndXData.fromString(SMBCommand['Data'])

        if writeAndX['Fid'] in connData['OpenedFiles']:
            fileHandle = connData['OpenedFiles'][writeAndX['Fid']]['FileHandle']
            errorCode = STATUS_SUCCESS
            try:
                if fileHandle != PIPE_FILE_DESCRIPTOR:
                    offset = writeAndX['Offset']
                    if 'HighOffset' in writeAndX.fields:
                        offset += (writeAndX['HighOffset'] << 32)
                    # If we're trying to write past the file end we just skip the write call (Vista does this)
                    if os.lseek(fileHandle, 0, 2) >= offset:
                        os.lseek(fileHandle, offset, 0)
                        os.write(fileHandle, writeAndXData['Data'])
                else:
                    sock = connData['OpenedFiles'][writeAndX['Fid']]['Socket']
                    sock.send(writeAndXData['Data'])

                respParameters['Count'] = writeAndX['DataLength']
                respParameters['Available'] = 0xff
            except Exception as e:
                smbServer.log('smbComWriteAndx: %s' % e, logging.ERROR)
                errorCode = STATUS_ACCESS_DENIED
        else:
            errorCode = STATUS_INVALID_HANDLE

        if errorCode > 0:
            respParameters = b''
            respData = b''

        respSMBCommand['Parameters'] = respParameters
        respSMBCommand['Data'] = respData
        smbServer.setConnectionData(connId, connData)

        return [respSMBCommand], None, errorCode

    @staticmethod
    def smbComRead(connId, smbServer, SMBCommand, recvPacket):
        connData = smbServer.getConnectionData(connId)

        respSMBCommand = smb.SMBCommand(smb.SMB.SMB_COM_READ)
        respParameters = smb.SMBReadResponse_Parameters()
        respData = smb.SMBReadResponse_Data()

        comReadParameters = smb.SMBRead_Parameters(SMBCommand['Parameters'])

        if comReadParameters['Fid'] in connData['OpenedFiles']:
            fileHandle = connData['OpenedFiles'][comReadParameters['Fid']]['FileHandle']
            errorCode = STATUS_SUCCESS
            try:
                if fileHandle != PIPE_FILE_DESCRIPTOR:
                    # TODO: Handle big size files
                    os.lseek(fileHandle, comReadParameters['Offset'], 0)
                    content = os.read(fileHandle, comReadParameters['Count'])
                else:
                    sock = connData['OpenedFiles'][comReadParameters['Fid']]['Socket']
                    content = sock.recv(comReadParameters['Count'])
                respParameters['Count'] = len(content)
                respData['DataLength'] = len(content)
                respData['Data'] = content
            except Exception as e:
                smbServer.log('smbComRead: %s ' % e, logging.ERROR)
                errorCode = STATUS_ACCESS_DENIED
        else:
            errorCode = STATUS_INVALID_HANDLE

        if errorCode > 0:
            respParameters = b''
            respData = b''

        respSMBCommand['Parameters'] = respParameters
        respSMBCommand['Data'] = respData
        smbServer.setConnectionData(connId, connData)

        return [respSMBCommand], None, errorCode

    @staticmethod
    def smbComReadAndX(connId, smbServer, SMBCommand, recvPacket):
        connData = smbServer.getConnectionData(connId)

        respSMBCommand = smb.SMBCommand(smb.SMB.SMB_COM_READ_ANDX)
        respParameters = smb.SMBReadAndXResponse_Parameters()
        respData = b''

        if SMBCommand['WordCount'] == 0x0A:
            readAndX = smb.SMBReadAndX_Parameters2(SMBCommand['Parameters'])
        else:
            readAndX = smb.SMBReadAndX_Parameters(SMBCommand['Parameters'])

        if readAndX['Fid'] in connData['OpenedFiles']:
            fileHandle = connData['OpenedFiles'][readAndX['Fid']]['FileHandle']
            errorCode = 0
            try:
                if fileHandle != PIPE_FILE_DESCRIPTOR:
                    offset = readAndX['Offset']
                    if 'HighOffset' in readAndX.fields:
                        offset += (readAndX['HighOffset'] << 32)
                    os.lseek(fileHandle, offset, 0)
                    content = os.read(fileHandle, readAndX['MaxCount'])
                else:
                    sock = connData['OpenedFiles'][readAndX['Fid']]['Socket']
                    content = sock.recv(readAndX['MaxCount'])
                respParameters['Remaining'] = 0xffff
                respParameters['DataCount'] = len(content)
                respParameters['DataOffset'] = 59
                respParameters['DataCount_Hi'] = 0
                respData = content
            except Exception as e:
                smbServer.log('smbComReadAndX: %s ' % e, logging.ERROR)
                errorCode = STATUS_ACCESS_DENIED
        else:
            errorCode = STATUS_INVALID_HANDLE

        if errorCode > 0:
            respParameters = b''
            respData = b''

        respSMBCommand['Parameters'] = respParameters
        respSMBCommand['Data'] = respData
        smbServer.setConnectionData(connId, connData)

        return [respSMBCommand], None, errorCode

    @staticmethod
    def smbQueryInformation(connId, smbServer, SMBCommand, recvPacket):
        connData = smbServer.getConnectionData(connId)

        respSMBCommand = smb.SMBCommand(smb.SMB.SMB_COM_QUERY_INFORMATION)
        respParameters = smb.SMBQueryInformationResponse_Parameters()
        respData = b''

        queryInformation = smb.SMBQueryInformation_Data(flags=recvPacket['Flags2'], data=SMBCommand['Data'])

        # Get the Tid associated
        if recvPacket['Tid'] in connData['ConnectedShares']:
            fileSize, lastWriteTime, fileAttributes = queryFsInformation(
                connData['ConnectedShares'][recvPacket['Tid']]['path'],
                decodeSMBString(recvPacket['Flags2'], queryInformation['FileName']), pktFlags=recvPacket['Flags2'])

            respParameters['FileSize'] = fileSize
            respParameters['LastWriteTime'] = lastWriteTime
            respParameters['FileAttributes'] = fileAttributes
            errorCode = STATUS_SUCCESS
        else:
            # STATUS_SMB_BAD_TID
            errorCode = STATUS_SMB_BAD_TID
            respParameters = b''
            respData = b''

        respSMBCommand['Parameters'] = respParameters
        respSMBCommand['Data'] = respData

        smbServer.setConnectionData(connId, connData)
        return [respSMBCommand], None, errorCode

    @staticmethod
    def smbQueryInformationDisk(connId, smbServer, SMBCommand, recvPacket):
        connData = smbServer.getConnectionData(connId)

        respSMBCommand = smb.SMBCommand(smb.SMB.SMB_COM_QUERY_INFORMATION_DISK)
        respParameters = smb.SMBQueryInformationDiskResponse_Parameters()
        respData = b''

        # Get the Tid associated
        if recvPacket['Tid'] in connData['ConnectedShares']:
            totalUnits, freeUnits = queryDiskInformation(
                connData['ConnectedShares'][recvPacket['Tid']]['path'])

            respParameters['TotalUnits'] = totalUnits
            respParameters['BlocksPerUnit'] = 1
            respParameters['BlockSize'] = 1
            respParameters['FreeUnits'] = freeUnits
            errorCode = STATUS_SUCCESS
        else:
            # STATUS_SMB_BAD_TID
            respData = b''
            respParameters = b''
            errorCode = STATUS_SMB_BAD_TID

        respSMBCommand['Parameters'] = respParameters
        respSMBCommand['Data'] = respData

        smbServer.setConnectionData(connId, connData)
        return [respSMBCommand], None, errorCode

    @staticmethod
    def smbComEcho(connId, smbServer, SMBCommand, recvPacket):
        connData = smbServer.getConnectionData(connId)

        respSMBCommand = smb.SMBCommand(smb.SMB.SMB_COM_ECHO)
        respParameters = smb.SMBEchoResponse_Parameters()
        respData = smb.SMBEchoResponse_Data()

        echoData = smb.SMBEcho_Data(SMBCommand['Data'])

        respParameters['SequenceNumber'] = 1
        respData['Data'] = echoData['Data']

        respSMBCommand['Parameters'] = respParameters
        respSMBCommand['Data'] = respData

        errorCode = STATUS_SUCCESS
        smbServer.setConnectionData(connId, connData)
        return [respSMBCommand], None, errorCode

    @staticmethod
    def smbComTreeDisconnect(connId, smbServer, SMBCommand, recvPacket):
        connData = smbServer.getConnectionData(connId)

        respSMBCommand = smb.SMBCommand(smb.SMB.SMB_COM_TREE_DISCONNECT)

        # Check if the Tid matches the Tid trying to disconnect
        respParameters = b''
        respData = b''

        if recvPacket['Tid'] in connData['ConnectedShares']:
            smbServer.log("Disconnecting Share(%d:%s)" % (
            recvPacket['Tid'], connData['ConnectedShares'][recvPacket['Tid']]['shareName']))
            del (connData['ConnectedShares'][recvPacket['Tid']])
            errorCode = STATUS_SUCCESS
        else:
            # STATUS_SMB_BAD_TID
            errorCode = STATUS_SMB_BAD_TID

        respSMBCommand['Parameters'] = respParameters
        respSMBCommand['Data'] = respData

        smbServer.setConnectionData(connId, connData)
        return [respSMBCommand], None, errorCode

    @staticmethod
    def smbComLogOffAndX(connId, smbServer, SMBCommand, recvPacket):
        connData = smbServer.getConnectionData(connId)

        respSMBCommand = smb.SMBCommand(smb.SMB.SMB_COM_LOGOFF_ANDX)

        # Check if the Uid matches the user trying to logoff
        respParameters = b''
        respData = b''
        if recvPacket['Uid'] != connData['Uid']:
            # STATUS_SMB_BAD_UID
            errorCode = STATUS_SMB_BAD_UID
        else:
            errorCode = STATUS_SUCCESS

        respSMBCommand['Parameters'] = respParameters
        respSMBCommand['Data'] = respData
        connData['Uid'] = 0
        connData['Authenticated'] = False

        smbServer.setConnectionData(connId, connData)

        return [respSMBCommand], None, errorCode

    @staticmethod
    def smbComQueryInformation2(connId, smbServer, SMBCommand, recvPacket):
        connData = smbServer.getConnectionData(connId)

        respSMBCommand = smb.SMBCommand(smb.SMB.SMB_COM_QUERY_INFORMATION2)
        respParameters = smb.SMBQueryInformation2Response_Parameters()
        respData = b''

        queryInformation2 = smb.SMBQueryInformation2_Parameters(SMBCommand['Parameters'])
        errorCode = 0xFF
        if queryInformation2['Fid'] in connData['OpenedFiles']:
            errorCode = STATUS_SUCCESS
            pathName = connData['OpenedFiles'][queryInformation2['Fid']]['FileName']
            try:
                (mode, ino, dev, nlink, uid, gid, size, atime, mtime, ctime) = os.stat(pathName)
                respParameters['CreateDate'] = getSMBDate(ctime)
                respParameters['CreationTime'] = getSMBTime(ctime)
                respParameters['LastAccessDate'] = getSMBDate(atime)
                respParameters['LastAccessTime'] = getSMBTime(atime)
                respParameters['LastWriteDate'] = getSMBDate(mtime)
                respParameters['LastWriteTime'] = getSMBTime(mtime)
                respParameters['FileDataSize'] = size
                respParameters['FileAllocationSize'] = size
                attribs = 0
                if os.path.isdir(pathName):
                    attribs = smb.SMB_FILE_ATTRIBUTE_DIRECTORY
                if os.path.isfile(pathName):
                    attribs = smb.SMB_FILE_ATTRIBUTE_NORMAL
                respParameters['FileAttributes'] = attribs
            except Exception as e:
                smbServer.log('smbComQueryInformation2 %s' % e, logging.ERROR)
                errorCode = STATUS_ACCESS_DENIED

        if errorCode > 0:
            respParameters = b''
            respData = b''

        respSMBCommand['Parameters'] = respParameters
        respSMBCommand['Data'] = respData
        smbServer.setConnectionData(connId, connData)

        return [respSMBCommand], None, errorCode

    @staticmethod
    def smbComNtCreateAndX(connId, smbServer, SMBCommand, recvPacket):
        # TODO: Fully implement this
        connData = smbServer.getConnectionData(connId)

        respSMBCommand = smb.SMBCommand(smb.SMB.SMB_COM_NT_CREATE_ANDX)
        respParameters = smb.SMBNtCreateAndXResponse_Parameters()
        respData = b''

        ntCreateAndXParameters = smb.SMBNtCreateAndX_Parameters(SMBCommand['Parameters'])
        ntCreateAndXData = smb.SMBNtCreateAndX_Data(flags=recvPacket['Flags2'], data=SMBCommand['Data'])

        # if ntCreateAndXParameters['CreateFlags'] & 0x10:  # NT_CREATE_REQUEST_EXTENDED_RESPONSE
        #    respParameters        = smb.SMBNtCreateAndXExtendedResponse_Parameters()
        #    respParameters['VolumeGUID'] = '\x00'

        # Get the Tid associated
        if recvPacket['Tid'] in connData['ConnectedShares']:
            # If we have a rootFid, the path is relative to that fid
            errorCode = STATUS_SUCCESS
            if ntCreateAndXParameters['RootFid'] > 0:
                path = connData['OpenedFiles'][ntCreateAndXParameters['RootFid']]['FileName']
                LOG.debug("RootFid present %s!" % path)
            else:
                if 'path' in connData['ConnectedShares'][recvPacket['Tid']]:
                    path = connData['ConnectedShares'][recvPacket['Tid']]['path']
                else:
                    path = 'NONE'
                    errorCode = STATUS_ACCESS_DENIED

            deleteOnClose = False

            fileName = os.path.normpath(
                decodeSMBString(recvPacket['Flags2'], ntCreateAndXData['FileName']).replace('\\', '/'))
            if len(fileName) > 0 and (fileName[0] == '/' or fileName[0] == '\\'):
                # strip leading '/'
                fileName = fileName[1:]

            if not isInFileJail(path, fileName):
                LOG.error("Path not in current working directory")
                respSMBCommand['Parameters'] = b''
                respSMBCommand['Data'] = b''
                return [respSMBCommand], None, STATUS_OBJECT_PATH_SYNTAX_BAD

            pathName = os.path.join(path, fileName)
            createDisposition = ntCreateAndXParameters['Disposition']
            mode = 0

            if createDisposition == smb.FILE_SUPERSEDE:
                mode |= os.O_TRUNC | os.O_CREAT
            elif createDisposition & smb.FILE_OVERWRITE_IF == smb.FILE_OVERWRITE_IF:
                mode |= os.O_TRUNC | os.O_CREAT
            elif createDisposition & smb.FILE_OVERWRITE == smb.FILE_OVERWRITE:
                if os.path.exists(pathName) is True:
                    mode |= os.O_TRUNC
                else:
                    errorCode = STATUS_NO_SUCH_FILE
            elif createDisposition & smb.FILE_OPEN_IF == smb.FILE_OPEN_IF:
                if os.path.exists(pathName) is True:
                    mode |= os.O_TRUNC
                else:
                    mode |= os.O_TRUNC | os.O_CREAT
            elif createDisposition & smb.FILE_CREATE == smb.FILE_CREATE:
                if os.path.exists(pathName) is True:
                    errorCode = STATUS_OBJECT_NAME_COLLISION
                else:
                    mode |= os.O_CREAT
            elif createDisposition & smb.FILE_OPEN == smb.FILE_OPEN:
                if os.path.exists(pathName) is not True and (
                        str(pathName) in smbServer.getRegisteredNamedPipes()) is not True:
                    errorCode = STATUS_NO_SUCH_FILE

            if errorCode == STATUS_SUCCESS:
                desiredAccess = ntCreateAndXParameters['AccessMask']
                if (desiredAccess & smb.FILE_READ_DATA) or (desiredAccess & smb.GENERIC_READ):
                    mode |= os.O_RDONLY
                if (desiredAccess & smb.FILE_WRITE_DATA) or (desiredAccess & smb.GENERIC_WRITE):
                    if (desiredAccess & smb.FILE_READ_DATA) or (desiredAccess & smb.GENERIC_READ):
                        mode |= os.O_RDWR  # | os.O_APPEND
                    else:
                        mode |= os.O_WRONLY  # | os.O_APPEND
                if desiredAccess & smb.GENERIC_ALL:
                    mode |= os.O_RDWR  # | os.O_APPEND

                createOptions = ntCreateAndXParameters['CreateOptions']
                if mode & os.O_CREAT == os.O_CREAT:
                    if createOptions & smb.FILE_DIRECTORY_FILE == smb.FILE_DIRECTORY_FILE:
                        try:
                            # Let's create the directory
                            os.mkdir(pathName)
                            mode = os.O_RDONLY
                        except Exception as e:
                            smbServer.log("NTCreateAndX: %s,%s,%s" % (pathName, mode, e), logging.ERROR)
                            errorCode = STATUS_ACCESS_DENIED
                if createOptions & smb.FILE_NON_DIRECTORY_FILE == smb.FILE_NON_DIRECTORY_FILE:
                    # If the file being opened is a directory, the server MUST fail the request with
                    # STATUS_FILE_IS_A_DIRECTORY in the Status field of the SMB Header in the server
                    # response.
                    if os.path.isdir(pathName) is True:
                        errorCode = STATUS_FILE_IS_A_DIRECTORY

                if createOptions & smb.FILE_DELETE_ON_CLOSE == smb.FILE_DELETE_ON_CLOSE:
                    deleteOnClose = True

                if errorCode == STATUS_SUCCESS:
                    try:
                        if os.path.isdir(pathName) and sys.platform == 'win32':
                            fid = VOID_FILE_DESCRIPTOR
                        else:
                            if sys.platform == 'win32':
                                mode |= os.O_BINARY
                            if str(pathName) in smbServer.getRegisteredNamedPipes():
                                fid = PIPE_FILE_DESCRIPTOR
                                sock = socket.socket()
                                sock.connect(smbServer.getRegisteredNamedPipes()[str(pathName)])
                            else:
                                fid = os.open(pathName, mode)
                    except Exception as e:
                        smbServer.log("NTCreateAndX: %s,%s,%s" % (pathName, mode, e), logging.ERROR)
                        # print e
                        fid = 0
                        errorCode = STATUS_ACCESS_DENIED
        else:
            errorCode = STATUS_SMB_BAD_TID

        if errorCode == STATUS_SUCCESS:
            # Simple way to generate a fid
            if len(connData['OpenedFiles']) == 0:
                fakefid = 1
            else:
                fakefid = list(connData['OpenedFiles'].keys())[-1] + 1
            respParameters['Fid'] = fakefid
            respParameters['CreateAction'] = createDisposition
            if fid == PIPE_FILE_DESCRIPTOR:
                respParameters['FileAttributes'] = 0x80
                respParameters['IsDirectory'] = 0
                respParameters['CreateTime'] = 0
                respParameters['LastAccessTime'] = 0
                respParameters['LastWriteTime'] = 0
                respParameters['LastChangeTime'] = 0
                respParameters['AllocationSize'] = 4096
                respParameters['EndOfFile'] = 0
                respParameters['FileType'] = 2
                respParameters['IPCState'] = 0x5ff
            else:
                if os.path.isdir(pathName):
                    respParameters['FileAttributes'] = smb.SMB_FILE_ATTRIBUTE_DIRECTORY
                    respParameters['IsDirectory'] = 1
                else:
                    respParameters['IsDirectory'] = 0
                    respParameters['FileAttributes'] = ntCreateAndXParameters['FileAttributes']
                # Let's get this file's information
                respInfo, errorCode = queryPathInformation('', pathName, level=smb.SMB_QUERY_FILE_ALL_INFO)
                if errorCode == STATUS_SUCCESS:
                    respParameters['CreateTime'] = respInfo['CreationTime']
                    respParameters['LastAccessTime'] = respInfo['LastAccessTime']
                    respParameters['LastWriteTime'] = respInfo['LastWriteTime']
                    respParameters['LastChangeTime'] = respInfo['LastChangeTime']
                    respParameters['FileAttributes'] = respInfo['ExtFileAttributes']
                    respParameters['AllocationSize'] = respInfo['AllocationSize']
                    respParameters['EndOfFile'] = respInfo['EndOfFile']
                else:
                    respParameters = b''
                    respData = b''

            if errorCode == STATUS_SUCCESS:
                # Let's store the fid for the connection
                # smbServer.log('Create file %s, mode:0x%x' % (pathName, mode))
                connData['OpenedFiles'][fakefid] = {}
                connData['OpenedFiles'][fakefid]['FileHandle'] = fid
                connData['OpenedFiles'][fakefid]['FileName'] = pathName
                connData['OpenedFiles'][fakefid]['DeleteOnClose'] = deleteOnClose
                if fid == PIPE_FILE_DESCRIPTOR:
                    connData['OpenedFiles'][fakefid]['Socket'] = sock
        else:
            respParameters = b''
            respData = b''

        respSMBCommand['Parameters'] = respParameters
        respSMBCommand['Data'] = respData
        smbServer.setConnectionData(connId, connData)

        return [respSMBCommand], None, errorCode

    @staticmethod
    def smbComOpenAndX(connId, smbServer, SMBCommand, recvPacket):
        connData = smbServer.getConnectionData(connId)

        respSMBCommand = smb.SMBCommand(smb.SMB.SMB_COM_OPEN_ANDX)
        respParameters = smb.SMBOpenAndXResponse_Parameters()
        respData = b''

        openAndXParameters = smb.SMBOpenAndX_Parameters(SMBCommand['Parameters'])
        openAndXData = smb.SMBOpenAndX_Data(flags=recvPacket['Flags2'], data=SMBCommand['Data'])

        # Get the Tid associated
        if recvPacket['Tid'] in connData['ConnectedShares']:
            path = connData['ConnectedShares'][recvPacket['Tid']]['path']
            openedFile, mode, pathName, errorCode = openFile(path,
                                                             decodeSMBString(recvPacket['Flags2'],
                                                                             openAndXData['FileName']),
                                                             openAndXParameters['DesiredAccess'],
                                                             openAndXParameters['FileAttributes'],
                                                             openAndXParameters['OpenMode'])
        else:
            errorCode = STATUS_SMB_BAD_TID

        if errorCode == STATUS_SUCCESS:
            # Simple way to generate a fid
            fid = len(connData['OpenedFiles']) + 1
            if len(connData['OpenedFiles']) == 0:
                fid = 1
            else:
                fid = list(connData['OpenedFiles'].keys())[-1] + 1
            respParameters['Fid'] = fid
            if mode & os.O_CREAT:
                # File did not exist and was created
                respParameters['Action'] = 0x2
            elif mode & os.O_RDONLY:
                # File existed and was opened
                respParameters['Action'] = 0x1
            elif mode & os.O_APPEND:
                # File existed and was opened
                respParameters['Action'] = 0x1
            else:
                # File existed and was truncated
                respParameters['Action'] = 0x3

            # Let's store the fid for the connection
            # smbServer.log('Opening file %s' % pathName)
            connData['OpenedFiles'][fid] = {}
            connData['OpenedFiles'][fid]['FileHandle'] = openedFile
            connData['OpenedFiles'][fid]['FileName'] = pathName
            connData['OpenedFiles'][fid]['DeleteOnClose'] = False
        else:
            respParameters = b''
            respData = b''

        respSMBCommand['Parameters'] = respParameters
        respSMBCommand['Data'] = respData
        smbServer.setConnectionData(connId, connData)

        return [respSMBCommand], None, errorCode

    @staticmethod
    def smbComTreeConnectAndX(connId, smbServer, SMBCommand, recvPacket):
        connData = smbServer.getConnectionData(connId)

        resp = smb.NewSMBPacket()
        resp['Flags1'] = smb.SMB.FLAGS1_REPLY
        resp['Flags2'] = smb.SMB.FLAGS2_EXTENDED_SECURITY | smb.SMB.FLAGS2_NT_STATUS | smb.SMB.FLAGS2_LONG_NAMES | \
                         recvPacket['Flags2'] & smb.SMB.FLAGS2_UNICODE

        resp['Tid'] = recvPacket['Tid']
        resp['Mid'] = recvPacket['Mid']
        resp['Pid'] = connData['Pid']

        respSMBCommand = smb.SMBCommand(smb.SMB.SMB_COM_TREE_CONNECT_ANDX)
        respParameters = smb.SMBTreeConnectAndXResponse_Parameters()
        respData = smb.SMBTreeConnectAndXResponse_Data()

        treeConnectAndXParameters = smb.SMBTreeConnectAndX_Parameters(SMBCommand['Parameters'])

        if treeConnectAndXParameters['Flags'] & 0x8:
            respParameters = smb.SMBTreeConnectAndXExtendedResponse_Parameters()

        treeConnectAndXData = smb.SMBTreeConnectAndX_Data(flags=recvPacket['Flags2'])
        treeConnectAndXData['_PasswordLength'] = treeConnectAndXParameters['PasswordLength']
        treeConnectAndXData.fromString(SMBCommand['Data'])

        errorCode = STATUS_SUCCESS

        ## Process here the request, does the share exist?
        UNCOrShare = decodeSMBString(recvPacket['Flags2'], treeConnectAndXData['Path'])

        # Is this a UNC?
        if ntpath.ismount(UNCOrShare):
            path = UNCOrShare.split('\\')[3]
        else:
            path = ntpath.basename(UNCOrShare)

        share = searchShare(connId, path, smbServer)
        if share is not None:
            # Simple way to generate a Tid
            if len(connData['ConnectedShares']) == 0:
                tid = 1
            else:
                tid = list(connData['ConnectedShares'].keys())[-1] + 1
            connData['ConnectedShares'][tid] = share
            connData['ConnectedShares'][tid]['shareName'] = path
            resp['Tid'] = tid
            # smbServer.log("Connecting Share(%d:%s)" % (tid,path))
        else:
            smbServer.log("TreeConnectAndX not found %s" % path, logging.ERROR)
            errorCode = STATUS_OBJECT_PATH_NOT_FOUND
            resp['ErrorCode'] = errorCode >> 16
            resp['ErrorClass'] = errorCode & 0xff
        ##
        respParameters['OptionalSupport'] = smb.SMB.SMB_SUPPORT_SEARCH_BITS

        if path == 'IPC$':
            respData['Service'] = 'IPC'
        else:
            respData['Service'] = path
        respData['PadLen'] = 0
        respData['NativeFileSystem'] = encodeSMBString(recvPacket['Flags2'], 'NTFS').decode()

        respSMBCommand['Parameters'] = respParameters
        respSMBCommand['Data'] = respData

        resp['Uid'] = connData['Uid']
        resp.addCommand(respSMBCommand)

        # Sign the packet if needed
        if connData['SignatureEnabled']:
            smbServer.signSMBv1(connData, resp, connData['SigningSessionKey'], connData['SigningChallengeResponse'])
        smbServer.setConnectionData(connId, connData)

        return None, [resp], errorCode

    @staticmethod
    def smbComSessionSetupAndX(connId, smbServer, SMBCommand, recvPacket):
        connData = smbServer.getConnectionData(connId, checkStatus=False)

        respSMBCommand = smb.SMBCommand(smb.SMB.SMB_COM_SESSION_SETUP_ANDX)

        # From [MS-SMB]
        # When extended security is being used (see section 3.2.4.2.4), the
        # request MUST take the following form
        # [..]
        # WordCount (1 byte): The value of this field MUST be 0x0C.
        if SMBCommand['WordCount'] == 12:
            # Extended security. Here we deal with all SPNEGO stuff
            respParameters = smb.SMBSessionSetupAndX_Extended_Response_Parameters()
            respData = smb.SMBSessionSetupAndX_Extended_Response_Data(flags=recvPacket['Flags2'])
            sessionSetupParameters = smb.SMBSessionSetupAndX_Extended_Parameters(SMBCommand['Parameters'])
            sessionSetupData = smb.SMBSessionSetupAndX_Extended_Data()
            sessionSetupData['SecurityBlobLength'] = sessionSetupParameters['SecurityBlobLength']
            sessionSetupData.fromString(SMBCommand['Data'])
            connData['Capabilities'] = sessionSetupParameters['Capabilities']

            rawNTLM = False
            if struct.unpack('B', sessionSetupData['SecurityBlob'][0:1])[0] == ASN1_AID:
                # NEGOTIATE packet
                blob = SPNEGO_NegTokenInit(sessionSetupData['SecurityBlob'])
                token = blob['MechToken']
                if len(blob['MechTypes'][0]) > 0:
                    # Is this GSSAPI NTLM or something else we don't support?
                    mechType = blob['MechTypes'][0]
                    if mechType != TypesMech['NTLMSSP - Microsoft NTLM Security Support Provider']:
                        # Nope, do we know it?
                        if mechType in MechTypes:
                            mechStr = MechTypes[mechType]
                        else:
                            mechStr = hexlify(mechType)
                        smbServer.log("Unsupported MechType '%s'" % mechStr, logging.CRITICAL)
                        # We don't know the token, we answer back again saying
                        # we just support NTLM.
                        # ToDo: Build this into a SPNEGO_NegTokenResp()
                        respToken = b'\xa1\x15\x30\x13\xa0\x03\x0a\x01\x03\xa1\x0c\x06\x0a\x2b\x06\x01\x04\x01\x82\x37\x02\x02\x0a'
                        respParameters['SecurityBlobLength'] = len(respToken)
                        respData['SecurityBlobLength'] = respParameters['SecurityBlobLength']
                        respData['SecurityBlob'] = respToken
                        respData['NativeOS'] = encodeSMBString(recvPacket['Flags2'], smbServer.getServerOS())
                        respData['NativeLanMan'] = encodeSMBString(recvPacket['Flags2'], smbServer.getServerOS())
                        respSMBCommand['Parameters'] = respParameters
                        respSMBCommand['Data'] = respData
                        return [respSMBCommand], None, STATUS_MORE_PROCESSING_REQUIRED

            elif struct.unpack('B', sessionSetupData['SecurityBlob'][0:1])[0] == ASN1_SUPPORTED_MECH:
                # AUTH packet
                blob = SPNEGO_NegTokenResp(sessionSetupData['SecurityBlob'])
                token = blob['ResponseToken']
            else:
                # No GSSAPI stuff, raw NTLMSSP
                rawNTLM = True
                token = sessionSetupData['SecurityBlob']

            # Here we only handle NTLMSSP, depending on what stage of the
            # authentication we are, we act on it
            messageType = struct.unpack('<L', token[len('NTLMSSP\x00'):len('NTLMSSP\x00') + 4])[0]

            if messageType == 0x01:
                # NEGOTIATE_MESSAGE
                negotiateMessage = ntlm.NTLMAuthNegotiate()
                negotiateMessage.fromString(token)
                # Let's store it in the connection data
                connData['NEGOTIATE_MESSAGE'] = negotiateMessage
                # Let's build the answer flags
                # TODO: Parse all the flags. With this we're leaving some clients out

                ansFlags = 0

                if negotiateMessage['flags'] & ntlm.NTLMSSP_NEGOTIATE_56:
                    ansFlags |= ntlm.NTLMSSP_NEGOTIATE_56
                if negotiateMessage['flags'] & ntlm.NTLMSSP_NEGOTIATE_128:
                    ansFlags |= ntlm.NTLMSSP_NEGOTIATE_128
                if negotiateMessage['flags'] & ntlm.NTLMSSP_NEGOTIATE_KEY_EXCH:
                    ansFlags |= ntlm.NTLMSSP_NEGOTIATE_KEY_EXCH
                if negotiateMessage['flags'] & ntlm.NTLMSSP_NEGOTIATE_EXTENDED_SESSIONSECURITY:
                    ansFlags |= ntlm.NTLMSSP_NEGOTIATE_EXTENDED_SESSIONSECURITY
                if negotiateMessage['flags'] & ntlm.NTLMSSP_NEGOTIATE_UNICODE:
                    ansFlags |= ntlm.NTLMSSP_NEGOTIATE_UNICODE
                if negotiateMessage['flags'] & ntlm.NTLM_NEGOTIATE_OEM:
                    ansFlags |= ntlm.NTLM_NEGOTIATE_OEM

                ansFlags |= ntlm.NTLMSSP_NEGOTIATE_VERSION | ntlm.NTLMSSP_NEGOTIATE_TARGET_INFO | ntlm.NTLMSSP_TARGET_TYPE_SERVER | ntlm.NTLMSSP_NEGOTIATE_NTLM | ntlm.NTLMSSP_REQUEST_TARGET

                # Generate the AV_PAIRS
                av_pairs = ntlm.AV_PAIRS()
                # TODO: Put the proper data from SMBSERVER config
                av_pairs[ntlm.NTLMSSP_AV_HOSTNAME] = av_pairs[
                    ntlm.NTLMSSP_AV_DNS_HOSTNAME] = smbServer.getServerName().encode('utf-16le')
                av_pairs[ntlm.NTLMSSP_AV_DOMAINNAME] = av_pairs[
                    ntlm.NTLMSSP_AV_DNS_DOMAINNAME] = smbServer.getServerDomain().encode('utf-16le')
                av_pairs[ntlm.NTLMSSP_AV_TIME] = struct.pack('<q', (
                            116444736000000000 + calendar.timegm(time.gmtime()) * 10000000))

                challengeMessage = ntlm.NTLMAuthChallenge()
                challengeMessage['flags'] = ansFlags
                challengeMessage['domain_len'] = len(smbServer.getServerDomain().encode('utf-16le'))
                challengeMessage['domain_max_len'] = challengeMessage['domain_len']
                challengeMessage['domain_offset'] = 40 + 16
                challengeMessage['challenge'] = smbServer.getSMBChallenge()
                challengeMessage['domain_name'] = smbServer.getServerDomain().encode('utf-16le')
                challengeMessage['TargetInfoFields_len'] = len(av_pairs)
                challengeMessage['TargetInfoFields_max_len'] = len(av_pairs)
                challengeMessage['TargetInfoFields'] = av_pairs
                challengeMessage['TargetInfoFields_offset'] = 40 + 16 + len(challengeMessage['domain_name'])
                challengeMessage['Version'] = b'\xff' * 8
                challengeMessage['VersionLen'] = 8

                if rawNTLM is False:
                    respToken = SPNEGO_NegTokenResp()
                    # accept-incomplete. We want more data
                    respToken['NegState'] = b'\x01'
                    respToken['SupportedMech'] = TypesMech['NTLMSSP - Microsoft NTLM Security Support Provider']

                    respToken['ResponseToken'] = challengeMessage.getData()
                else:
                    respToken = challengeMessage

                # Setting the packet to STATUS_MORE_PROCESSING
                errorCode = STATUS_MORE_PROCESSING_REQUIRED
                # Let's set up an UID for this connection and store it
                # in the connection's data
                # Picking a fixed value
                # TODO: Manage more UIDs for the same session
                connData['Uid'] = 10
                # Let's store it in the connection data
                connData['CHALLENGE_MESSAGE'] = challengeMessage

            elif messageType == 0x02:
                # CHALLENGE_MESSAGE
                raise Exception('Challenge Message raise, not implemented!')
            elif messageType == 0x03:
                # AUTHENTICATE_MESSAGE, here we deal with authentication
                authenticateMessage = ntlm.NTLMAuthChallengeResponse()
                authenticateMessage.fromString(token)
                smbServer.log("AUTHENTICATE_MESSAGE (%s\\%s,%s)" % (
                    authenticateMessage['domain_name'].decode('utf-16le'),
                    authenticateMessage['user_name'].decode('utf-16le'),
                    authenticateMessage['host_name'].decode('utf-16le')))
                # Do we have credentials to check?
                if len(smbServer.getCredentials()) > 0:
                    identity = authenticateMessage['user_name'].decode('utf-16le').lower()
                    # Do we have this user's credentials?
                    if identity in smbServer.getCredentials():
                        # Process data:
                        # Let's parse some data and keep it to ourselves in case it is asked
                        uid, lmhash, nthash = smbServer.getCredentials()[identity]

                        errorCode, sessionKey = computeNTLMv2(identity, lmhash, nthash, smbServer.getSMBChallenge(),
                                                              authenticateMessage, connData['CHALLENGE_MESSAGE'],
                                                              connData['NEGOTIATE_MESSAGE'])

                        if sessionKey is not None:
                            connData['SignatureEnabled'] = False
                            connData['SigningSessionKey'] = sessionKey
                            connData['SignSequenceNumber'] = 1
                    else:
                        errorCode = STATUS_LOGON_FAILURE
                else:
                    # No credentials provided, let's grant access
                    errorCode = STATUS_SUCCESS

                if errorCode == STATUS_SUCCESS:
                    connData['Authenticated'] = True
                    respToken = SPNEGO_NegTokenResp()
                    # accept-completed
                    respToken['NegState'] = b'\x00'

                    smbServer.log(
                        'User %s\\%s authenticated successfully' % (authenticateMessage['host_name'].decode('utf-16le'),
                                                                    authenticateMessage['user_name'].decode(
                                                                        'utf-16le')))
                    # Let's store it in the connection data
                    connData['AUTHENTICATE_MESSAGE'] = authenticateMessage
                    try:
                        jtr_dump_path = smbServer.getJTRdumpPath()
                        ntlm_hash_data = outputToJohnFormat(connData['CHALLENGE_MESSAGE']['challenge'],
                                                            authenticateMessage['user_name'],
                                                            authenticateMessage['domain_name'],
                                                            authenticateMessage['lanman'], authenticateMessage['ntlm'])
                        smbServer.log(ntlm_hash_data['hash_string'])
                        if jtr_dump_path != '':
                            writeJohnOutputToFile(ntlm_hash_data['hash_string'], ntlm_hash_data['hash_version'],
                                                  jtr_dump_path)
                    except:
                        smbServer.log("Could not write NTLM Hashes to the specified JTR_Dump_Path %s" % jtr_dump_path)
                else:
                    respToken = SPNEGO_NegTokenResp()
                    respToken['NegState'] = b'\x02'
                    smbServer.log("Could not authenticate user!")
            else:
                raise Exception("Unknown NTLMSSP MessageType %d" % messageType)

            respParameters['SecurityBlobLength'] = len(respToken)
            respData['SecurityBlobLength'] = respParameters['SecurityBlobLength']
            respData['SecurityBlob'] = respToken.getData()

        else:
            # Process Standard Security
            respParameters = smb.SMBSessionSetupAndXResponse_Parameters()
            respData = smb.SMBSessionSetupAndXResponse_Data()
            sessionSetupParameters = smb.SMBSessionSetupAndX_Parameters(SMBCommand['Parameters'])
            sessionSetupData = smb.SMBSessionSetupAndX_Data()
            sessionSetupData['AnsiPwdLength'] = sessionSetupParameters['AnsiPwdLength']
            sessionSetupData['UnicodePwdLength'] = sessionSetupParameters['UnicodePwdLength']
            sessionSetupData.fromString(SMBCommand['Data'])
            connData['Capabilities'] = sessionSetupParameters['Capabilities']
            # Do the verification here, for just now we grant access
            # TODO: Manage more UIDs for the same session
            errorCode = STATUS_SUCCESS
            connData['Uid'] = 10
            connData['Authenticated'] = True
            respParameters['Action'] = 0
            smbServer.log('User %s\\%s authenticated successfully (basic)' % (
            sessionSetupData['PrimaryDomain'], sessionSetupData['Account']))
            try:
                jtr_dump_path = smbServer.getJTRdumpPath()
                ntlm_hash_data = outputToJohnFormat(b'', b(sessionSetupData['Account']),
                                                    b(sessionSetupData['PrimaryDomain']), sessionSetupData['AnsiPwd'],
                                                    sessionSetupData['UnicodePwd'])
                smbServer.log(ntlm_hash_data['hash_string'])
                if jtr_dump_path != '':
                    writeJohnOutputToFile(ntlm_hash_data['hash_string'], ntlm_hash_data['hash_version'], jtr_dump_path)
            except:
                smbServer.log("Could not write NTLM Hashes to the specified JTR_Dump_Path %s" % jtr_dump_path)

        respData['NativeOS'] = encodeSMBString(recvPacket['Flags2'], smbServer.getServerOS())
        respData['NativeLanMan'] = encodeSMBString(recvPacket['Flags2'], smbServer.getServerOS())
        respSMBCommand['Parameters'] = respParameters
        respSMBCommand['Data'] = respData

        # From now on, the client can ask for other commands
        connData['Authenticated'] = True
        # For now, just switching to nobody
        # os.setregid(65534,65534)
        # os.setreuid(65534,65534)
        smbServer.setConnectionData(connId, connData)

        return [respSMBCommand], None, errorCode

    @staticmethod
    def smbComNegotiate(connId, smbServer, SMBCommand, recvPacket):
        connData = smbServer.getConnectionData(connId, checkStatus=False)
        connData['Pid'] = recvPacket['Pid']

        SMBCommand = smb.SMBCommand(recvPacket['Data'][0])
        respSMBCommand = smb.SMBCommand(smb.SMB.SMB_COM_NEGOTIATE)

        resp = smb.NewSMBPacket()
        resp['Flags1'] = smb.SMB.FLAGS1_REPLY
        resp['Pid'] = connData['Pid']
        resp['Tid'] = recvPacket['Tid']
        resp['Mid'] = recvPacket['Mid']

        # TODO: We support more dialects, and parse them accordingly
        dialects = SMBCommand['Data'].split(b'\x02')
        try:
            index = dialects.index(b'NT LM 0.12\x00') - 1
            # Let's fill the data for NTLM
            if recvPacket['Flags2'] & smb.SMB.FLAGS2_EXTENDED_SECURITY:
                resp['Flags2'] = smb.SMB.FLAGS2_EXTENDED_SECURITY | smb.SMB.FLAGS2_NT_STATUS | smb.SMB.FLAGS2_UNICODE
                # resp['Flags2'] = smb.SMB.FLAGS2_EXTENDED_SECURITY | smb.SMB.FLAGS2_NT_STATUS
                _dialects_data = smb.SMBExtended_Security_Data()
                _dialects_data['ServerGUID'] = b'A' * 16
                blob = SPNEGO_NegTokenInit()
                blob['MechTypes'] = [TypesMech['NTLMSSP - Microsoft NTLM Security Support Provider']]
                _dialects_data['SecurityBlob'] = blob.getData()

                _dialects_parameters = smb.SMBExtended_Security_Parameters()
                _dialects_parameters[
                    'Capabilities'] = smb.SMB.CAP_EXTENDED_SECURITY | smb.SMB.CAP_USE_NT_ERRORS | smb.SMB.CAP_NT_SMBS | smb.SMB.CAP_UNICODE
                _dialects_parameters['ChallengeLength'] = 0

            else:
                resp['Flags2'] = smb.SMB.FLAGS2_NT_STATUS | smb.SMB.FLAGS2_UNICODE
                _dialects_parameters = smb.SMBNTLMDialect_Parameters()
                _dialects_data = smb.SMBNTLMDialect_Data()
                _dialects_data['Payload'] = ''
                if 'EncryptionKey' in connData:
                    _dialects_data['Challenge'] = connData['EncryptionKey']
                    _dialects_parameters['ChallengeLength'] = len(_dialects_data.getData())
                else:
                    # TODO: Handle random challenges, now one that can be used with rainbow tables
                    _dialects_data['Challenge'] = b'\x11\x22\x33\x44\x55\x66\x77\x88'
                    _dialects_parameters['ChallengeLength'] = 8
                _dialects_parameters['Capabilities'] = smb.SMB.CAP_USE_NT_ERRORS | smb.SMB.CAP_NT_SMBS

                # Let's see if we need to support RPC_REMOTE_APIS
            config = smbServer.getServerConfig()
            if config.has_option('global', 'rpc_apis'):
                if config.getboolean('global', 'rpc_apis') is True:
                    _dialects_parameters['Capabilities'] |= smb.SMB.CAP_RPC_REMOTE_APIS

            _dialects_parameters['DialectIndex'] = index
            # _dialects_parameters['SecurityMode']    = smb.SMB.SECURITY_AUTH_ENCRYPTED | smb.SMB.SECURITY_SHARE_USER | smb.SMB.SECURITY_SIGNATURES_REQUIRED
            _dialects_parameters['SecurityMode'] = smb.SMB.SECURITY_AUTH_ENCRYPTED | smb.SMB.SECURITY_SHARE_USER
            _dialects_parameters['MaxMpxCount'] = 1
            _dialects_parameters['MaxNumberVcs'] = 1
            _dialects_parameters['MaxBufferSize'] = 64000
            _dialects_parameters['MaxRawSize'] = 65536
            _dialects_parameters['SessionKey'] = 0
            _dialects_parameters['LowDateTime'] = 0
            _dialects_parameters['HighDateTime'] = 0
            _dialects_parameters['ServerTimeZone'] = 0

            respSMBCommand['Data'] = _dialects_data
            respSMBCommand['Parameters'] = _dialects_parameters
            connData['_dialects_data'] = _dialects_data
            connData['_dialects_parameters'] = _dialects_parameters

        except Exception as e:
            # No NTLM throw an error
            smbServer.log('smbComNegotiate: %s' % e, logging.ERROR)
            respSMBCommand['Data'] = struct.pack('<H', 0xffff)

        smbServer.setConnectionData(connId, connData)

        resp.addCommand(respSMBCommand)

        return None, [resp], STATUS_SUCCESS

    @staticmethod
    def default(connId, smbServer, SMBCommand, recvPacket):
        # By default we return an SMB Packet with error not implemented
        smbServer.log("Not implemented command: 0x%x" % recvPacket['Command'], logging.DEBUG)
        packet = smb.NewSMBPacket()
        packet['Flags1'] = smb.SMB.FLAGS1_REPLY
        packet['Flags2'] = smb.SMB.FLAGS2_NT_STATUS
        packet['Command'] = recvPacket['Command']
        packet['Pid'] = recvPacket['Pid']
        packet['Tid'] = recvPacket['Tid']
        packet['Mid'] = recvPacket['Mid']
        packet['Uid'] = recvPacket['Uid']
        packet['Data'] = b'\x00\x00\x00'
        errorCode = STATUS_NOT_IMPLEMENTED
        packet['ErrorCode'] = errorCode >> 16
        packet['ErrorClass'] = errorCode & 0xff

        return None, [packet], errorCode


class SMB2Commands:
    @staticmethod
    def smb2Negotiate(connId, smbServer, recvPacket, isSMB1=False):
        connData = smbServer.getConnectionData(connId, checkStatus=False)

        respPacket = smb2.SMB2Packet()
        respPacket['Flags'] = smb2.SMB2_FLAGS_SERVER_TO_REDIR
        respPacket['Status'] = STATUS_SUCCESS
        respPacket['CreditRequestResponse'] = 1
        respPacket['Command'] = smb2.SMB2_NEGOTIATE
        respPacket['SessionID'] = 0
        if isSMB1 is False:
            respPacket['MessageID'] = recvPacket['MessageID']
        else:
            respPacket['MessageID'] = 0
        respPacket['TreeID'] = 0

        respSMBCommand = smb2.SMB2Negotiate_Response()

        respSMBCommand['SecurityMode'] = 1
        if isSMB1 is True:
            # Let's first parse the packet to see if the client supports SMB2
            SMBCommand = smb.SMBCommand(recvPacket['Data'][0])

            dialects = SMBCommand['Data'].split(b'\x02')
            if b'SMB 2.002\x00' in dialects or b'SMB 2.???\x00' in dialects:
                respSMBCommand['DialectRevision'] = smb2.SMB2_DIALECT_002
            else:
                # Client does not support SMB2 fallbacking
                raise Exception('SMB2 not supported, fallbacking')
        else:
            respSMBCommand['DialectRevision'] = smb2.SMB2_DIALECT_002
        respSMBCommand['ServerGuid'] = b'A' * 16
        respSMBCommand['Capabilities'] = 0
        respSMBCommand['MaxTransactSize'] = 65536
        respSMBCommand['MaxReadSize'] = 65536
        respSMBCommand['MaxWriteSize'] = 65536
        respSMBCommand['SystemTime'] = getFileTime(calendar.timegm(time.gmtime()))
        respSMBCommand['ServerStartTime'] = getFileTime(calendar.timegm(time.gmtime()))
        respSMBCommand['SecurityBufferOffset'] = 0x80

        blob = SPNEGO_NegTokenInit()
        blob['MechTypes'] = [TypesMech['NTLMSSP - Microsoft NTLM Security Support Provider']]

        respSMBCommand['Buffer'] = blob.getData()
        respSMBCommand['SecurityBufferLength'] = len(respSMBCommand['Buffer'])

        respPacket['Data'] = respSMBCommand

        smbServer.setConnectionData(connId, connData)

        return None, [respPacket], STATUS_SUCCESS

    @staticmethod
    def smb2SessionSetup(connId, smbServer, recvPacket):
        connData = smbServer.getConnectionData(connId, checkStatus=False)

        respSMBCommand = smb2.SMB2SessionSetup_Response()

        sessionSetupData = smb2.SMB2SessionSetup(recvPacket['Data'])

        connData['Capabilities'] = sessionSetupData['Capabilities']

        securityBlob = sessionSetupData['Buffer']

        rawNTLM = False
        if struct.unpack('B', securityBlob[0:1])[0] == ASN1_AID:
            # NEGOTIATE packet
            blob = SPNEGO_NegTokenInit(securityBlob)
            token = blob['MechToken']
            if len(blob['MechTypes'][0]) > 0:
                # Is this GSSAPI NTLM or something else we don't support?
                mechType = blob['MechTypes'][0]
                if mechType != TypesMech['NTLMSSP - Microsoft NTLM Security Support Provider']:
                    # Nope, do we know it?
                    if mechType in MechTypes:
                        mechStr = MechTypes[mechType]
                    else:
                        mechStr = hexlify(mechType)
                    smbServer.log("Unsupported MechType '%s'" % mechStr, logging.CRITICAL)
                    # We don't know the token, we answer back again saying
                    # we just support NTLM.
                    # ToDo: Build this into a SPNEGO_NegTokenResp()
                    respToken = b'\xa1\x15\x30\x13\xa0\x03\x0a\x01\x03\xa1\x0c\x06\x0a\x2b\x06\x01\x04\x01\x82\x37\x02\x02\x0a'
                    respSMBCommand['SecurityBufferOffset'] = 0x48
                    respSMBCommand['SecurityBufferLength'] = len(respToken)
                    respSMBCommand['Buffer'] = respToken

                    return [respSMBCommand], None, STATUS_MORE_PROCESSING_REQUIRED
        elif struct.unpack('B', securityBlob[0:1])[0] == ASN1_SUPPORTED_MECH:
            # AUTH packet
            blob = SPNEGO_NegTokenResp(securityBlob)
            token = blob['ResponseToken']
        else:
            # No GSSAPI stuff, raw NTLMSSP
            rawNTLM = True
            token = securityBlob

        # Here we only handle NTLMSSP, depending on what stage of the
        # authentication we are, we act on it
        messageType = struct.unpack('<L', token[len('NTLMSSP\x00'):len('NTLMSSP\x00') + 4])[0]

        if messageType == 0x01:
            # NEGOTIATE_MESSAGE
            negotiateMessage = ntlm.NTLMAuthNegotiate()
            negotiateMessage.fromString(token)
            # Let's store it in the connection data
            connData['NEGOTIATE_MESSAGE'] = negotiateMessage
            # Let's build the answer flags
            # TODO: Parse all the flags. With this we're leaving some clients out

            ansFlags = 0

            if negotiateMessage['flags'] & ntlm.NTLMSSP_NEGOTIATE_56:
                ansFlags |= ntlm.NTLMSSP_NEGOTIATE_56
            if negotiateMessage['flags'] & ntlm.NTLMSSP_NEGOTIATE_128:
                ansFlags |= ntlm.NTLMSSP_NEGOTIATE_128
            if negotiateMessage['flags'] & ntlm.NTLMSSP_NEGOTIATE_KEY_EXCH:
                ansFlags |= ntlm.NTLMSSP_NEGOTIATE_KEY_EXCH
            if negotiateMessage['flags'] & ntlm.NTLMSSP_NEGOTIATE_EXTENDED_SESSIONSECURITY:
                ansFlags |= ntlm.NTLMSSP_NEGOTIATE_EXTENDED_SESSIONSECURITY
            if negotiateMessage['flags'] & ntlm.NTLMSSP_NEGOTIATE_UNICODE:
                ansFlags |= ntlm.NTLMSSP_NEGOTIATE_UNICODE
            if negotiateMessage['flags'] & ntlm.NTLM_NEGOTIATE_OEM:
                ansFlags |= ntlm.NTLM_NEGOTIATE_OEM

            ansFlags |= ntlm.NTLMSSP_NEGOTIATE_VERSION | ntlm.NTLMSSP_NEGOTIATE_TARGET_INFO | ntlm.NTLMSSP_TARGET_TYPE_SERVER | ntlm.NTLMSSP_NEGOTIATE_NTLM | ntlm.NTLMSSP_REQUEST_TARGET

            # Generate the AV_PAIRS
            av_pairs = ntlm.AV_PAIRS()
            # TODO: Put the proper data from SMBSERVER config
            av_pairs[ntlm.NTLMSSP_AV_HOSTNAME] = av_pairs[
                ntlm.NTLMSSP_AV_DNS_HOSTNAME] = smbServer.getServerName().encode('utf-16le')
            av_pairs[ntlm.NTLMSSP_AV_DOMAINNAME] = av_pairs[
                ntlm.NTLMSSP_AV_DNS_DOMAINNAME] = smbServer.getServerDomain().encode('utf-16le')
            av_pairs[ntlm.NTLMSSP_AV_TIME] = struct.pack('<q', (
                        116444736000000000 + calendar.timegm(time.gmtime()) * 10000000))

            challengeMessage = ntlm.NTLMAuthChallenge()
            challengeMessage['flags'] = ansFlags
            challengeMessage['domain_len'] = len(smbServer.getServerDomain().encode('utf-16le'))
            challengeMessage['domain_max_len'] = challengeMessage['domain_len']
            challengeMessage['domain_offset'] = 40 + 16
            challengeMessage['challenge'] = smbServer.getSMBChallenge()
            challengeMessage['domain_name'] = smbServer.getServerDomain().encode('utf-16le')
            challengeMessage['TargetInfoFields_len'] = len(av_pairs)
            challengeMessage['TargetInfoFields_max_len'] = len(av_pairs)
            challengeMessage['TargetInfoFields'] = av_pairs
            challengeMessage['TargetInfoFields_offset'] = 40 + 16 + len(challengeMessage['domain_name'])
            challengeMessage['Version'] = b'\xff' * 8
            challengeMessage['VersionLen'] = 8

            if rawNTLM is False:
                respToken = SPNEGO_NegTokenResp()
                # accept-incomplete. We want more data
                respToken['NegState'] = b'\x01'
                respToken['SupportedMech'] = TypesMech['NTLMSSP - Microsoft NTLM Security Support Provider']

                respToken['ResponseToken'] = challengeMessage.getData()
            else:
                respToken = challengeMessage

            # Setting the packet to STATUS_MORE_PROCESSING
            errorCode = STATUS_MORE_PROCESSING_REQUIRED
            # Let's set up an UID for this connection and store it
            # in the connection's data
            # Picking a fixed value
            # TODO: Manage more UIDs for the same session
            connData['Uid'] = random.randint(1, 0xffffffff)
            # Let's store it in the connection data
            connData['CHALLENGE_MESSAGE'] = challengeMessage

        elif messageType == 0x02:
            # CHALLENGE_MESSAGE
            raise Exception('Challenge Message raise, not implemented!')
        elif messageType == 0x03:
            # AUTHENTICATE_MESSAGE, here we deal with authentication
            authenticateMessage = ntlm.NTLMAuthChallengeResponse()
            authenticateMessage.fromString(token)
            smbServer.log("AUTHENTICATE_MESSAGE (%s\\%s,%s)" % (
                authenticateMessage['domain_name'].decode('utf-16le'),
                authenticateMessage['user_name'].decode('utf-16le'),
                authenticateMessage['host_name'].decode('utf-16le')))
            # TODO: Check the credentials! Now granting permissions
            # Do we have credentials to check?
            if len(smbServer.getCredentials()) > 0:
                isGuest = False
                identity = authenticateMessage['user_name'].decode('utf-16le').lower()
                # Do we have this user's credentials?
                if identity in smbServer.getCredentials():
                    # Process data:
                    # Let's parse some data and keep it to ourselves in case it is asked
                    uid, lmhash, nthash = smbServer.getCredentials()[identity]

                    errorCode, sessionKey = computeNTLMv2(identity, lmhash, nthash, smbServer.getSMBChallenge(),
                                                          authenticateMessage, connData['CHALLENGE_MESSAGE'],
                                                          connData['NEGOTIATE_MESSAGE'])

                    if sessionKey is not None:
                        connData['SignatureEnabled'] = True
                        connData['SigningSessionKey'] = sessionKey
                        connData['SignSequenceNumber'] = 1
                else:
                    errorCode = STATUS_LOGON_FAILURE
            else:
                # No credentials provided, let's grant access
                isGuest = True
                errorCode = STATUS_SUCCESS

            if errorCode == STATUS_SUCCESS:
                connData['Authenticated'] = True
                respToken = SPNEGO_NegTokenResp()
                # accept-completed
                respToken['NegState'] = b'\x00'
                smbServer.log('User %s\\%s authenticated successfully' % (
                    authenticateMessage['host_name'].decode('utf-16le'),
                    authenticateMessage['user_name'].decode('utf-16le')))
                # Let's store it in the connection data
                connData['AUTHENTICATE_MESSAGE'] = authenticateMessage
                try:
                    jtr_dump_path = smbServer.getJTRdumpPath()
                    ntlm_hash_data = outputToJohnFormat(connData['CHALLENGE_MESSAGE']['challenge'],
                                                        authenticateMessage['user_name'],
                                                        authenticateMessage['domain_name'],
                                                        authenticateMessage['lanman'], authenticateMessage['ntlm'])
                    smbServer.log(ntlm_hash_data['hash_string'])
                    if jtr_dump_path != '':
                        writeJohnOutputToFile(ntlm_hash_data['hash_string'], ntlm_hash_data['hash_version'],
                                              jtr_dump_path)
                except:
                    smbServer.log("Could not write NTLM Hashes to the specified JTR_Dump_Path %s" % jtr_dump_path)

                if isGuest:
                    respSMBCommand['SessionFlags'] = 1

            else:
                respToken = SPNEGO_NegTokenResp()
                respToken['NegState'] = b'\x02'
                smbServer.log("Could not authenticate user!")
        else:
            raise Exception("Unknown NTLMSSP MessageType %d" % messageType)

        respSMBCommand['SecurityBufferOffset'] = 0x48
        respSMBCommand['SecurityBufferLength'] = len(respToken)
        respSMBCommand['Buffer'] = respToken.getData()

        # From now on, the client can ask for other commands
        connData['Authenticated'] = True
        # For now, just switching to nobody
        # os.setregid(65534,65534)
        # os.setreuid(65534,65534)
        smbServer.setConnectionData(connId, connData)

        return [respSMBCommand], None, errorCode

    @staticmethod
    def smb2TreeConnect(connId, smbServer, recvPacket):
        connData = smbServer.getConnectionData(connId)

        respPacket = smb2.SMB2Packet()
        respPacket['Flags'] = smb2.SMB2_FLAGS_SERVER_TO_REDIR
        respPacket['Status'] = STATUS_SUCCESS
        respPacket['CreditRequestResponse'] = 1
        respPacket['Command'] = recvPacket['Command']
        respPacket['SessionID'] = connData['Uid']
        respPacket['Reserved'] = recvPacket['Reserved']
        respPacket['MessageID'] = recvPacket['MessageID']
        respPacket['TreeID'] = recvPacket['TreeID']

        respSMBCommand = smb2.SMB2TreeConnect_Response()

        treeConnectRequest = smb2.SMB2TreeConnect(recvPacket['Data'])

        errorCode = STATUS_SUCCESS

        ## Process here the request, does the share exist?
        path = recvPacket.getData()[treeConnectRequest['PathOffset']:][:treeConnectRequest['PathLength']]
        UNCOrShare = path.decode('utf-16le')

        # Is this a UNC?
        if ntpath.ismount(UNCOrShare):
            path = UNCOrShare.split('\\')[3]
        else:
            path = ntpath.basename(UNCOrShare)

        share = searchShare(connId, path.upper(), smbServer)
        if share is not None:
            # Simple way to generate a Tid
            if len(connData['ConnectedShares']) == 0:
                tid = 1
            else:
                tid = list(connData['ConnectedShares'].keys())[-1] + 1
            connData['ConnectedShares'][tid] = share
            connData['ConnectedShares'][tid]['shareName'] = path
            respPacket['TreeID'] = tid
            smbServer.log("Connecting Share(%d:%s)" % (tid, path))
        else:
            smbServer.log("SMB2_TREE_CONNECT not found %s" % path, logging.ERROR)
            errorCode = STATUS_OBJECT_PATH_NOT_FOUND
            respPacket['Status'] = errorCode
        ##

        if path.upper() == 'IPC$':
            respSMBCommand['ShareType'] = smb2.SMB2_SHARE_TYPE_PIPE
            respSMBCommand['ShareFlags'] = 0x30
        else:
            respSMBCommand['ShareType'] = smb2.SMB2_SHARE_TYPE_DISK
            respSMBCommand['ShareFlags'] = 0x0

        respSMBCommand['Capabilities'] = 0
        respSMBCommand['MaximalAccess'] = 0x000f01ff

        respPacket['Data'] = respSMBCommand

        # Sign the packet if needed
        if connData['SignatureEnabled']:
            smbServer.signSMBv2(respPacket, connData['SigningSessionKey'])
        smbServer.setConnectionData(connId, connData)

        return None, [respPacket], errorCode

    @staticmethod
    def smb2Create(connId, smbServer, recvPacket):
        connData = smbServer.getConnectionData(connId)

        respSMBCommand = smb2.SMB2Create_Response()

        ntCreateRequest = smb2.SMB2Create(recvPacket['Data'])

        respSMBCommand['Buffer'] = b'\x00'
        # Get the Tid associated
        if recvPacket['TreeID'] in connData['ConnectedShares']:
            # If we have a rootFid, the path is relative to that fid
            errorCode = STATUS_SUCCESS
            if 'path' in connData['ConnectedShares'][recvPacket['TreeID']]:
                path = connData['ConnectedShares'][recvPacket['TreeID']]['path']
            else:
                path = 'NONE'
                errorCode = STATUS_ACCESS_DENIED

            deleteOnClose = False

            fileName = os.path.normpath(
                ntCreateRequest['Buffer'][:ntCreateRequest['NameLength']].decode('utf-16le').replace('\\', '/'))
            if len(fileName) > 0 and (fileName[0] == '/' or fileName[0] == '\\'):
                # strip leading '/'
                fileName = fileName[1:]

            if not isInFileJail(path, fileName):
                LOG.error("Path not in current working directory")
                return [smb2.SMB2Error()], None, STATUS_OBJECT_PATH_SYNTAX_BAD

            pathName = os.path.join(path, fileName)
            createDisposition = ntCreateRequest['CreateDisposition']
            mode = 0

            if createDisposition == smb2.FILE_SUPERSEDE:
                mode |= os.O_TRUNC | os.O_CREAT
            elif createDisposition & smb2.FILE_OVERWRITE_IF == smb2.FILE_OVERWRITE_IF:
                mode |= os.O_TRUNC | os.O_CREAT
            elif createDisposition & smb2.FILE_OVERWRITE == smb2.FILE_OVERWRITE:
                if os.path.exists(pathName) is True:
                    mode |= os.O_TRUNC
                else:
                    errorCode = STATUS_NO_SUCH_FILE
            elif createDisposition & smb2.FILE_OPEN_IF == smb2.FILE_OPEN_IF:
                if os.path.exists(pathName) is True:
                    mode |= os.O_TRUNC
                else:
                    mode |= os.O_TRUNC | os.O_CREAT
            elif createDisposition & smb2.FILE_CREATE == smb2.FILE_CREATE:
                if os.path.exists(pathName) is True:
                    errorCode = STATUS_OBJECT_NAME_COLLISION
                else:
                    mode |= os.O_CREAT
            elif createDisposition & smb2.FILE_OPEN == smb2.FILE_OPEN:
                if os.path.exists(pathName) is not True and (
                        str(pathName) in smbServer.getRegisteredNamedPipes()) is not True:
                    errorCode = STATUS_NO_SUCH_FILE

            if errorCode == STATUS_SUCCESS:
                desiredAccess = ntCreateRequest['DesiredAccess']
                if (desiredAccess & smb2.FILE_READ_DATA) or (desiredAccess & smb2.GENERIC_READ):
                    mode |= os.O_RDONLY
                if (desiredAccess & smb2.FILE_WRITE_DATA) or (desiredAccess & smb2.GENERIC_WRITE):
                    if (desiredAccess & smb2.FILE_READ_DATA) or (desiredAccess & smb2.GENERIC_READ):
                        mode |= os.O_RDWR  # | os.O_APPEND
                    else:
                        mode |= os.O_WRONLY  # | os.O_APPEND
                if desiredAccess & smb2.GENERIC_ALL:
                    mode |= os.O_RDWR  # | os.O_APPEND

                createOptions = ntCreateRequest['CreateOptions']
                if mode & os.O_CREAT == os.O_CREAT:
                    if createOptions & smb2.FILE_DIRECTORY_FILE == smb2.FILE_DIRECTORY_FILE:
                        try:
                            # Let's create the directory
                            os.mkdir(pathName)
                            mode = os.O_RDONLY
                        except Exception as e:
                            smbServer.log("SMB2_CREATE: %s,%s,%s" % (pathName, mode, e), logging.ERROR)
                            errorCode = STATUS_ACCESS_DENIED
                if createOptions & smb2.FILE_NON_DIRECTORY_FILE == smb2.FILE_NON_DIRECTORY_FILE:
                    # If the file being opened is a directory, the server MUST fail the request with
                    # STATUS_FILE_IS_A_DIRECTORY in the Status field of the SMB Header in the server
                    # response.
                    if os.path.isdir(pathName) is True:
                        errorCode = STATUS_FILE_IS_A_DIRECTORY

                if createOptions & smb2.FILE_DELETE_ON_CLOSE == smb2.FILE_DELETE_ON_CLOSE:
                    deleteOnClose = True

                if errorCode == STATUS_SUCCESS:
                    try:
                        if os.path.isdir(pathName) and sys.platform == 'win32':
                            fid = VOID_FILE_DESCRIPTOR
                        else:
                            if sys.platform == 'win32':
                                mode |= os.O_BINARY
                            if str(pathName) in smbServer.getRegisteredNamedPipes():
                                fid = PIPE_FILE_DESCRIPTOR
                                sock = socket.socket()
                                sock.connect(smbServer.getRegisteredNamedPipes()[str(pathName)])
                            else:
                                fid = os.open(pathName, mode)
                    except Exception as e:
                        smbServer.log("SMB2_CREATE: %s,%s,%s" % (pathName, mode, e), logging.ERROR)
                        # print e
                        fid = 0
                        errorCode = STATUS_ACCESS_DENIED
        else:
            errorCode = STATUS_SMB_BAD_TID

        if errorCode == STATUS_SUCCESS:
            # Simple way to generate a fid
            fakefid = uuid.generate()

            respSMBCommand['FileID'] = fakefid
            respSMBCommand['CreateAction'] = createDisposition

            if fid == PIPE_FILE_DESCRIPTOR:
                respSMBCommand['CreationTime'] = 0
                respSMBCommand['LastAccessTime'] = 0
                respSMBCommand['LastWriteTime'] = 0
                respSMBCommand['ChangeTime'] = 0
                respSMBCommand['AllocationSize'] = 4096
                respSMBCommand['EndOfFile'] = 0
                respSMBCommand['FileAttributes'] = 0x80

            else:
                if os.path.isdir(pathName):
                    respSMBCommand['FileAttributes'] = smb.SMB_FILE_ATTRIBUTE_DIRECTORY
                else:
                    respSMBCommand['FileAttributes'] = ntCreateRequest['FileAttributes']
                # Let's get this file's information
                respInfo, errorCode = queryPathInformation('', pathName, level=smb.SMB_QUERY_FILE_ALL_INFO)
                if errorCode == STATUS_SUCCESS:
                    respSMBCommand['CreationTime'] = respInfo['CreationTime']
                    respSMBCommand['LastAccessTime'] = respInfo['LastAccessTime']
                    respSMBCommand['LastWriteTime'] = respInfo['LastWriteTime']
                    respSMBCommand['LastChangeTime'] = respInfo['LastChangeTime']
                    respSMBCommand['FileAttributes'] = respInfo['ExtFileAttributes']
                    respSMBCommand['AllocationSize'] = respInfo['AllocationSize']
                    respSMBCommand['EndOfFile'] = respInfo['EndOfFile']

            if errorCode == STATUS_SUCCESS:
                # Let's store the fid for the connection
                # smbServer.log('Create file %s, mode:0x%x' % (pathName, mode))
                connData['OpenedFiles'][fakefid] = {}
                connData['OpenedFiles'][fakefid]['FileHandle'] = fid
                connData['OpenedFiles'][fakefid]['FileName'] = pathName
                connData['OpenedFiles'][fakefid]['DeleteOnClose'] = deleteOnClose
                connData['OpenedFiles'][fakefid]['Open'] = {}
                connData['OpenedFiles'][fakefid]['Open']['EnumerationLocation'] = 0
                connData['OpenedFiles'][fakefid]['Open']['EnumerationSearchPattern'] = ''
                if fid == PIPE_FILE_DESCRIPTOR:
                    connData['OpenedFiles'][fakefid]['Socket'] = sock
        else:
            respSMBCommand = smb2.SMB2Error()

        if errorCode == STATUS_SUCCESS:
            connData['LastRequest']['SMB2_CREATE'] = respSMBCommand
        smbServer.setConnectionData(connId, connData)

        return [respSMBCommand], None, errorCode

    @staticmethod
    def smb2Close(connId, smbServer, recvPacket):
        connData = smbServer.getConnectionData(connId)

        respSMBCommand = smb2.SMB2Close_Response()

        closeRequest = smb2.SMB2Close(recvPacket['Data'])

        if closeRequest['FileID'].getData() == b'\xff' * 16:
            # Let's take the data from the lastRequest
            if 'SMB2_CREATE' in connData['LastRequest']:
                fileID = connData['LastRequest']['SMB2_CREATE']['FileID']
            else:
                fileID = closeRequest['FileID'].getData()
        else:
            fileID = closeRequest['FileID'].getData()

        if fileID in connData['OpenedFiles']:
            errorCode = STATUS_SUCCESS
            fileHandle = connData['OpenedFiles'][fileID]['FileHandle']
            pathName = connData['OpenedFiles'][fileID]['FileName']
            infoRecord = None
            try:
                if fileHandle == PIPE_FILE_DESCRIPTOR:
                    connData['OpenedFiles'][fileID]['Socket'].close()
                elif fileHandle != VOID_FILE_DESCRIPTOR:
                    os.close(fileHandle)
                    infoRecord, errorCode = queryFileInformation(os.path.dirname(pathName), os.path.basename(pathName),
                                                                 smb2.SMB2_FILE_NETWORK_OPEN_INFO)
            except Exception as e:
                smbServer.log("SMB2_CLOSE %s" % e, logging.ERROR)
                errorCode = STATUS_INVALID_HANDLE
            else:
                # Check if the file was marked for removal
                if connData['OpenedFiles'][fileID]['DeleteOnClose'] is True:
                    try:
                        if os.path.isdir(pathName):
                            shutil.rmtree(connData['OpenedFiles'][fileID]['FileName'])
                        else:
                            os.remove(connData['OpenedFiles'][fileID]['FileName'])
                    except Exception as e:
                        smbServer.log("SMB2_CLOSE %s" % e, logging.ERROR)
                        errorCode = STATUS_ACCESS_DENIED

                # Now fill out the response
                if infoRecord is not None:
                    respSMBCommand['CreationTime'] = infoRecord['CreationTime']
                    respSMBCommand['LastAccessTime'] = infoRecord['LastAccessTime']
                    respSMBCommand['LastWriteTime'] = infoRecord['LastWriteTime']
                    respSMBCommand['ChangeTime'] = infoRecord['ChangeTime']
                    respSMBCommand['AllocationSize'] = infoRecord['AllocationSize']
                    respSMBCommand['EndofFile'] = infoRecord['EndOfFile']
                    respSMBCommand['FileAttributes'] = infoRecord['FileAttributes']
                if errorCode == STATUS_SUCCESS:
                    del (connData['OpenedFiles'][fileID])
        else:
            errorCode = STATUS_INVALID_HANDLE

        smbServer.setConnectionData(connId, connData)
        return [respSMBCommand], None, errorCode

    @staticmethod
    def smb2QueryInfo(connId, smbServer, recvPacket):
        connData = smbServer.getConnectionData(connId)

        respSMBCommand = smb2.SMB2QueryInfo_Response()

        queryInfo = smb2.SMB2QueryInfo(recvPacket['Data'])

        errorCode = STATUS_SUCCESS

        respSMBCommand['OutputBufferOffset'] = 0x48
        respSMBCommand['Buffer'] = b'\x00'

        if queryInfo['FileID'].getData() == b'\xff' * 16:
            # Let's take the data from the lastRequest
            if 'SMB2_CREATE' in connData['LastRequest']:
                fileID = connData['LastRequest']['SMB2_CREATE']['FileID']
            else:
                fileID = queryInfo['FileID'].getData()
        else:
            fileID = queryInfo['FileID'].getData()

        if recvPacket['TreeID'] in connData['ConnectedShares']:
            if fileID in connData['OpenedFiles']:
                fileName = connData['OpenedFiles'][fileID]['FileName']

                if queryInfo['InfoType'] == smb2.SMB2_0_INFO_FILE:
                    if queryInfo['FileInfoClass'] == smb2.SMB2_FILE_INTERNAL_INFO:
                        # No need to call queryFileInformation, we have the data here
                        infoRecord = smb2.FileInternalInformation()
                        infoRecord['IndexNumber'] = fileID
                    else:
                        infoRecord, errorCode = queryFileInformation(os.path.dirname(fileName),
                                                                     os.path.basename(fileName),
                                                                     queryInfo['FileInfoClass'])
                elif queryInfo['InfoType'] == smb2.SMB2_0_INFO_FILESYSTEM:
                    if queryInfo['FileInfoClass'] == smb2.SMB2_FILE_EA_INFO:
                        infoRecord = b'\x00' * 4
                    else:
                        infoRecord = queryFsInformation(os.path.dirname(fileName), os.path.basename(fileName),
                                                        queryInfo['FileInfoClass'])
                elif queryInfo['InfoType'] == smb2.SMB2_0_INFO_SECURITY:
                    # Failing for now, until we support it
                    infoRecord = None
                    errorCode = STATUS_ACCESS_DENIED
                else:
                    smbServer.log("queryInfo not supported (%x)" % queryInfo['InfoType'], logging.ERROR)

                if infoRecord is not None:
                    respSMBCommand['OutputBufferLength'] = len(infoRecord)
                    respSMBCommand['Buffer'] = infoRecord
            else:
                errorCode = STATUS_INVALID_HANDLE
        else:
            errorCode = STATUS_SMB_BAD_TID

        smbServer.setConnectionData(connId, connData)
        return [respSMBCommand], None, errorCode

    @staticmethod
    def smb2SetInfo(connId, smbServer, recvPacket):
        connData = smbServer.getConnectionData(connId)

        respSMBCommand = smb2.SMB2SetInfo_Response()

        setInfo = smb2.SMB2SetInfo(recvPacket['Data'])

        errorCode = STATUS_SUCCESS

        if setInfo['FileID'].getData() == b'\xff' * 16:
            # Let's take the data from the lastRequest
            if 'SMB2_CREATE' in connData['LastRequest']:
                fileID = connData['LastRequest']['SMB2_CREATE']['FileID']
            else:
                fileID = setInfo['FileID'].getData()
        else:
            fileID = setInfo['FileID'].getData()

        if recvPacket['TreeID'] in connData['ConnectedShares']:
            path = connData['ConnectedShares'][recvPacket['TreeID']]['path']
            if fileID in connData['OpenedFiles']:
                pathName = connData['OpenedFiles'][fileID]['FileName']

                if setInfo['InfoType'] == smb2.SMB2_0_INFO_FILE:
                    # The file information is being set
                    informationLevel = setInfo['FileInfoClass']
                    if informationLevel == smb2.SMB2_FILE_DISPOSITION_INFO:
                        infoRecord = smb.SMBSetFileDispositionInfo(setInfo['Buffer'])
                        if infoRecord['DeletePending'] > 0:
                            # Mark this file for removal after closed
                            connData['OpenedFiles'][fileID]['DeleteOnClose'] = True
                    elif informationLevel == smb2.SMB2_FILE_BASIC_INFO:
                        infoRecord = smb.SMBSetFileBasicInfo(setInfo['Buffer'])
                        # Creation time won't be set,  the other ones we play with.
                        atime = infoRecord['LastWriteTime']
                        if atime == 0:
                            atime = -1
                        else:
                            atime = getUnixTime(atime)
                        mtime = infoRecord['ChangeTime']
                        if mtime == 0:
                            mtime = -1
                        else:
                            mtime = getUnixTime(mtime)
                        if atime > 0 and mtime > 0:
                            os.utime(pathName, (atime, mtime))
                    elif informationLevel == smb2.SMB2_FILE_END_OF_FILE_INFO:
                        fileHandle = connData['OpenedFiles'][fileID]['FileHandle']
                        infoRecord = smb.SMBSetFileEndOfFileInfo(setInfo['Buffer'])
                        if infoRecord['EndOfFile'] > 0:
                            os.lseek(fileHandle, infoRecord['EndOfFile'] - 1, 0)
                            os.write(fileHandle, b'\x00')
                    elif informationLevel == smb2.SMB2_FILE_RENAME_INFO:
                        renameInfo = smb2.FILE_RENAME_INFORMATION_TYPE_2(setInfo['Buffer'])
                        newPathName = os.path.join(path, renameInfo['FileName'].decode('utf-16le').replace('\\', '/'))
                        if renameInfo['ReplaceIfExists'] == 0 and os.path.exists(newPathName):
                            return [smb2.SMB2Error()], None, STATUS_OBJECT_NAME_COLLISION
                        try:
                            os.rename(pathName, newPathName)
                            connData['OpenedFiles'][fileID]['FileName'] = newPathName
                        except Exception as e:
                            smbServer.log("smb2SetInfo: %s" % e, logging.ERROR)
                            errorCode = STATUS_ACCESS_DENIED
                    else:
                        smbServer.log('Unknown level for set file info! 0x%x' % informationLevel, logging.ERROR)
                        # UNSUPPORTED
                        errorCode = STATUS_NOT_SUPPORTED
                # elif setInfo['InfoType'] == smb2.SMB2_0_INFO_FILESYSTEM:
                #    # The underlying object store information is being set.
                #    setInfo = queryFsInformation('/', fileName, queryInfo['FileInfoClass'])
                # elif setInfo['InfoType'] == smb2.SMB2_0_INFO_SECURITY:
                #    # The security information is being set.
                #    # Failing for now, until we support it
                #    infoRecord = None
                #    errorCode = STATUS_ACCESS_DENIED
                # elif setInfo['InfoType'] == smb2.SMB2_0_INFO_QUOTA:
                #    # The underlying object store quota information is being set.
                #    setInfo = queryFsInformation('/', fileName, queryInfo['FileInfoClass'])
                else:
                    smbServer.log("setInfo not supported (%x)" % setInfo['InfoType'], logging.ERROR)

            else:
                errorCode = STATUS_INVALID_HANDLE
        else:
            errorCode = STATUS_SMB_BAD_TID

        smbServer.setConnectionData(connId, connData)
        return [respSMBCommand], None, errorCode

    @staticmethod
    def smb2Write(connId, smbServer, recvPacket):
        connData = smbServer.getConnectionData(connId)

        respSMBCommand = smb2.SMB2Write_Response()
        writeRequest = smb2.SMB2Write(recvPacket['Data'])

        respSMBCommand['Buffer'] = b'\x00'

        if writeRequest['FileID'].getData() == b'\xff' * 16:
            # Let's take the data from the lastRequest
            if 'SMB2_CREATE' in connData['LastRequest']:
                fileID = connData['LastRequest']['SMB2_CREATE']['FileID']
            else:
                fileID = writeRequest['FileID'].getData()
        else:
            fileID = writeRequest['FileID'].getData()

        if fileID in connData['OpenedFiles']:
            fileHandle = connData['OpenedFiles'][fileID]['FileHandle']
            errorCode = STATUS_SUCCESS
            try:
                if fileHandle != PIPE_FILE_DESCRIPTOR:
                    offset = writeRequest['Offset']
                    # If we're trying to write past the file end we just skip the write call (Vista does this)
                    if os.lseek(fileHandle, 0, 2) >= offset:
                        os.lseek(fileHandle, offset, 0)
                        os.write(fileHandle, writeRequest['Buffer'])
                else:
                    sock = connData['OpenedFiles'][fileID]['Socket']
                    sock.send(writeRequest['Buffer'])

                respSMBCommand['Count'] = writeRequest['Length']
                respSMBCommand['Remaining'] = 0xff
            except Exception as e:
                smbServer.log('SMB2_WRITE: %s' % e, logging.ERROR)
                errorCode = STATUS_ACCESS_DENIED
        else:
            errorCode = STATUS_INVALID_HANDLE

        smbServer.setConnectionData(connId, connData)
        return [respSMBCommand], None, errorCode

    @staticmethod
    def smb2Read(connId, smbServer, recvPacket):
        connData = smbServer.getConnectionData(connId)

        respSMBCommand = smb2.SMB2Read_Response()
        readRequest = smb2.SMB2Read(recvPacket['Data'])

        respSMBCommand['Buffer'] = b'\x00'

        if readRequest['FileID'].getData() == b'\xff' * 16:
            # Let's take the data from the lastRequest
            if 'SMB2_CREATE' in connData['LastRequest']:
                fileID = connData['LastRequest']['SMB2_CREATE']['FileID']
            else:
                fileID = readRequest['FileID'].getData()
        else:
            fileID = readRequest['FileID'].getData()

        if fileID in connData['OpenedFiles']:
            fileHandle = connData['OpenedFiles'][fileID]['FileHandle']
            errorCode = 0
            try:
                if fileHandle != PIPE_FILE_DESCRIPTOR:
                    offset = readRequest['Offset']
                    os.lseek(fileHandle, offset, 0)
                    content = os.read(fileHandle, readRequest['Length'])
                else:
                    sock = connData['OpenedFiles'][fileID]['Socket']
                    content = sock.recv(readRequest['Length'])

                respSMBCommand['DataOffset'] = 0x50
                respSMBCommand['DataLength'] = len(content)
                respSMBCommand['DataRemaining'] = 0
                respSMBCommand['Buffer'] = content
            except Exception as e:
                smbServer.log('SMB2_READ: %s ' % e, logging.ERROR)
                errorCode = STATUS_ACCESS_DENIED
        else:
            errorCode = STATUS_INVALID_HANDLE

        smbServer.setConnectionData(connId, connData)
        return [respSMBCommand], None, errorCode

    @staticmethod
    def smb2Flush(connId, smbServer, recvPacket):
        connData = smbServer.getConnectionData(connId)

        respSMBCommand = smb2.SMB2Flush_Response()
        flushRequest = smb2.SMB2Flush(recvPacket['Data'])

        if flushRequest['FileID'].getData() in connData['OpenedFiles']:
            fileHandle = connData['OpenedFiles'][flushRequest['FileID'].getData()]['FileHandle']
            errorCode = STATUS_SUCCESS
            try:
                os.fsync(fileHandle)
            except Exception as e:
                smbServer.log("SMB2_FLUSH %s" % e, logging.ERROR)
                errorCode = STATUS_ACCESS_DENIED
        else:
            errorCode = STATUS_INVALID_HANDLE

        smbServer.setConnectionData(connId, connData)
        return [respSMBCommand], None, errorCode

    @staticmethod
    def smb2QueryDirectory(connId, smbServer, recvPacket):
        connData = smbServer.getConnectionData(connId)
        respSMBCommand = smb2.SMB2QueryDirectory_Response()
        queryDirectoryRequest = smb2.SMB2QueryDirectory(recvPacket['Data'])

        respSMBCommand['Buffer'] = b'\x00'

        # The server MUST locate the tree connection, as specified in section 3.3.5.2.11.
        if (recvPacket['TreeID'] in connData['ConnectedShares']) is False:
            return [smb2.SMB2Error()], None, STATUS_NETWORK_NAME_DELETED

        # Next, the server MUST locate the open for the directory to be queried
        # If no open is found, the server MUST fail the request with STATUS_FILE_CLOSED
        if queryDirectoryRequest['FileID'].getData() == b'\xff' * 16:
            # Let's take the data from the lastRequest
            if 'SMB2_CREATE' in connData['LastRequest']:
                fileID = connData['LastRequest']['SMB2_CREATE']['FileID']
            else:
                fileID = queryDirectoryRequest['FileID'].getData()
        else:
            fileID = queryDirectoryRequest['FileID'].getData()

        if (fileID in connData['OpenedFiles']) is False:
            return [smb2.SMB2Error()], None, STATUS_FILE_CLOSED

        # If the open is not an open to a directory, the request MUST be failed
        # with STATUS_INVALID_PARAMETER.
        if os.path.isdir(connData['OpenedFiles'][fileID]['FileName']) is False:
            return [smb2.SMB2Error()], None, STATUS_INVALID_PARAMETER

        # If any other information class is specified in the FileInformationClass
        # field of the SMB2 QUERY_DIRECTORY Request, the server MUST fail the
        # operation with STATUS_INVALID_INFO_CLASS.
        if queryDirectoryRequest['FileInformationClass'] not in (
                smb2.FILE_DIRECTORY_INFORMATION, smb2.FILE_FULL_DIRECTORY_INFORMATION,
                smb2.FILEID_FULL_DIRECTORY_INFORMATION,
                smb2.FILE_BOTH_DIRECTORY_INFORMATION, smb2.FILEID_BOTH_DIRECTORY_INFORMATION,
                smb2.FILENAMES_INFORMATION):
            return [smb2.SMB2Error()], None, STATUS_INVALID_INFO_CLASS

        # If SMB2_REOPEN is set in the Flags field of the SMB2 QUERY_DIRECTORY
        # Request, the server SHOULD<326> set Open.EnumerationLocation to 0
        # and Open.EnumerationSearchPattern to an empty string.
        if queryDirectoryRequest['Flags'] & smb2.SMB2_REOPEN:
            connData['OpenedFiles'][fileID]['Open']['EnumerationLocation'] = 0
            connData['OpenedFiles'][fileID]['Open']['EnumerationSearchPattern'] = ''

        # If SMB2_RESTART_SCANS is set in the Flags field of the SMB2
        # QUERY_DIRECTORY Request, the server MUST set
        # Open.EnumerationLocation to 0.
        if queryDirectoryRequest['Flags'] & smb2.SMB2_RESTART_SCANS:
            connData['OpenedFiles'][fileID]['Open']['EnumerationLocation'] = 0

        # If Open.EnumerationLocation is 0 and Open.EnumerationSearchPattern
        # is an empty string, then Open.EnumerationSearchPattern MUST be set
        # to the search pattern specified in the SMB2 QUERY_DIRECTORY by
        # FileNameOffset and FileNameLength. If FileNameLength is 0, the server
        # SHOULD<327> set Open.EnumerationSearchPattern as "*" to search all entries.

        pattern = queryDirectoryRequest['Buffer'].decode('utf-16le')
        if connData['OpenedFiles'][fileID]['Open']['EnumerationLocation'] == 0 and \
                connData['OpenedFiles'][fileID]['Open']['EnumerationSearchPattern'] == '':
            if pattern == '':
                pattern = '*'
            connData['OpenedFiles'][fileID]['Open']['EnumerationSearchPattern'] = pattern

        # If SMB2_INDEX_SPECIFIED is set and FileNameLength is not zero,
        # the server MUST set Open.EnumerationSearchPattern to the search pattern
        # specified in the request by FileNameOffset and FileNameLength.
        if queryDirectoryRequest['Flags'] & smb2.SMB2_INDEX_SPECIFIED and \
                queryDirectoryRequest['FileNameLength'] > 0:
            connData['OpenedFiles'][fileID]['Open']['EnumerationSearchPattern'] = pattern

        pathName = os.path.join(os.path.normpath(connData['OpenedFiles'][fileID]['FileName']), pattern)
        searchResult, searchCount, errorCode = findFirst2(os.path.dirname(pathName),
                                                          os.path.basename(pathName),
                                                          queryDirectoryRequest['FileInformationClass'],
                                                          smb.ATTR_DIRECTORY, isSMB2=True)

        if errorCode != STATUS_SUCCESS:
            return [smb2.SMB2Error()], None, errorCode

        if searchCount > 2 and pattern == '*':
            # strip . and ..
            searchCount -= 2
            searchResult = searchResult[2:]

        if searchCount == 0 and connData['OpenedFiles'][fileID]['Open']['EnumerationLocation'] == 0:
            return [smb2.SMB2Error()], None, STATUS_NO_SUCH_FILE

        if connData['OpenedFiles'][fileID]['Open']['EnumerationLocation'] < 0:
            return [smb2.SMB2Error()], None, STATUS_NO_MORE_FILES

        totalData = 0
        respData = b''
        for nItem in range(connData['OpenedFiles'][fileID]['Open']['EnumerationLocation'], searchCount):
            connData['OpenedFiles'][fileID]['Open']['EnumerationLocation'] += 1
            if queryDirectoryRequest['Flags'] & smb2.SL_RETURN_SINGLE_ENTRY:
                # If single entry is requested we must clear the NextEntryOffset
                searchResult[nItem]['NextEntryOffset'] = 0
            data = searchResult[nItem].getData()
            lenData = len(data)
            padLen = (8 - (lenData % 8)) % 8

            if (totalData + lenData) >= queryDirectoryRequest['OutputBufferLength']:
                connData['OpenedFiles'][fileID]['Open']['EnumerationLocation'] -= 1
                break
            else:
                respData += data + b'\x00' * padLen
                totalData += lenData + padLen

            if queryDirectoryRequest['Flags'] & smb2.SL_RETURN_SINGLE_ENTRY:
                break

        if connData['OpenedFiles'][fileID]['Open']['EnumerationLocation'] >= searchCount:
            connData['OpenedFiles'][fileID]['Open']['EnumerationLocation'] = -1

        respSMBCommand['OutputBufferOffset'] = 0x48
        respSMBCommand['OutputBufferLength'] = totalData
        respSMBCommand['Buffer'] = respData

        smbServer.setConnectionData(connId, connData)
        return [respSMBCommand], None, errorCode

    @staticmethod
    def smb2ChangeNotify(connId, smbServer, recvPacket):

        return [smb2.SMB2Error()], None, STATUS_NOT_SUPPORTED

    @staticmethod
    def smb2Echo(connId, smbServer, recvPacket):

        respSMBCommand = smb2.SMB2Echo_Response()

        return [respSMBCommand], None, STATUS_SUCCESS

    @staticmethod
    def smb2TreeDisconnect(connId, smbServer, recvPacket):
        connData = smbServer.getConnectionData(connId)

        respSMBCommand = smb2.SMB2TreeDisconnect_Response()

        if recvPacket['TreeID'] in connData['ConnectedShares']:
            smbServer.log("Disconnecting Share(%d:%s)" % (
                recvPacket['TreeID'], connData['ConnectedShares'][recvPacket['TreeID']]['shareName']))
            del (connData['ConnectedShares'][recvPacket['TreeID']])
            errorCode = STATUS_SUCCESS
        else:
            # STATUS_SMB_BAD_TID
            errorCode = STATUS_SMB_BAD_TID

        smbServer.setConnectionData(connId, connData)
        return [respSMBCommand], None, errorCode

    @staticmethod
    def smb2Logoff(connId, smbServer, recvPacket):
        connData = smbServer.getConnectionData(connId)

        respSMBCommand = smb2.SMB2Logoff_Response()

        if recvPacket['SessionID'] != connData['Uid']:
            # STATUS_SMB_BAD_UID
            errorCode = STATUS_SMB_BAD_UID
        else:
            errorCode = STATUS_SUCCESS

        connData['Uid'] = 0
        connData['Authenticated'] = False

        smbServer.setConnectionData(connId, connData)
        return [respSMBCommand], None, errorCode

    @staticmethod
    def smb2Ioctl(connId, smbServer, recvPacket):
        connData = smbServer.getConnectionData(connId)

        respSMBCommand = smb2.SMB2Ioctl_Response()
        ioctlRequest = smb2.SMB2Ioctl(recvPacket['Data'])

        ioctls = smbServer.getIoctls()
        if ioctlRequest['CtlCode'] in ioctls:
            outputData, errorCode = ioctls[ioctlRequest['CtlCode']](connId, smbServer, ioctlRequest)
            if errorCode == STATUS_SUCCESS:
                respSMBCommand['CtlCode'] = ioctlRequest['CtlCode']
                respSMBCommand['FileID'] = ioctlRequest['FileID']
                respSMBCommand['InputOffset'] = 0
                respSMBCommand['InputCount'] = 0
                respSMBCommand['OutputOffset'] = 0x70
                respSMBCommand['OutputCount'] = len(outputData)
                respSMBCommand['Flags'] = 0
                respSMBCommand['Buffer'] = outputData
            else:
                respSMBCommand = outputData
        else:
            smbServer.log("Ioctl not implemented command: 0x%x" % ioctlRequest['CtlCode'], logging.DEBUG)
            errorCode = STATUS_INVALID_DEVICE_REQUEST
            respSMBCommand = smb2.SMB2Error()

        smbServer.setConnectionData(connId, connData)
        return [respSMBCommand], None, errorCode

    @staticmethod
    def smb2Lock(connId, smbServer, recvPacket):
        connData = smbServer.getConnectionData(connId)

        respSMBCommand = smb2.SMB2Lock_Response()

        # I'm actually doing nothing.. just make MacOS happy ;)
        errorCode = STATUS_SUCCESS

        smbServer.setConnectionData(connId, connData)
        return [respSMBCommand], None, errorCode

    @staticmethod
    def smb2Cancel(connId, smbServer, recvPacket):
        # I'm actually doing nothing
        return [smb2.SMB2Error()], None, STATUS_CANCELLED

    @staticmethod
    def default(connId, smbServer, recvPacket):
        # By default we return an SMB Packet with error not implemented
        smbServer.log("Not implemented command: 0x%x" % recvPacket['Command'], logging.DEBUG)
        return [smb2.SMB2Error()], None, STATUS_NOT_SUPPORTED


class Ioctls:
    @staticmethod
    def fsctlDfsGetReferrals(connId, smbServer, ioctlRequest):
        return smb2.SMB2Error(), STATUS_FS_DRIVER_REQUIRED

    @staticmethod
    def fsctlPipeTransceive(connId, smbServer, ioctlRequest):
        connData = smbServer.getConnectionData(connId)

        ioctlResponse = ''

        if ioctlRequest['FileID'].getData() in connData['OpenedFiles']:
            fileHandle = connData['OpenedFiles'][ioctlRequest['FileID'].getData()]['FileHandle']
            errorCode = STATUS_SUCCESS
            try:
                if fileHandle != PIPE_FILE_DESCRIPTOR:
                    errorCode = STATUS_INVALID_DEVICE_REQUEST
                else:
                    sock = connData['OpenedFiles'][ioctlRequest['FileID'].getData()]['Socket']
                    sock.sendall(ioctlRequest['Buffer'])
                    ioctlResponse = sock.recv(ioctlRequest['MaxOutputResponse'])
            except Exception as e:
                smbServer.log('fsctlPipeTransceive: %s ' % e, logging.ERROR)
                errorCode = STATUS_ACCESS_DENIED
        else:
            errorCode = STATUS_INVALID_DEVICE_REQUEST

        smbServer.setConnectionData(connId, connData)
        return ioctlResponse, errorCode

    @staticmethod
    def fsctlValidateNegotiateInfo(connId, smbServer, ioctlRequest):
        connData = smbServer.getConnectionData(connId)

        errorCode = STATUS_SUCCESS

        validateNegotiateInfo = smb2.VALIDATE_NEGOTIATE_INFO(ioctlRequest['Buffer'])
        validateNegotiateInfoResponse = smb2.VALIDATE_NEGOTIATE_INFO_RESPONSE()
        validateNegotiateInfoResponse['Capabilities'] = 0
        validateNegotiateInfoResponse['Guid'] = b'A' * 16
        validateNegotiateInfoResponse['SecurityMode'] = 1
        validateNegotiateInfoResponse['Dialect'] = smb2.SMB2_DIALECT_002

        smbServer.setConnectionData(connId, connData)
        return validateNegotiateInfoResponse.getData(), errorCode


class SMBSERVERHandler(socketserver.BaseRequestHandler):
    def __init__(self, request, client_address, server, select_poll=False):
        self.__SMB = server
        # In case of AF_INET6 the client_address contains 4 items, ignore the last 2
        self.__ip, self.__port = client_address[:2]
        self.__request = request
        self.__connId = threading.currentThread().getName()
        self.__timeOut = 60 * 5
        self.__select_poll = select_poll
        # self.__connId = os.getpid()
        socketserver.BaseRequestHandler.__init__(self, request, client_address, server)

    def handle(self):
        self.__SMB.log("Incoming connection (%s,%d)" % (self.__ip, self.__port))
        self.__SMB.addConnection(self.__connId, self.__ip, self.__port)
        while True:
            try:
                # First of all let's get the NETBIOS packet
                session = nmb.NetBIOSTCPSession(self.__SMB.getServerName(), 'HOST', self.__ip, sess_port=self.__port,
                                                sock=self.__request, select_poll=self.__select_poll)
                try:
                    p = session.recv_packet(self.__timeOut)
                except nmb.NetBIOSTimeout:
                    raise
                except nmb.NetBIOSError:
                    break

                if p.get_type() == nmb.NETBIOS_SESSION_REQUEST:
                    # Someone is requesting a session, we're gonna accept them all :)
                    _, rn, my = p.get_trailer().split(b' ')
                    remote_name = nmb.decode_name(b'\x20' + rn)
                    myname = nmb.decode_name(b'\x20' + my)
                    self.__SMB.log(
                        "NetBIOS Session request (%s,%s,%s)" % (self.__ip, remote_name[1].strip(), myname[1]))
                    r = nmb.NetBIOSSessionPacket()
                    r.set_type(nmb.NETBIOS_SESSION_POSITIVE_RESPONSE)
                    r.set_trailer(p.get_trailer())
                    self.__request.send(r.rawData())
                else:
                    resp = self.__SMB.processRequest(self.__connId, p.get_trailer())
                    # Send all the packets received. Except for big transactions this should be
                    # a single packet
                    for i in resp:
                        if hasattr(i, 'getData'):
                            session.send_packet(i.getData())
                        else:
                            session.send_packet(i)
            except Exception as e:
                self.__SMB.log("Handle: %s" % e)
                # import traceback
                # traceback.print_exc()
                break

    def finish(self):
        # Thread/process is dying, we should tell the main SMB thread to remove all this thread data
        self.__SMB.log("Closing down connection (%s,%d)" % (self.__ip, self.__port))
        self.__SMB.removeConnection(self.__connId)
        return socketserver.BaseRequestHandler.finish(self)


class SMBSERVER(socketserver.ThreadingMixIn, socketserver.TCPServer):
    # class SMBSERVER(socketserver.ForkingMixIn, socketserver.TCPServer):
    def __init__(self, server_address, handler_class=SMBSERVERHandler, config_parser=None):
        socketserver.TCPServer.allow_reuse_address = True
        socketserver.TCPServer.__init__(self, server_address, handler_class)

        # Server name and OS to be presented whenever is necessary
        self.__serverName = ''
        self.__serverOS = ''
        self.__serverDomain = ''
        self.__challenge = ''
        self.__log = None

        # Our ConfigParser data
        self.__serverConfig = config_parser

        # Our credentials to be used during the server's lifetime
        self.__credentials = {}

        # Our log file
        self.__logFile = ''

        # Registered Named Pipes, format is PipeName,Socket
        self.__registeredNamedPipes = {}

        # JTR dump path
        self.__jtr_dump_path = ''

        # SMB2 Support flag = default not active
        self.__SMB2Support = False

        # Our list of commands we will answer, by default the NOT IMPLEMENTED one
        self.__smbCommandsHandler = SMBCommands()
        self.__smbTrans2Handler = TRANS2Commands()
        self.__smbTransHandler = TRANSCommands()
        self.__smbNTTransHandler = NTTRANSCommands()
        self.__smb2CommandsHandler = SMB2Commands()
        self.__IoctlHandler = Ioctls()

        self.__smbNTTransCommands = {
            # NT IOCTL, can't find doc for this
            0xff: self.__smbNTTransHandler.default
        }

        self.__smbTransCommands = {
            '\\PIPE\\LANMAN': self.__smbTransHandler.lanMan,
            smb.SMB.TRANS_TRANSACT_NMPIPE: self.__smbTransHandler.transactNamedPipe,
        }
        self.__smbTrans2Commands = {
            smb.SMB.TRANS2_FIND_FIRST2: self.__smbTrans2Handler.findFirst2,
            smb.SMB.TRANS2_FIND_NEXT2: self.__smbTrans2Handler.findNext2,
            smb.SMB.TRANS2_QUERY_FS_INFORMATION: self.__smbTrans2Handler.queryFsInformation,
            smb.SMB.TRANS2_QUERY_PATH_INFORMATION: self.__smbTrans2Handler.queryPathInformation,
            smb.SMB.TRANS2_QUERY_FILE_INFORMATION: self.__smbTrans2Handler.queryFileInformation,
            smb.SMB.TRANS2_SET_FILE_INFORMATION: self.__smbTrans2Handler.setFileInformation,
            smb.SMB.TRANS2_SET_PATH_INFORMATION: self.__smbTrans2Handler.setPathInformation
        }

        self.__smbCommands = {
            # smb.SMB.SMB_COM_FLUSH:              self.__smbCommandsHandler.smbComFlush,
            smb.SMB.SMB_COM_CREATE_DIRECTORY: self.__smbCommandsHandler.smbComCreateDirectory,
            smb.SMB.SMB_COM_DELETE_DIRECTORY: self.__smbCommandsHandler.smbComDeleteDirectory,
            smb.SMB.SMB_COM_RENAME: self.__smbCommandsHandler.smbComRename,
            smb.SMB.SMB_COM_DELETE: self.__smbCommandsHandler.smbComDelete,
            smb.SMB.SMB_COM_NEGOTIATE: self.__smbCommandsHandler.smbComNegotiate,
            smb.SMB.SMB_COM_SESSION_SETUP_ANDX: self.__smbCommandsHandler.smbComSessionSetupAndX,
            smb.SMB.SMB_COM_LOGOFF_ANDX: self.__smbCommandsHandler.smbComLogOffAndX,
            smb.SMB.SMB_COM_TREE_CONNECT_ANDX: self.__smbCommandsHandler.smbComTreeConnectAndX,
            smb.SMB.SMB_COM_TREE_DISCONNECT: self.__smbCommandsHandler.smbComTreeDisconnect,
            smb.SMB.SMB_COM_ECHO: self.__smbCommandsHandler.smbComEcho,
            smb.SMB.SMB_COM_QUERY_INFORMATION: self.__smbCommandsHandler.smbQueryInformation,
            smb.SMB.SMB_COM_TRANSACTION2: self.__smbCommandsHandler.smbTransaction2,
            smb.SMB.SMB_COM_TRANSACTION: self.__smbCommandsHandler.smbTransaction,
            # Not needed for now
            smb.SMB.SMB_COM_NT_TRANSACT: self.__smbCommandsHandler.smbNTTransact,
            smb.SMB.SMB_COM_QUERY_INFORMATION_DISK: self.__smbCommandsHandler.smbQueryInformationDisk,
            smb.SMB.SMB_COM_OPEN_ANDX: self.__smbCommandsHandler.smbComOpenAndX,
            smb.SMB.SMB_COM_QUERY_INFORMATION2: self.__smbCommandsHandler.smbComQueryInformation2,
            smb.SMB.SMB_COM_READ_ANDX: self.__smbCommandsHandler.smbComReadAndX,
            smb.SMB.SMB_COM_READ: self.__smbCommandsHandler.smbComRead,
            smb.SMB.SMB_COM_WRITE_ANDX: self.__smbCommandsHandler.smbComWriteAndX,
            smb.SMB.SMB_COM_WRITE: self.__smbCommandsHandler.smbComWrite,
            smb.SMB.SMB_COM_CLOSE: self.__smbCommandsHandler.smbComClose,
            smb.SMB.SMB_COM_LOCKING_ANDX: self.__smbCommandsHandler.smbComLockingAndX,
            smb.SMB.SMB_COM_NT_CREATE_ANDX: self.__smbCommandsHandler.smbComNtCreateAndX,
            0xFF: self.__smbCommandsHandler.default
        }

        self.__smb2Ioctls = {
            smb2.FSCTL_DFS_GET_REFERRALS: self.__IoctlHandler.fsctlDfsGetReferrals,
            # smb2.FSCTL_PIPE_PEEK:                    self.__IoctlHandler.fsctlPipePeek,
            # smb2.FSCTL_PIPE_WAIT:                    self.__IoctlHandler.fsctlPipeWait,
            smb2.FSCTL_PIPE_TRANSCEIVE: self.__IoctlHandler.fsctlPipeTransceive,
            # smb2.FSCTL_SRV_COPYCHUNK:                self.__IoctlHandler.fsctlSrvCopyChunk,
            # smb2.FSCTL_SRV_ENUMERATE_SNAPSHOTS:      self.__IoctlHandler.fsctlSrvEnumerateSnapshots,
            # smb2.FSCTL_SRV_REQUEST_RESUME_KEY:       self.__IoctlHandler.fsctlSrvRequestResumeKey,
            # smb2.FSCTL_SRV_READ_HASH:                self.__IoctlHandler.fsctlSrvReadHash,
            # smb2.FSCTL_SRV_COPYCHUNK_WRITE:          self.__IoctlHandler.fsctlSrvCopyChunkWrite,
            # smb2.FSCTL_LMR_REQUEST_RESILIENCY:       self.__IoctlHandler.fsctlLmrRequestResiliency,
            # smb2.FSCTL_QUERY_NETWORK_INTERFACE_INFO: self.__IoctlHandler.fsctlQueryNetworkInterfaceInfo,
            # smb2.FSCTL_SET_REPARSE_POINT:            self.__IoctlHandler.fsctlSetReparsePoint,
            # smb2.FSCTL_DFS_GET_REFERRALS_EX:         self.__IoctlHandler.fsctlDfsGetReferralsEx,
            # smb2.FSCTL_FILE_LEVEL_TRIM:              self.__IoctlHandler.fsctlFileLevelTrim,
            smb2.FSCTL_VALIDATE_NEGOTIATE_INFO: self.__IoctlHandler.fsctlValidateNegotiateInfo,
        }

        self.__smb2Commands = {
            smb2.SMB2_NEGOTIATE: self.__smb2CommandsHandler.smb2Negotiate,
            smb2.SMB2_SESSION_SETUP: self.__smb2CommandsHandler.smb2SessionSetup,
            smb2.SMB2_LOGOFF: self.__smb2CommandsHandler.smb2Logoff,
            smb2.SMB2_TREE_CONNECT: self.__smb2CommandsHandler.smb2TreeConnect,
            smb2.SMB2_TREE_DISCONNECT: self.__smb2CommandsHandler.smb2TreeDisconnect,
            smb2.SMB2_CREATE: self.__smb2CommandsHandler.smb2Create,
            smb2.SMB2_CLOSE: self.__smb2CommandsHandler.smb2Close,
            smb2.SMB2_FLUSH: self.__smb2CommandsHandler.smb2Flush,
            smb2.SMB2_READ: self.__smb2CommandsHandler.smb2Read,
            smb2.SMB2_WRITE: self.__smb2CommandsHandler.smb2Write,
            smb2.SMB2_LOCK: self.__smb2CommandsHandler.smb2Lock,
            smb2.SMB2_IOCTL: self.__smb2CommandsHandler.smb2Ioctl,
            smb2.SMB2_CANCEL: self.__smb2CommandsHandler.smb2Cancel,
            smb2.SMB2_ECHO: self.__smb2CommandsHandler.smb2Echo,
            smb2.SMB2_QUERY_DIRECTORY: self.__smb2CommandsHandler.smb2QueryDirectory,
            smb2.SMB2_CHANGE_NOTIFY: self.__smb2CommandsHandler.smb2ChangeNotify,
            smb2.SMB2_QUERY_INFO: self.__smb2CommandsHandler.smb2QueryInfo,
            smb2.SMB2_SET_INFO: self.__smb2CommandsHandler.smb2SetInfo,
            # smb2.SMB2_OPLOCK_BREAK:    self.__smb2CommandsHandler.smb2SessionSetup,
            0xFF: self.__smb2CommandsHandler.default
        }

        # List of active connections
        self.__activeConnections = {}

    def getIoctls(self):
        return self.__smb2Ioctls

    def getCredentials(self):
        return self.__credentials

    def removeConnection(self, name):
        try:
            del (self.__activeConnections[name])
        except:
            pass
        self.log("Remaining connections %s" % list(self.__activeConnections.keys()))

    def addConnection(self, name, ip, port):
        self.__activeConnections[name] = {}
        # Let's init with some know stuff we will need to have
        # TODO: Document what's in there
        # print "Current Connections", self.__activeConnections.keys()
        self.__activeConnections[name]['PacketNum'] = 0
        self.__activeConnections[name]['ClientIP'] = ip
        self.__activeConnections[name]['ClientPort'] = port
        self.__activeConnections[name]['Uid'] = 0
        self.__activeConnections[name]['ConnectedShares'] = {}
        self.__activeConnections[name]['OpenedFiles'] = {}
        # SID results for findfirst2
        self.__activeConnections[name]['SIDs'] = {}
        self.__activeConnections[name]['LastRequest'] = {}
        self.__activeConnections[name]['SignatureEnabled'] = False
        self.__activeConnections[name]['SigningChallengeResponse'] = ''
        self.__activeConnections[name]['SigningSessionKey'] = b''
        self.__activeConnections[name]['Authenticated'] = False

    def getActiveConnections(self):
        return self.__activeConnections

    def setConnectionData(self, connId, data):
        self.__activeConnections[connId] = data
        # print "setConnectionData"
        # print self.__activeConnections

    def getConnectionData(self, connId, checkStatus=True):
        conn = self.__activeConnections[connId]
        if checkStatus is True:
            if ('Authenticated' in conn) is not True:
                # Can't keep going further
                raise Exception("User not Authenticated!")
        return conn

    def getRegisteredNamedPipes(self):
        return self.__registeredNamedPipes

    def registerNamedPipe(self, pipeName, address):
        self.__registeredNamedPipes[str(pipeName)] = address
        return True

    def unregisterNamedPipe(self, pipeName):
        if pipeName in self.__registeredNamedPipes:
            del (self.__registeredNamedPipes[str(pipeName)])
            return True
        return False

    def unregisterTransaction(self, transCommand):
        if transCommand in self.__smbTransCommands:
            del (self.__smbTransCommands[transCommand])

    def hookTransaction(self, transCommand, callback):
        # If you call this function, callback will replace
        # the current Transaction sub command.
        # (don't get confused with the Transaction smbCommand)
        # If the transaction sub command doesn't not exist, it is added
        # If the transaction sub command exists, it returns the original function         # replaced
        #
        # callback MUST be declared as:
        # callback(connId, smbServer, recvPacket, parameters, data, maxDataCount=0)
        #
        # WHERE:
        #
        # connId      : the connection Id, used to grab/update information about
        #               the current connection
        # smbServer   : the SMBServer instance available for you to ask
        #               configuration data
        # recvPacket  : the full SMBPacket that triggered this command
        # parameters  : the transaction parameters
        # data        : the transaction data
        # maxDataCount: the max amount of data that can be transferred agreed
        #               with the client
        #
        # and MUST return:
        # respSetup, respParameters, respData, errorCode
        #
        # WHERE:
        #
        # respSetup: the setup response of the transaction
        # respParameters: the parameters response of the transaction
        # respData: the data response of the transaction
        # errorCode: the NT error code

        if transCommand in self.__smbTransCommands:
            originalCommand = self.__smbTransCommands[transCommand]
        else:
            originalCommand = None

        self.__smbTransCommands[transCommand] = callback
        return originalCommand

    def unregisterTransaction2(self, transCommand):
        if transCommand in self.__smbTrans2Commands:
            del (self.__smbTrans2Commands[transCommand])

    def hookTransaction2(self, transCommand, callback):
        # Here we should add to __smbTrans2Commands
        # Same description as Transaction
        if transCommand in self.__smbTrans2Commands:
            originalCommand = self.__smbTrans2Commands[transCommand]
        else:
            originalCommand = None

        self.__smbTrans2Commands[transCommand] = callback
        return originalCommand

    def unregisterNTTransaction(self, transCommand):
        if transCommand in self.__smbNTTransCommands:
            del (self.__smbNTTransCommands[transCommand])

    def hookNTTransaction(self, transCommand, callback):
        # Here we should add to __smbNTTransCommands
        # Same description as Transaction
        if transCommand in self.__smbNTTransCommands:
            originalCommand = self.__smbNTTransCommands[transCommand]
        else:
            originalCommand = None

        self.__smbNTTransCommands[transCommand] = callback
        return originalCommand

    def unregisterSmbCommand(self, smbCommand):
        if smbCommand in self.__smbCommands:
            del (self.__smbCommands[smbCommand])

    def hookSmbCommand(self, smbCommand, callback):
        # Here we should add to self.__smbCommands
        # If you call this function, callback will replace
        # the current smbCommand.
        # If smbCommand doesn't not exist, it is added
        # If SMB command exists, it returns the original function replaced
        #
        # callback MUST be declared as:
        # callback(connId, smbServer, SMBCommand, recvPacket)
        #
        # WHERE:
        #
        # connId    : the connection Id, used to grab/update information about
        #             the current connection
        # smbServer : the SMBServer instance available for you to ask
        #             configuration data
        # SMBCommand: the SMBCommand itself, with its data and parameters.
        #             Check smb.py:SMBCommand() for a reference
        # recvPacket: the full SMBPacket that triggered this command
        #
        # and MUST return:
        # <list of respSMBCommands>, <list of packets>, errorCode
        # <list of packets> has higher preference over commands, in case you
        # want to change the whole packet
        # errorCode: the NT error code
        #
        # For SMB_COM_TRANSACTION2, SMB_COM_TRANSACTION and SMB_COM_NT_TRANSACT
        # the callback function is slightly different:
        #
        # callback(connId, smbServer, SMBCommand, recvPacket, transCommands)
        #
        # WHERE:
        #
        # transCommands: a list of transaction subcommands already registered
        #

        if smbCommand in self.__smbCommands:
            originalCommand = self.__smbCommands[smbCommand]
        else:
            originalCommand = None

        self.__smbCommands[smbCommand] = callback
        return originalCommand

    def unregisterSmb2Command(self, smb2Command):
        if smb2Command in self.__smb2Commands:
            del (self.__smb2Commands[smb2Command])

    def hookSmb2Command(self, smb2Command, callback):
        if smb2Command in self.__smb2Commands:
            originalCommand = self.__smb2Commands[smb2Command]
        else:
            originalCommand = None

        self.__smb2Commands[smb2Command] = callback
        return originalCommand

    def log(self, msg, level=logging.INFO):
        self.__log.log(level, msg)

    def getServerName(self):
        return self.__serverName

    def getServerOS(self):
        return self.__serverOS

    def getServerDomain(self):
        return self.__serverDomain

    def getSMBChallenge(self):
        return self.__challenge

    def getServerConfig(self):
        return self.__serverConfig

    def setServerConfig(self, config):
        self.__serverConfig = config

    def getJTRdumpPath(self):
        return self.__jtr_dump_path

    def verify_request(self, request, client_address):
        # TODO: Control here the max amount of processes we want to launch
        # returning False, closes the connection
        return True

    def signSMBv1(self, connData, packet, signingSessionKey, signingChallengeResponse):
        # This logic MUST be applied for messages sent in response to any of the higher-layer actions and in
        # compliance with the message sequencing rules.
        #  * The client or server that sends the message MUST provide the 32-bit sequence number for this
        #    message, as specified in sections 3.2.4.1 and 3.3.4.1.
        #  * The SMB_FLAGS2_SMB_SECURITY_SIGNATURE flag in the header MUST be set.
        #  * To generate the signature, a 32-bit sequence number is copied into the
        #    least significant 32 bits of the SecuritySignature field and the remaining
        #    4 bytes are set to 0x00.
        #  * The MD5 algorithm, as specified in [RFC1321], MUST be used to generate a hash of the SMB
        #    message from the start of the SMB Header, which is defined as follows.
        #    CALL MD5Init( md5context )
        #    CALL MD5Update( md5context, Connection.SigningSessionKey )
        #    CALL MD5Update( md5context, Connection.SigningChallengeResponse )
        #    CALL MD5Update( md5context, SMB message )
        #    CALL MD5Final( digest, md5context )
        #    SET signature TO the first 8 bytes of the digest
        # The resulting 8-byte signature MUST be copied into the SecuritySignature field of the SMB Header,
        # after which the message can be transmitted.

        # print "seq(%d) signingSessionKey %r, signingChallengeResponse %r" % (connData['SignSequenceNumber'], signingSessionKey, signingChallengeResponse)
        packet['SecurityFeatures'] = struct.pack('<q', connData['SignSequenceNumber'])
        # Sign with the sequence
        m = hashlib.md5()
        m.update(signingSessionKey)
        m.update(signingChallengeResponse)
        if hasattr(packet, 'getData'):
            m.update(packet.getData())
        else:
            m.update(packet)
        # Replace sequence with acual hash
        packet['SecurityFeatures'] = m.digest()[:8]
        connData['SignSequenceNumber'] += 2

    def signSMBv2(self, packet, signingSessionKey):
        packet['Signature'] = b'\x00' * 16
        packet['Flags'] |= smb2.SMB2_FLAGS_SIGNED
        signature = hmac.new(signingSessionKey, packet.getData(), hashlib.sha256).digest()
        packet['Signature'] = signature[:16]
        # print "%s" % packet['Signature'].encode('hex')

    def processRequest(self, connId, data):

        # TODO: Process batched commands.
        isSMB2 = False
        SMBCommand = None
        try:
            packet = smb.NewSMBPacket(data=data)
            SMBCommand = smb.SMBCommand(packet['Data'][0])
        except:
            # Maybe a SMB2 packet?
            packet = smb2.SMB2Packet(data=data)
            connData = self.getConnectionData(connId, False)
            self.signSMBv2(packet, connData['SigningSessionKey'])
            isSMB2 = True

        connData = self.getConnectionData(connId, False)

        # We might have compound requests
        compoundedPacketsResponse = []
        compoundedPackets = []
        try:
            # Search out list of implemented commands
            # We provide them with:
            # connId      : representing the data for this specific connection
            # self        : the SMBSERVER if they want to ask data to it
            # SMBCommand  : the SMBCommand they are expecting to process
            # packet      : the received packet itself, in case they need more data than the actual command
            # Only for Transactions
            # transCommand: a list of transaction subcommands
            # We expect to get:
            # respCommands: a list of answers for the commands processed
            # respPacket  : if the commands chose to directly craft packet/s, we use this and not the previous
            #               this MUST be a list
            # errorCode   : self explanatory
            if isSMB2 is False:
                # Is the client authenticated already?
                if connData['Authenticated'] is False and packet['Command'] not in (
                smb.SMB.SMB_COM_NEGOTIATE, smb.SMB.SMB_COM_SESSION_SETUP_ANDX):
                    # Nope.. in that case he should only ask for a few commands, if not throw him out.
                    errorCode = STATUS_ACCESS_DENIED
                    respPackets = None
                    respCommands = [smb.SMBCommand(packet['Command'])]
                else:
                    if packet['Command'] == smb.SMB.SMB_COM_TRANSACTION2:
                        respCommands, respPackets, errorCode = self.__smbCommands[packet['Command']](
                            connId,
                            self,
                            SMBCommand,
                            packet,
                            self.__smbTrans2Commands)
                    elif packet['Command'] == smb.SMB.SMB_COM_NT_TRANSACT:
                        respCommands, respPackets, errorCode = self.__smbCommands[packet['Command']](
                            connId,
                            self,
                            SMBCommand,
                            packet,
                            self.__smbNTTransCommands)
                    elif packet['Command'] == smb.SMB.SMB_COM_TRANSACTION:
                        respCommands, respPackets, errorCode = self.__smbCommands[packet['Command']](
                            connId,
                            self,
                            SMBCommand,
                            packet,
                            self.__smbTransCommands)
                    else:
                        if packet['Command'] in self.__smbCommands:
                            if self.__SMB2Support is True:
                                if packet['Command'] == smb.SMB.SMB_COM_NEGOTIATE:
                                    try:
                                        respCommands, respPackets, errorCode = self.__smb2Commands[smb2.SMB2_NEGOTIATE](
                                            connId, self, packet, True)
                                        isSMB2 = True
                                    except Exception as e:
                                        import traceback
                                        traceback.print_exc()
                                        self.log('SMB2_NEGOTIATE: %s' % e, logging.ERROR)
                                        # If something went wrong, let's fallback to SMB1
                                        respCommands, respPackets, errorCode = self.__smbCommands[packet['Command']](
                                            connId,
                                            self,
                                            SMBCommand,
                                            packet)
                                        # self.__SMB2Support = False
                                        pass
                                else:
                                    respCommands, respPackets, errorCode = self.__smbCommands[packet['Command']](
                                        connId,
                                        self,
                                        SMBCommand,
                                        packet)
                            else:
                                respCommands, respPackets, errorCode = self.__smbCommands[packet['Command']](
                                    connId,
                                    self,
                                    SMBCommand,
                                    packet)
                        else:
                            respCommands, respPackets, errorCode = self.__smbCommands[255](connId, self, SMBCommand,
                                                                                           packet)

                compoundedPacketsResponse.append((respCommands, respPackets, errorCode))
                compoundedPackets.append(packet)

            else:
                # Is the client authenticated already?
                if connData['Authenticated'] is False and packet['Command'] not in (
                smb2.SMB2_NEGOTIATE, smb2.SMB2_SESSION_SETUP):
                    # Nope.. in that case he should only ask for a few commands, if not throw him out.
                    errorCode = STATUS_ACCESS_DENIED
                    respPackets = None
                    respCommands = ['']
                    compoundedPacketsResponse.append((respCommands, respPackets, errorCode))
                    compoundedPackets.append(packet)
                else:
                    done = False
                    while not done:
                        if packet['Command'] in self.__smb2Commands:
                            if self.__SMB2Support is True:
                                respCommands, respPackets, errorCode = self.__smb2Commands[packet['Command']](
                                    connId,
                                    self,
                                    packet)
                            else:
                                respCommands, respPackets, errorCode = self.__smb2Commands[255](connId, self, packet)
                        else:
                            respCommands, respPackets, errorCode = self.__smb2Commands[255](connId, self, packet)
                        # Let's store the result for this compounded packet
                        compoundedPacketsResponse.append((respCommands, respPackets, errorCode))
                        compoundedPackets.append(packet)
                        if packet['NextCommand'] != 0:
                            data = data[packet['NextCommand']:]
                            packet = smb2.SMB2Packet(data=data)
                        else:
                            done = True

        except Exception as e:
            # import traceback
            # traceback.print_exc()
            # Something wen't wrong, defaulting to Bad user ID
            self.log('processRequest (0x%x,%s)' % (packet['Command'], e), logging.ERROR)
            raise

        # We prepare the response packet to commands don't need to bother about that.
        connData = self.getConnectionData(connId, False)

        # Force reconnection loop.. This is just a test.. client will send me back credentials :)
        # connData['PacketNum'] += 1
        # if connData['PacketNum'] == 15:
        #    connData['PacketNum'] = 0
        #    # Something wen't wrong, defaulting to Bad user ID
        #    self.log('Sending BAD USER ID!', logging.ERROR)
        #    #raise
        #    packet['Flags1'] |= smb.SMB.FLAGS1_REPLY
        #    packet['Flags2'] = 0
        #    errorCode = STATUS_SMB_BAD_UID
        #    packet['ErrorCode']   = errorCode >> 16
        #    packet['ErrorClass']  = errorCode & 0xff
        #    return [packet]

        self.setConnectionData(connId, connData)

        packetsToSend = []
        for packetNum in range(len(compoundedPacketsResponse)):
            respCommands, respPackets, errorCode = compoundedPacketsResponse[packetNum]
            packet = compoundedPackets[packetNum]
            if respPackets is None:
                for respCommand in respCommands:
                    if isSMB2 is False:
                        respPacket = smb.NewSMBPacket()
                        respPacket['Flags1'] = smb.SMB.FLAGS1_REPLY

                        # TODO this should come from a per session configuration
                        respPacket[
                            'Flags2'] = smb.SMB.FLAGS2_EXTENDED_SECURITY | smb.SMB.FLAGS2_NT_STATUS | smb.SMB.FLAGS2_LONG_NAMES | \
                                        packet['Flags2'] & smb.SMB.FLAGS2_UNICODE
                        # respPacket['Flags2'] = smb.SMB.FLAGS2_EXTENDED_SECURITY | smb.SMB.FLAGS2_NT_STATUS | smb.SMB.FLAGS2_LONG_NAMES
                        # respPacket['Flags1'] = 0x98
                        # respPacket['Flags2'] = 0xc807

                        respPacket['Tid'] = packet['Tid']
                        respPacket['Mid'] = packet['Mid']
                        respPacket['Pid'] = packet['Pid']
                        respPacket['Uid'] = connData['Uid']

                        respPacket['ErrorCode'] = errorCode >> 16
                        respPacket['_reserved'] = errorCode >> 8 & 0xff
                        respPacket['ErrorClass'] = errorCode & 0xff
                        respPacket.addCommand(respCommand)

                        if connData['SignatureEnabled']:
                            respPacket['Flags2'] |= smb.SMB.FLAGS2_SMB_SECURITY_SIGNATURE
                            self.signSMBv1(connData, respPacket, connData['SigningSessionKey'],
                                           connData['SigningChallengeResponse'])

                        packetsToSend.append(respPacket)
                    else:
                        respPacket = smb2.SMB2Packet()
                        respPacket['Flags'] = smb2.SMB2_FLAGS_SERVER_TO_REDIR
                        if packetNum > 0:
                            respPacket['Flags'] |= smb2.SMB2_FLAGS_RELATED_OPERATIONS
                        respPacket['Status'] = errorCode
                        respPacket['CreditRequestResponse'] = packet['CreditRequestResponse']
                        respPacket['Command'] = packet['Command']
                        respPacket['CreditCharge'] = packet['CreditCharge']
                        # respPacket['CreditCharge'] = 0
                        respPacket['Reserved'] = packet['Reserved']
                        respPacket['SessionID'] = connData['Uid']
                        respPacket['MessageID'] = packet['MessageID']
                        respPacket['TreeID'] = packet['TreeID']
                        if hasattr(respCommand, 'getData'):
                            respPacket['Data'] = respCommand.getData()
                        else:
                            respPacket['Data'] = str(respCommand)

                        if connData['SignatureEnabled']:
                            self.signSMBv2(respPacket, connData['SigningSessionKey'])

                        packetsToSend.append(respPacket)
            else:
                # The SMBCommand took care of building the packet
                packetsToSend = respPackets

        if isSMB2 is True:
            # Let's build a compound answer
            finalData = b''
            i = 0
            for i in range(len(packetsToSend) - 1):
                packet = packetsToSend[i]
                # Align to 8-bytes
                padLen = (8 - (len(packet) % 8)) % 8
                packet['NextCommand'] = len(packet) + padLen
                if hasattr(packet, 'getData'):
                    finalData += packet.getData() + padLen * b'\x00'
                else:
                    finalData += packet + padLen * b'\x00'

            # Last one
            if hasattr(packetsToSend[len(packetsToSend) - 1], 'getData'):
                finalData += packetsToSend[len(packetsToSend) - 1].getData()
            else:
                finalData += packetsToSend[len(packetsToSend) - 1]
            packetsToSend = [finalData]

        # We clear the compound requests
        connData['LastRequest'] = {}

        return packetsToSend

    def processConfigFile(self, configFile=None):
        # TODO: Do a real config parser
        if self.__serverConfig is None:
            if configFile is None:
                configFile = 'smb.conf'
            self.__serverConfig = configparser.ConfigParser()
            self.__serverConfig.read(configFile)

        self.__serverName = self.__serverConfig.get('global', 'server_name')
        self.__serverOS = self.__serverConfig.get('global', 'server_os')
        self.__serverDomain = self.__serverConfig.get('global', 'server_domain')
        self.__logFile = self.__serverConfig.get('global', 'log_file')
        if self.__serverConfig.has_option('global', 'challenge'):
            self.__challenge = unhexlify(self.__serverConfig.get('global', 'challenge'))
        else:
            self.__challenge = b'A' * 16

        if self.__serverConfig.has_option("global", "jtr_dump_path"):
            self.__jtr_dump_path = self.__serverConfig.get("global", "jtr_dump_path")

        if self.__serverConfig.has_option("global", "SMB2Support"):
            self.__SMB2Support = self.__serverConfig.getboolean("global", "SMB2Support")
        else:
            self.__SMB2Support = False

        if self.__logFile != 'None':
            logging.basicConfig(filename=self.__logFile,
                                level=logging.DEBUG,
                                format="%(asctime)s: %(levelname)s: %(message)s",
                                datefmt='%m/%d/%Y %I:%M:%S %p')
        self.__log = LOG

        # Process the credentials
        credentials_fname = self.__serverConfig.get('global', 'credentials_file')
        if credentials_fname != "":
            cred = open(credentials_fname)
            line = cred.readline()
            while line:
                name, uid, lmhash, nthash = line.split(':')
                self.__credentials[name.lower()] = (uid, lmhash, nthash.strip('\r\n'))
                line = cred.readline()
            cred.close()
        self.log('Config file parsed')

    def addCredential(self, name, uid, lmhash, nthash):
        # If we have hashes, normalize them
        if lmhash != '' or nthash != '':
            if len(lmhash) % 2:
                lmhash = '0%s' % lmhash
            if len(nthash) % 2:
                nthash = '0%s' % nthash
            try:  # just in case they were converted already
                lmhash = a2b_hex(lmhash)
                nthash = a2b_hex(nthash)
            except:
                pass
        self.__credentials[name.lower()] = (uid, lmhash, nthash)


# For windows platforms, opening a directory is not an option, so we set a void FD
VOID_FILE_DESCRIPTOR = -1
PIPE_FILE_DESCRIPTOR = -2

######################################################################
# HELPER CLASSES
######################################################################

from impacket.dcerpc.v5.rpcrt import DCERPCServer
from impacket.dcerpc.v5.dtypes import NULL
<<<<<<< HEAD
from impacket.dcerpc.v5.srvs import NetrShareEnum, NetrShareEnumResponse, SHARE_INFO_1, NetrServerGetInfo, NetrServerGetInfoResponse, NetrShareGetInfo, NetrShareGetInfoResponse
from impacket.dcerpc.v5.wkst import NetrWkstaGetInfo, NetrWkstaGetInfoResponse, NetrWkstaUserEnum, NetrWkstaUserEnumResponse, WKSTA_USER_INFO_0, WKSTA_USER_INFO_1
=======
from impacket.dcerpc.v5.srvs import NetrShareEnum, NetrShareEnumResponse, SHARE_INFO_1, NetrServerGetInfo, \
    NetrServerGetInfoResponse, NetrShareGetInfo, NetrShareGetInfoResponse
from impacket.dcerpc.v5.wkst import NetrWkstaGetInfo, NetrWkstaGetInfoResponse
>>>>>>> 1a5ed9dc
from impacket.system_errors import ERROR_INVALID_LEVEL


class WKSTServer(DCERPCServer):
    def __init__(self):

        self._users = None
        self.__serverConfig = None

        DCERPCServer.__init__(self)
        self.wkssvcCallBacks = {
            0: self.NetrWkstaGetInfo,
            2: self.NetrWkstaUserEnum
        }
        self.addCallbacks(('6BFFD098-A112-3610-9833-46C3F87E345A', '1.0'), '\\PIPE\\wkssvc', self.wkssvcCallBacks)

<<<<<<< HEAD
    def setServerConfig(self, config):
        self.__serverConfig = config

    def processConfigFile(self, configFile=None):
        if configFile is not None:
            self.__serverConfig = configparser.ConfigParser()
            self.__serverConfig.read(configFile)
        sections = self.__serverConfig.sections()

        # Remove the global section and ensure we only use sections that we actually expect.
        del (sections[sections.index('global')])
        self._users = {}
        for section in sections:
            if self.__serverConfig.has_option(section, 'wkui1_username') and \
                    self.__serverConfig.has_option(section, 'wkui1_logon_domain') and \
                    self.__serverConfig.has_option(section, 'wkui1_oth_domains') and \
                    self.__serverConfig.has_option(section, 'wkui1_logon_server'):
                self._users[section] = dict(self.__serverConfig.items(section))

    def NetrWkstaGetInfo(self,data):
=======
    def NetrWkstaGetInfo(self, data):
>>>>>>> 1a5ed9dc
        request = NetrWkstaGetInfo(data)
        self.log("NetrWkstaGetInfo Level: %d" % request['Level'])

        answer = NetrWkstaGetInfoResponse()

        if request['Level'] not in (100, 101):
            answer['ErrorCode'] = ERROR_INVALID_LEVEL
            return answer

        answer['WkstaInfo']['tag'] = request['Level']

        if request['Level'] == 100:
            # Windows. Decimal value 500.
            answer['WkstaInfo']['WkstaInfo100']['wki100_platform_id'] = 0x000001F4
            answer['WkstaInfo']['WkstaInfo100']['wki100_computername'] = NULL
            answer['WkstaInfo']['WkstaInfo100']['wki100_langroup'] = NULL
            answer['WkstaInfo']['WkstaInfo100']['wki100_ver_major'] = 5
            answer['WkstaInfo']['WkstaInfo100']['wki100_ver_minor'] = 0
        else:
            # Windows. Decimal value 500.
            answer['WkstaInfo']['WkstaInfo101']['wki101_platform_id'] = 0x000001F4
            answer['WkstaInfo']['WkstaInfo101']['wki101_computername'] = NULL
            answer['WkstaInfo']['WkstaInfo101']['wki101_langroup'] = NULL
            answer['WkstaInfo']['WkstaInfo101']['wki101_ver_major'] = 5
            answer['WkstaInfo']['WkstaInfo101']['wki101_ver_minor'] = 0
            answer['WkstaInfo']['WkstaInfo101']['wki101_lanroot'] = NULL

        return answer

<<<<<<< HEAD
    def NetrWkstaUserEnum(self, data):
        request = NetrWkstaUserEnum(data)
        UserEnum = NetrWkstaUserEnumResponse()
        self.log("NetrWkstaUserEnum Level: %d" % request['UserInfo']['Level'])

        if request['UserInfo']['Level'] not in (0, 1):
            UserEnum['ErrorCode'] = ERROR_INVALID_LEVEL
            return UserEnum

        for key, user in self._users.items():
            if user.get('wkui1_username') == '':
                self.log("NetrWkstaUserEnum: No spoofed username (wkui1_username) was supplied. Return ERROR_ACCESS_DENIED.")
                UserEnum['ErrorCode'] = 5
                UserEnum['UserInfo']['Level'] = request['UserInfo']['Level']
                UserEnum['UserInfo']['WkstaUserInfo']['tag'] = request['UserInfo']['WkstaUserInfo']['tag']
                return UserEnum
        
        UserEnum['ErrorCode'] = 0
        UserEnum['TotalEntries'] = len(self._users)
        UserEnum['UserInfo']['Level'] = request['UserInfo']['Level']
        UserEnum['UserInfo']['WkstaUserInfo']['tag'] = request['UserInfo']['WkstaUserInfo']['tag']
        if request['UserInfo']['Level'] == 0:
            UserEnum['UserInfo']['WkstaUserInfo']['Level0']['EntriesRead'] = len(self._users)
        elif request['UserInfo']['Level'] == 1:
            UserEnum['UserInfo']['WkstaUserInfo']['Level1']['EntriesRead'] = len(self._users)
        for key, user in self._users.items():
            if isinstance(user, dict):
                if request['UserInfo']['Level'] == 0:
                    self.log("NetrWkstaUserEnum: Returned " + user.get('wkui1_username') + " as WKSTA_USER_INFO_0.")
                    # Setup WKSTA_USER_INFO_0 with supplied information and append it to the buffer.
                    UserInfo = WKSTA_USER_INFO_0()
                    UserInfo['wkui0_username'] = user.get('wkui1_username') + '\x00'
                    UserEnum['UserInfo']['WkstaUserInfo']['Level0']['Buffer'].append(UserInfo)
                elif request['UserInfo']['Level'] == 1:
                    self.log("NetrWkstaUserEnum: Returned " + user.get('wkui1_logon_domain') + "\\" + user.get('wkui1_username') + " as WKSTA_USER_INFO_1.")
                    # Setup WKSTA_USER_INFO_1 with supplied information and append it to the buffer.
                    UserInfo = WKSTA_USER_INFO_1()
                    UserInfo['wkui1_username']     = user.get('wkui1_username') + '\x00'
                    UserInfo['wkui1_logon_domain'] = user.get('wkui1_logon_domain') + '\x00'
                    UserInfo['wkui1_oth_domains']  = user.get('wkui1_oth_domains') + '\x00'
                    UserInfo['wkui1_logon_server'] = user.get('wkui1_logon_server') + '\x00'
                    UserEnum['UserInfo']['WkstaUserInfo']['Level1']['Buffer'].append(UserInfo)

        return UserEnum
=======
>>>>>>> 1a5ed9dc

class SRVSServer(DCERPCServer):
    def __init__(self):
        DCERPCServer.__init__(self)

        self._shares = {}
        self.__serverConfig = None
        self.__logFile = None

        self.srvsvcCallBacks = {
            15: self.NetrShareEnum,
            16: self.NetrShareGetInfo,
            21: self.NetrServerGetInfo,
        }

        self.addCallbacks(('4B324FC8-1670-01D3-1278-5A47BF6EE188', '3.0'), '\\PIPE\\srvsvc', self.srvsvcCallBacks)

    def setServerConfig(self, config):
        self.__serverConfig = config

    def processConfigFile(self, configFile=None):
        if configFile is not None:
            self.__serverConfig = configparser.ConfigParser()
            self.__serverConfig.read(configFile)
        sections = self.__serverConfig.sections()
        # Let's check the log file
<<<<<<< HEAD
        self.__logFile      = self.__serverConfig.get('global','log_file')
        if self.__logFile != 'None':
            logging.basicConfig(filename = self.__logFile, 
                             level = logging.DEBUG, 
                             format="%(asctime)s: %(levelname)s: %(message)s", 
                             datefmt = '%m/%d/%Y %I:%M:%S %p')

        # Remove the global section and ensure we only use sections that we actually expect.
        del(sections[sections.index('global')])
        self._shares = {}
        for section in sections:
            if self.__serverConfig.has_option(section, 'comment') and \
                    self.__serverConfig.has_option(section, 'read only') and \
                    self.__serverConfig.has_option(section, 'share type') and \
                    self.__serverConfig.has_option(section, 'path'):
                self._shares[section] = dict(self.__serverConfig.items(section))

    def NetrShareGetInfo(self,data):
       request = NetrShareGetInfo(data)
       self.log("NetrGetShareInfo Level: %d" % request['Level'])

       s = request['NetName'][:-1].upper()
       answer = NetrShareGetInfoResponse()
       if s in self._shares:
           share  = self._shares[s]

           answer['InfoStruct']['tag'] = 1
           answer['InfoStruct']['ShareInfo1']['shi1_netname']= s+'\x00'
           answer['InfoStruct']['ShareInfo1']['shi1_type']   = share['share type']
           answer['InfoStruct']['ShareInfo1']['shi1_remark'] = share['comment']+'\x00' 
           answer['ErrorCode'] = 0
       else:
           answer['InfoStruct']['tag'] = 1
           answer['InfoStruct']['ShareInfo1']= NULL
           answer['ErrorCode'] = 0x0906 #WERR_NET_NAME_NOT_FOUND

       return answer

    def NetrServerGetInfo(self,data):
       request = NetrServerGetInfo(data)
       self.log("NetrServerGetInfo Level: %d" % request['Level'])
       answer = NetrServerGetInfoResponse()
       answer['InfoStruct']['tag'] = 101
       # PLATFORM_ID_NT = 500
       answer['InfoStruct']['ServerInfo101']['sv101_platform_id'] = 500
       answer['InfoStruct']['ServerInfo101']['sv101_name'] = request['ServerName']
       # Windows 7 = 6.1
       answer['InfoStruct']['ServerInfo101']['sv101_version_major'] = 6
       answer['InfoStruct']['ServerInfo101']['sv101_version_minor'] = 1
       # Workstation = 1
       answer['InfoStruct']['ServerInfo101']['sv101_type'] = 1
       answer['InfoStruct']['ServerInfo101']['sv101_comment'] = NULL
       answer['ErrorCode'] = 0
       return answer
=======
        self.__logFile = self.__serverConfig.get('global', 'log_file')
        if self.__logFile != 'None':
            logging.basicConfig(filename=self.__logFile,
                                level=logging.DEBUG,
                                format="%(asctime)s: %(levelname)s: %(message)s",
                                datefmt='%m/%d/%Y %I:%M:%S %p')

        # Remove the global one
        del (sections[sections.index('global')])
        self._shares = {}
        for i in sections:
            self._shares[i] = dict(self.__serverConfig.items(i))

    def NetrShareGetInfo(self, data):
        request = NetrShareGetInfo(data)
        self.log("NetrGetShareInfo Level: %d" % request['Level'])

        s = request['NetName'][:-1].upper()
        answer = NetrShareGetInfoResponse()
        if s in self._shares:
            share = self._shares[s]

            answer['InfoStruct']['tag'] = 1
            answer['InfoStruct']['ShareInfo1']['shi1_netname'] = s + '\x00'
            answer['InfoStruct']['ShareInfo1']['shi1_type'] = share['share type']
            answer['InfoStruct']['ShareInfo1']['shi1_remark'] = share['comment'] + '\x00'
            answer['ErrorCode'] = 0
        else:
            answer['InfoStruct']['tag'] = 1
            answer['InfoStruct']['ShareInfo1'] = NULL
            answer['ErrorCode'] = 0x0906  # WERR_NET_NAME_NOT_FOUND

        return answer

    def NetrServerGetInfo(self, data):
        request = NetrServerGetInfo(data)
        self.log("NetrServerGetInfo Level: %d" % request['Level'])
        answer = NetrServerGetInfoResponse()
        answer['InfoStruct']['tag'] = 101
        # PLATFORM_ID_NT = 500
        answer['InfoStruct']['ServerInfo101']['sv101_platform_id'] = 500
        answer['InfoStruct']['ServerInfo101']['sv101_name'] = request['ServerName']
        # Windows 7 = 6.1
        answer['InfoStruct']['ServerInfo101']['sv101_version_major'] = 6
        answer['InfoStruct']['ServerInfo101']['sv101_version_minor'] = 1
        # Workstation = 1
        answer['InfoStruct']['ServerInfo101']['sv101_type'] = 1
        answer['InfoStruct']['ServerInfo101']['sv101_comment'] = NULL
        answer['ErrorCode'] = 0
        return answer
>>>>>>> 1a5ed9dc

    def NetrShareEnum(self, data):
        request = NetrShareEnum(data)
        self.log("NetrShareEnum Level: %d" % request['InfoStruct']['Level'])
        shareEnum = NetrShareEnumResponse()
        shareEnum['InfoStruct']['Level'] = 1
        shareEnum['InfoStruct']['ShareInfo']['tag'] = 1
        shareEnum['TotalEntries'] = len(self._shares)
        shareEnum['InfoStruct']['ShareInfo']['Level1']['EntriesRead'] = len(self._shares)
        shareEnum['ErrorCode'] = 0

        for i in self._shares:
            shareInfo = SHARE_INFO_1()
            shareInfo['shi1_netname'] = i + '\x00'
            shareInfo['shi1_type'] = self._shares[i]['share type']
            shareInfo['shi1_remark'] = self._shares[i]['comment'] + '\x00'
            shareEnum['InfoStruct']['ShareInfo']['Level1']['Buffer'].append(shareInfo)

        return shareEnum


class SimpleSMBServer:
    """
    SimpleSMBServer class - Implements a simple, customizable SMB Server

    :param string listenAddress: the address you want the server to listen on
    :param integer listenPort: the port number you want the server to listen on
    :param string configFile: a file with all the servers' configuration. If no file specified, this class will create the basic parameters needed to run. You will need to add your shares manually tho. See addShare() method
    """

    def __init__(self, listenAddress='0.0.0.0', listenPort=445, configFile=''):
        if configFile != '':
            self.__server = SMBSERVER((listenAddress, listenPort))
            self.__server.processConfigFile(configFile)
            self.__smbConfig = None
        else:
            # Here we write a mini config for the server
            self.__smbConfig = configparser.ConfigParser()
            self.__smbConfig.add_section('global')
<<<<<<< HEAD
            self.__smbConfig.set('global','server_name',''.join([random.choice(string.ascii_letters) for _ in range(8)]))
            self.__smbConfig.set('global','server_os',''.join([random.choice(string.ascii_letters) for _ in range(8)]))
            self.__smbConfig.set('global','server_domain',''.join([random.choice(string.ascii_letters) for _ in range(8)]))
            self.__smbConfig.set('global','log_file','None')
            self.__smbConfig.set('global','rpc_apis','yes')
            self.__smbConfig.set('global','credentials_file','')
            self.__smbConfig.set('global', 'challenge', "A"*8)
=======
            self.__smbConfig.set('global', 'server_name',
                                 ''.join([random.choice(string.ascii_letters) for _ in range(8)]))
            self.__smbConfig.set('global', 'server_os', ''.join([random.choice(string.ascii_letters) for _ in range(8)])
                                 )
            self.__smbConfig.set('global', 'server_domain',
                                 ''.join([random.choice(string.ascii_letters) for _ in range(8)])
                                 )
            self.__smbConfig.set('global', 'log_file', 'None')
            self.__smbConfig.set('global', 'rpc_apis', 'yes')
            self.__smbConfig.set('global', 'credentials_file', '')
            self.__smbConfig.set('global', 'challenge', "A" * 16)
>>>>>>> 1a5ed9dc

            # IPC always needed
            self.__smbConfig.add_section('IPC$')
            self.__smbConfig.set('IPC$', 'comment', '')
            self.__smbConfig.set('IPC$', 'read only', 'yes')
            self.__smbConfig.set('IPC$', 'share type', '3')
            self.__smbConfig.set('IPC$', 'path', '')
            self.__server = SMBSERVER((listenAddress, listenPort), config_parser=self.__smbConfig)
            self.__server.processConfigFile()

        # Now we have to register the MS-SRVS server. This specially important for
        # Windows 7+ and Mavericks clients since they WON'T (specially OSX)
        # ask for shares using MS-RAP.

        self.__srvsServer = SRVSServer()
        self.__srvsServer.daemon = True
        self.__wkstServer = WKSTServer()
        self.__wkstServer.daemon = True
        self.__server.registerNamedPipe('srvsvc', ('127.0.0.1', self.__srvsServer.getListenPort()))
        self.__server.registerNamedPipe('wkssvc', ('127.0.0.1', self.__wkstServer.getListenPort()))

    def start(self):
        self.__srvsServer.start()
        self.__wkstServer.start()
        self.__server.serve_forever()

    def registerNamedPipe(self, pipeName, address):
        return self.__server.registerNamedPipe(pipeName, address)

    def unregisterNamedPipe(self, pipeName):
        return self.__server.unregisterNamedPipe(pipeName)

    def getRegisteredNamedPipes(self):
        return self.__server.getRegisteredNamedPipes()

    def addShare(self, shareName, sharePath, shareComment='', shareType='0', readOnly='no'):
        share = shareName.upper()
        self.__smbConfig.add_section(share)
        self.__smbConfig.set(share, 'comment', shareComment)
        self.__smbConfig.set(share, 'read only', readOnly)
        self.__smbConfig.set(share, 'share type', shareType)
        self.__smbConfig.set(share, 'path', sharePath)
        self.__server.setServerConfig(self.__smbConfig)
        self.__srvsServer.setServerConfig(self.__smbConfig)
        self.__server.processConfigFile()
        self.__srvsServer.processConfigFile()

    def removeShare(self, shareName):
        self.__smbConfig.remove_section(shareName.upper())
        self.__server.setServerConfig(self.__smbConfig)
        self.__srvsServer.setServerConfig(self.__smbConfig)
        self.__server.processConfigFile()
        self.__srvsServer.processConfigFile()

    def setSMBChallenge(self, challenge):
        if challenge != '':
            self.__smbConfig.set('global', 'challenge', challenge)
            self.__server.setServerConfig(self.__smbConfig)
            self.__server.processConfigFile()

    def setLogFile(self, logFile):
        self.__smbConfig.set('global', 'log_file', logFile)
        self.__server.setServerConfig(self.__smbConfig)
        self.__server.processConfigFile()

    def setCredentialsFile(self, logFile):
        self.__smbConfig.set('global', 'credentials_file', logFile)
        self.__server.setServerConfig(self.__smbConfig)
        self.__server.processConfigFile()

    def addCredential(self, name, uid, lmhash, nthash):
        self.__server.addCredential(name, uid, lmhash, nthash)

    def setSMB2Support(self, value):
        if value is True:
            self.__smbConfig.set("global", "SMB2Support", "True")
        else:
            self.__smbConfig.set("global", "SMB2Support", "False")
        self.__server.setServerConfig(self.__smbConfig)
        self.__server.processConfigFile()
    
    def addLoggedOnUser(self, wkui1_username, wkui1_logon_domain='', wkui1_oth_domains='', wkui1_logon_server=''):
        user = wkui1_username
        self.__smbConfig.add_section(user)
        self.__smbConfig.set(user, 'wkui1_username', wkui1_username)
        self.__smbConfig.set(user, 'wkui1_logon_domain', wkui1_logon_domain)
        self.__smbConfig.set(user, 'wkui1_oth_domains', wkui1_oth_domains)
        self.__smbConfig.set(user, 'wkui1_logon_server', wkui1_logon_server)
        self.__wkstServer.setServerConfig(self.__smbConfig)
        self.__wkstServer.processConfigFile()<|MERGE_RESOLUTION|>--- conflicted
+++ resolved
@@ -4515,14 +4515,10 @@
 
 from impacket.dcerpc.v5.rpcrt import DCERPCServer
 from impacket.dcerpc.v5.dtypes import NULL
-<<<<<<< HEAD
-from impacket.dcerpc.v5.srvs import NetrShareEnum, NetrShareEnumResponse, SHARE_INFO_1, NetrServerGetInfo, NetrServerGetInfoResponse, NetrShareGetInfo, NetrShareGetInfoResponse
-from impacket.dcerpc.v5.wkst import NetrWkstaGetInfo, NetrWkstaGetInfoResponse, NetrWkstaUserEnum, NetrWkstaUserEnumResponse, WKSTA_USER_INFO_0, WKSTA_USER_INFO_1
-=======
 from impacket.dcerpc.v5.srvs import NetrShareEnum, NetrShareEnumResponse, SHARE_INFO_1, NetrServerGetInfo, \
     NetrServerGetInfoResponse, NetrShareGetInfo, NetrShareGetInfoResponse
-from impacket.dcerpc.v5.wkst import NetrWkstaGetInfo, NetrWkstaGetInfoResponse
->>>>>>> 1a5ed9dc
+from impacket.dcerpc.v5.wkst import NetrWkstaGetInfo, NetrWkstaGetInfoResponse, NetrWkstaUserEnum, \
+    NetrWkstaUserEnumResponse, WKSTA_USER_INFO_0, WKSTA_USER_INFO_1
 from impacket.system_errors import ERROR_INVALID_LEVEL
 
 
@@ -4539,7 +4535,6 @@
         }
         self.addCallbacks(('6BFFD098-A112-3610-9833-46C3F87E345A', '1.0'), '\\PIPE\\wkssvc', self.wkssvcCallBacks)
 
-<<<<<<< HEAD
     def setServerConfig(self, config):
         self.__serverConfig = config
 
@@ -4559,10 +4554,7 @@
                     self.__serverConfig.has_option(section, 'wkui1_logon_server'):
                 self._users[section] = dict(self.__serverConfig.items(section))
 
-    def NetrWkstaGetInfo(self,data):
-=======
     def NetrWkstaGetInfo(self, data):
->>>>>>> 1a5ed9dc
         request = NetrWkstaGetInfo(data)
         self.log("NetrWkstaGetInfo Level: %d" % request['Level'])
 
@@ -4592,7 +4584,6 @@
 
         return answer
 
-<<<<<<< HEAD
     def NetrWkstaUserEnum(self, data):
         request = NetrWkstaUserEnum(data)
         UserEnum = NetrWkstaUserEnumResponse()
@@ -4637,8 +4628,6 @@
                     UserEnum['UserInfo']['WkstaUserInfo']['Level1']['Buffer'].append(UserInfo)
 
         return UserEnum
-=======
->>>>>>> 1a5ed9dc
 
 class SRVSServer(DCERPCServer):
     def __init__(self):
@@ -4665,13 +4654,12 @@
             self.__serverConfig.read(configFile)
         sections = self.__serverConfig.sections()
         # Let's check the log file
-<<<<<<< HEAD
-        self.__logFile      = self.__serverConfig.get('global','log_file')
+        self.__logFile = self.__serverConfig.get('global', 'log_file')
         if self.__logFile != 'None':
-            logging.basicConfig(filename = self.__logFile, 
-                             level = logging.DEBUG, 
+            logging.basicConfig(filename=self.__logFile, 
+                             level=logging.DEBUG, 
                              format="%(asctime)s: %(levelname)s: %(message)s", 
-                             datefmt = '%m/%d/%Y %I:%M:%S %p')
+                             datefmt='%m/%d/%Y %I:%M:%S %p')
 
         # Remove the global section and ensure we only use sections that we actually expect.
         del(sections[sections.index('global')])
@@ -4683,7 +4671,7 @@
                     self.__serverConfig.has_option(section, 'path'):
                 self._shares[section] = dict(self.__serverConfig.items(section))
 
-    def NetrShareGetInfo(self,data):
+    def NetrShareGetInfo(self, data):
        request = NetrShareGetInfo(data)
        self.log("NetrGetShareInfo Level: %d" % request['Level'])
 
@@ -4693,18 +4681,18 @@
            share  = self._shares[s]
 
            answer['InfoStruct']['tag'] = 1
-           answer['InfoStruct']['ShareInfo1']['shi1_netname']= s+'\x00'
-           answer['InfoStruct']['ShareInfo1']['shi1_type']   = share['share type']
-           answer['InfoStruct']['ShareInfo1']['shi1_remark'] = share['comment']+'\x00' 
+           answer['InfoStruct']['ShareInfo1']['shi1_netname']= s + '\x00'
+           answer['InfoStruct']['ShareInfo1']['shi1_type'] = share['share type']
+           answer['InfoStruct']['ShareInfo1']['shi1_remark'] = share['comment']+ '\x00'
            answer['ErrorCode'] = 0
        else:
            answer['InfoStruct']['tag'] = 1
-           answer['InfoStruct']['ShareInfo1']= NULL
-           answer['ErrorCode'] = 0x0906 #WERR_NET_NAME_NOT_FOUND
+           answer['InfoStruct']['ShareInfo1'] = NULL
+           answer['ErrorCode'] = 0x0906 # WERR_NET_NAME_NOT_FOUND
 
        return answer
 
-    def NetrServerGetInfo(self,data):
+    def NetrServerGetInfo(self, data):
        request = NetrServerGetInfo(data)
        self.log("NetrServerGetInfo Level: %d" % request['Level'])
        answer = NetrServerGetInfoResponse()
@@ -4720,58 +4708,6 @@
        answer['InfoStruct']['ServerInfo101']['sv101_comment'] = NULL
        answer['ErrorCode'] = 0
        return answer
-=======
-        self.__logFile = self.__serverConfig.get('global', 'log_file')
-        if self.__logFile != 'None':
-            logging.basicConfig(filename=self.__logFile,
-                                level=logging.DEBUG,
-                                format="%(asctime)s: %(levelname)s: %(message)s",
-                                datefmt='%m/%d/%Y %I:%M:%S %p')
-
-        # Remove the global one
-        del (sections[sections.index('global')])
-        self._shares = {}
-        for i in sections:
-            self._shares[i] = dict(self.__serverConfig.items(i))
-
-    def NetrShareGetInfo(self, data):
-        request = NetrShareGetInfo(data)
-        self.log("NetrGetShareInfo Level: %d" % request['Level'])
-
-        s = request['NetName'][:-1].upper()
-        answer = NetrShareGetInfoResponse()
-        if s in self._shares:
-            share = self._shares[s]
-
-            answer['InfoStruct']['tag'] = 1
-            answer['InfoStruct']['ShareInfo1']['shi1_netname'] = s + '\x00'
-            answer['InfoStruct']['ShareInfo1']['shi1_type'] = share['share type']
-            answer['InfoStruct']['ShareInfo1']['shi1_remark'] = share['comment'] + '\x00'
-            answer['ErrorCode'] = 0
-        else:
-            answer['InfoStruct']['tag'] = 1
-            answer['InfoStruct']['ShareInfo1'] = NULL
-            answer['ErrorCode'] = 0x0906  # WERR_NET_NAME_NOT_FOUND
-
-        return answer
-
-    def NetrServerGetInfo(self, data):
-        request = NetrServerGetInfo(data)
-        self.log("NetrServerGetInfo Level: %d" % request['Level'])
-        answer = NetrServerGetInfoResponse()
-        answer['InfoStruct']['tag'] = 101
-        # PLATFORM_ID_NT = 500
-        answer['InfoStruct']['ServerInfo101']['sv101_platform_id'] = 500
-        answer['InfoStruct']['ServerInfo101']['sv101_name'] = request['ServerName']
-        # Windows 7 = 6.1
-        answer['InfoStruct']['ServerInfo101']['sv101_version_major'] = 6
-        answer['InfoStruct']['ServerInfo101']['sv101_version_minor'] = 1
-        # Workstation = 1
-        answer['InfoStruct']['ServerInfo101']['sv101_type'] = 1
-        answer['InfoStruct']['ServerInfo101']['sv101_comment'] = NULL
-        answer['ErrorCode'] = 0
-        return answer
->>>>>>> 1a5ed9dc
 
     def NetrShareEnum(self, data):
         request = NetrShareEnum(data)
@@ -4811,15 +4747,6 @@
             # Here we write a mini config for the server
             self.__smbConfig = configparser.ConfigParser()
             self.__smbConfig.add_section('global')
-<<<<<<< HEAD
-            self.__smbConfig.set('global','server_name',''.join([random.choice(string.ascii_letters) for _ in range(8)]))
-            self.__smbConfig.set('global','server_os',''.join([random.choice(string.ascii_letters) for _ in range(8)]))
-            self.__smbConfig.set('global','server_domain',''.join([random.choice(string.ascii_letters) for _ in range(8)]))
-            self.__smbConfig.set('global','log_file','None')
-            self.__smbConfig.set('global','rpc_apis','yes')
-            self.__smbConfig.set('global','credentials_file','')
-            self.__smbConfig.set('global', 'challenge', "A"*8)
-=======
             self.__smbConfig.set('global', 'server_name',
                                  ''.join([random.choice(string.ascii_letters) for _ in range(8)]))
             self.__smbConfig.set('global', 'server_os', ''.join([random.choice(string.ascii_letters) for _ in range(8)])
@@ -4831,7 +4758,6 @@
             self.__smbConfig.set('global', 'rpc_apis', 'yes')
             self.__smbConfig.set('global', 'credentials_file', '')
             self.__smbConfig.set('global', 'challenge', "A" * 16)
->>>>>>> 1a5ed9dc
 
             # IPC always needed
             self.__smbConfig.add_section('IPC$')
