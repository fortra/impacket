# Impacket - Collection of Python classes for working with network protocols.
#
# Copyright (C) 2022 Fortra. All rights reserved.
#
# This software is provided under a slightly modified version
# of the Apache Software License. See the accompanying LICENSE file
# for more information.
#
# Author:
#   Alberto Solino (@agsolino)
#
# TODO:
#   [-] Functions should return NT error codes
#   [-] Handling errors in all situations, right now it's just raising exceptions.
#   [*] Standard authentication support
#   [ ] Organize the connectionData stuff
#   [*] Add capability to send a bad user ID if the user is not authenticated,
#       right now you can ask for any command without actually being authenticated
#   [ ] PATH TRAVERSALS EVERYWHERE.. BE WARNED!
#   [ ] Check error situation (now many places assume the right data is coming)
#   [ ] Implement IPC to the main process so the connectionData is on a single place
#   [ ] Hence.. implement locking
# estamos en la B

import calendar
import socket
import time
import datetime
import struct
import threading
import logging
import logging.config
import ntpath
import os
import fnmatch
import errno
import sys
import random
import shutil
import string
import hashlib
import hmac

from binascii import unhexlify, hexlify, a2b_hex
from six import PY2, b, text_type
from six.moves import configparser, socketserver

# For signing
from impacket import smb, nmb, ntlm, uuid
from impacket import smb3structs as smb2
from impacket.spnego import SPNEGO_NegTokenInit, TypesMech, MechTypes, SPNEGO_NegTokenResp, ASN1_AID, \
    ASN1_SUPPORTED_MECH
from impacket.nt_errors import STATUS_NO_MORE_FILES, STATUS_NETWORK_NAME_DELETED, STATUS_INVALID_PARAMETER, \
    STATUS_FILE_CLOSED, STATUS_MORE_PROCESSING_REQUIRED, STATUS_OBJECT_PATH_NOT_FOUND, STATUS_DIRECTORY_NOT_EMPTY, \
    STATUS_FILE_IS_A_DIRECTORY, STATUS_NOT_IMPLEMENTED, STATUS_INVALID_HANDLE, STATUS_OBJECT_NAME_COLLISION, \
    STATUS_NO_SUCH_FILE, STATUS_CANCELLED, STATUS_OBJECT_NAME_NOT_FOUND, STATUS_SUCCESS, STATUS_ACCESS_DENIED, \
    STATUS_NOT_SUPPORTED, STATUS_INVALID_DEVICE_REQUEST, STATUS_FS_DRIVER_REQUIRED, STATUS_INVALID_INFO_CLASS, \
    STATUS_LOGON_FAILURE, STATUS_OBJECT_PATH_SYNTAX_BAD

# Setting LOG to current's module name
LOG = logging.getLogger(__name__)

# These ones not defined in nt_errors
STATUS_SMB_BAD_UID = 0x005B0002
STATUS_SMB_BAD_TID = 0x00050002


# Utility functions
# and general functions.
# There are some common functions that can be accessed from more than one SMB
# command (or either TRANSACTION). That's why I'm putting them here
# TODO: Return NT ERROR Codes

def computeNTLMv2(identity, lmhash, nthash, serverChallenge, authenticateMessage, ntlmChallenge, type1):
    # Let's calculate the NTLMv2 Response

    responseKeyNT = ntlm.NTOWFv2(identity, '', authenticateMessage['domain_name'].decode('utf-16le'), nthash)
    responseKeyLM = ntlm.LMOWFv2(identity, '', authenticateMessage['domain_name'].decode('utf-16le'), lmhash)

    ntProofStr = authenticateMessage['ntlm'][:16]
    temp = authenticateMessage['ntlm'][16:]
    ntProofStr2 = ntlm.hmac_md5(responseKeyNT, serverChallenge + temp)
    lmChallengeResponse = authenticateMessage['lanman']
    sessionBaseKey = ntlm.hmac_md5(responseKeyNT, ntProofStr)

    responseFlags = type1['flags']

    # Let's check the return flags
    if (ntlmChallenge['flags'] & ntlm.NTLMSSP_NEGOTIATE_EXTENDED_SESSIONSECURITY) == 0:
        # No extended session security, taking it out
        responseFlags &= 0xffffffff ^ ntlm.NTLMSSP_NEGOTIATE_EXTENDED_SESSIONSECURITY
    if (ntlmChallenge['flags'] & ntlm.NTLMSSP_NEGOTIATE_128) == 0:
        # No support for 128 key len, taking it out
        responseFlags &= 0xffffffff ^ ntlm.NTLMSSP_NEGOTIATE_128
    if (ntlmChallenge['flags'] & ntlm.NTLMSSP_NEGOTIATE_KEY_EXCH) == 0:
        # No key exchange supported, taking it out
        responseFlags &= 0xffffffff ^ ntlm.NTLMSSP_NEGOTIATE_KEY_EXCH
    if (ntlmChallenge['flags'] & ntlm.NTLMSSP_NEGOTIATE_SEAL) == 0:
        # No sign available, taking it out
        responseFlags &= 0xffffffff ^ ntlm.NTLMSSP_NEGOTIATE_SEAL
    if (ntlmChallenge['flags'] & ntlm.NTLMSSP_NEGOTIATE_SIGN) == 0:
        # No sign available, taking it out
        responseFlags &= 0xffffffff ^ ntlm.NTLMSSP_NEGOTIATE_SIGN
    if (ntlmChallenge['flags'] & ntlm.NTLMSSP_NEGOTIATE_ALWAYS_SIGN) == 0:
        # No sign available, taking it out
        responseFlags &= 0xffffffff ^ ntlm.NTLMSSP_NEGOTIATE_ALWAYS_SIGN

    keyExchangeKey = ntlm.KXKEY(ntlmChallenge['flags'], sessionBaseKey, lmChallengeResponse,
                                ntlmChallenge['challenge'], '',
                                lmhash, nthash, True)

    # If we set up key exchange, let's fill the right variables
    if ntlmChallenge['flags'] & ntlm.NTLMSSP_NEGOTIATE_KEY_EXCH:
        exportedSessionKey = authenticateMessage['session_key']
        exportedSessionKey = ntlm.generateEncryptedSessionKey(keyExchangeKey, exportedSessionKey)
    else:
        encryptedRandomSessionKey = None
        # [MS-NLMP] page 46
        exportedSessionKey = keyExchangeKey

    # Do they match?
    if ntProofStr == ntProofStr2:
        # Yes!, process login
        return STATUS_SUCCESS, exportedSessionKey
    else:
        return STATUS_LOGON_FAILURE, exportedSessionKey


def outputToJohnFormat(challenge, username, domain, lmresponse, ntresponse):
    # We don't want to add a possible failure here, since this is an
    # extra bonus. We try, if it fails, returns nothing
    # ToDo: Document the parameter's types (bytes / string) and check all the places where it's called
    ret_value = ''
    if type(challenge) is not bytes:
        challenge = challenge.decode('latin-1')

    try:
        if len(ntresponse) > 24:
            # Extended Security - NTLMv2
            ret_value = {'hash_string': '%s::%s:%s:%s:%s' % (
                username.decode('utf-16le'), domain.decode('utf-16le'), hexlify(challenge).decode('latin-1'),
                hexlify(ntresponse).decode('latin-1')[:32],
                hexlify(ntresponse).decode()[32:]), 'hash_version': 'ntlmv2'}
        else:
            # NTLMv1
            ret_value = {'hash_string': '%s::%s:%s:%s:%s' % (
                username.decode('utf-16le'), domain.decode('utf-16le'), hexlify(lmresponse).decode('latin-1'),
                hexlify(ntresponse).decode('latin-1'),
                hexlify(challenge).decode()), 'hash_version': 'ntlm'}
    except:
        # Let's try w/o decoding Unicode
        try:
            if len(ntresponse) > 24:
                # Extended Security - NTLMv2
                ret_value = {'hash_string': '%s::%s:%s:%s:%s' % (
                    username.decode('latin-1'), domain.decode('latin-1'), hexlify(challenge).decode('latin-1'),
                    hexlify(ntresponse)[:32].decode('latin-1'), hexlify(ntresponse)[32:].decode('latin-1')),
                             'hash_version': 'ntlmv2'}
            else:
                # NTLMv1
                ret_value = {'hash_string': '%s::%s:%s:%s:%s' % (
                    username, domain, hexlify(lmresponse).decode('latin-1'), hexlify(ntresponse).decode('latin-1'),
                    hexlify(challenge).decode('latin-1')), 'hash_version': 'ntlm'}
        except Exception as e:
            import traceback
            traceback.print_exc()
            LOG.error("outputToJohnFormat: %s" % e)
            pass

    return ret_value


def writeJohnOutputToFile(hash_string, hash_version, file_name):
    fn_data = os.path.splitext(file_name)
    if hash_version == "ntlmv2":
        output_filename = fn_data[0] + "_ntlmv2" + fn_data[1]
    else:
        output_filename = fn_data[0] + "_ntlm" + fn_data[1]

    with open(output_filename, "a") as f:
        f.write(hash_string)
        f.write('\n')


def decodeSMBString(flags, text):
    if flags & smb.SMB.FLAGS2_UNICODE:
        return text.decode('utf-16le')
    else:
        return text


def encodeSMBString(flags, text):
    if flags & smb.SMB.FLAGS2_UNICODE:
        return (text).encode('utf-16le')
    else:
        return text.encode('ascii')


def getFileTime(t):
    t *= 10000000
    t += 116444736000000000
    return t


def getUnixTime(t):
    t -= 116444736000000000
    t //= 10000000
    return t


def getSMBDate(t):
    # TODO: Fix this :P
    d = datetime.date.fromtimestamp(t)
    year = d.year - 1980
    ret = (year << 8) + (d.month << 4) + d.day
    return ret


def getSMBTime(t):
    # TODO: Fix this :P
    d = datetime.datetime.fromtimestamp(t)
    return (d.hour << 8) + (d.minute << 4) + d.second


def getShares(connId, smbServer):
    config = smbServer.getServerConfig()
    sections = config.sections()
    # Remove the global one
    del (sections[sections.index('global')])
    shares = {}
    for i in sections:
        shares[i] = dict(config.items(i))
    return shares


def searchShare(connId, share, smbServer):
    config = smbServer.getServerConfig()
    if config.has_section(share):
        return dict(config.items(share))
    else:
        return None


def normalize_path(file_name, path=None):
    """Normalizes a path by replacing "\" with "/" and stripping potential
    leading "/" chars. If a path is provided, only strip leading '/' when
    the path is empty.

    :param file_name: file name to normalize
    :type file_name: string

    :param path: path to normalize
    :type path: string

    :return normalized file name
    :rtype string
    """
    file_name = os.path.normpath(file_name.replace('\\', '/'))
    if len(file_name) > 0 and (file_name[0] == '/' or file_name[0] == '\\'):
        if path is None or path != '':
            # Strip leading "/"
            file_name = file_name[1:]
    return file_name


def isInFileJail(path, file_name):
    """Validates if a provided file name path is inside a path. This function is used
    to check for path traversals.

    :param path: base path to check
    :type path: string
    :param file_name: file name to validate
    :type file_name: string

    :return whether the file name is inside the base path or not
    :rtype bool
    """
    path_name = os.path.join(path, file_name)
    share_real_path = os.path.realpath(path)
    return os.path.commonprefix((os.path.realpath(path_name), share_real_path)) == share_real_path


def openFile(path, fileName, accessMode, fileAttributes, openMode):
    fileName = normalize_path(fileName)
    pathName = os.path.join(path, fileName)
    errorCode = 0
    mode = 0

    if not isInFileJail(path, fileName):
        LOG.error("Path not in current working directory")
        errorCode = STATUS_OBJECT_PATH_SYNTAX_BAD
        return 0, mode, pathName, errorCode

    # Check the Open Mode
    if openMode & 0x10:
        # If the file does not exist, create it.
        mode = os.O_CREAT
    else:
        # If file does not exist, return an error
        if os.path.exists(pathName) is not True:
            errorCode = STATUS_NO_SUCH_FILE
            return 0, mode, pathName, errorCode

    if os.path.isdir(pathName) and (fileAttributes & smb.ATTR_DIRECTORY) == 0:
        # Request to open a normal file and this is actually a directory
        errorCode = STATUS_FILE_IS_A_DIRECTORY
        return 0, mode, pathName, errorCode
    # Check the Access Mode
    if accessMode & 0x7 == 1:
        mode |= os.O_WRONLY
    elif accessMode & 0x7 == 2:
        mode |= os.O_RDWR
    else:
        mode = os.O_RDONLY

    try:
        if sys.platform == 'win32':
            mode |= os.O_BINARY
        fid = os.open(pathName, mode)
    except Exception as e:
        LOG.error("openFile: %s,%s" % (pathName, mode), e)
        fid = 0
        errorCode = STATUS_ACCESS_DENIED

    return fid, mode, pathName, errorCode


def queryFsInformation(path, filename, level=None, pktFlags=smb.SMB.FLAGS2_UNICODE):
    if pktFlags & smb.SMB.FLAGS2_UNICODE:
        encoding = 'utf-16le'
    else:
        encoding = 'ascii'

    fileName = normalize_path(filename)
    pathName = os.path.join(path, fileName)
    fileSize = os.path.getsize(pathName)
    (mode, ino, dev, nlink, uid, gid, size, atime, mtime, ctime) = os.stat(pathName)

    if level is None:
        lastWriteTime = mtime
        attribs = 0
        if os.path.isdir(pathName):
            attribs |= smb.SMB_FILE_ATTRIBUTE_DIRECTORY
        if os.path.isfile(pathName):
            attribs |= smb.SMB_FILE_ATTRIBUTE_NORMAL
        fileAttributes = attribs
        return fileSize, lastWriteTime, fileAttributes

    elif level == smb.SMB_QUERY_FS_ATTRIBUTE_INFO or level == smb2.SMB2_FILESYSTEM_ATTRIBUTE_INFO:
        data = smb.SMBQueryFsAttributeInfo()
        data['FileSystemAttributes'] = smb.FILE_CASE_SENSITIVE_SEARCH | smb.FILE_CASE_PRESERVED_NAMES
        data['MaxFilenNameLengthInBytes'] = 255
        data['LengthOfFileSystemName'] = len('XTFS') * 2
        data['FileSystemName'] = 'XTFS'.encode('utf-16le')
        return data.getData()
    elif level == smb.SMB_INFO_VOLUME:
        data = smb.SMBQueryFsInfoVolume(flags=pktFlags)
        data['VolumeLabel'] = 'SHARE'.encode(encoding)
        return data.getData()
    elif level == smb.SMB_QUERY_FS_VOLUME_INFO or level == smb2.SMB2_FILESYSTEM_VOLUME_INFO:
        data = smb.SMBQueryFsVolumeInfo()
        data['VolumeLabel'] = ''
        data['VolumeCreationTime'] = getFileTime(ctime)
        return data.getData()
    elif level == smb.SMB_QUERY_FS_SIZE_INFO:
        data = smb.SMBQueryFsSizeInfo()
        return data.getData()
    elif level == smb.SMB_QUERY_FS_DEVICE_INFO or level == smb2.SMB2_FILESYSTEM_DEVICE_INFO:
        data = smb.SMBQueryFsDeviceInfo()
        data['DeviceType'] = smb.FILE_DEVICE_DISK
        return data.getData()
    elif level == smb.FILE_FS_FULL_SIZE_INFORMATION:
        data = smb.SMBFileFsFullSizeInformation()
        return data.getData()
    elif level == smb.FILE_FS_SIZE_INFORMATION:
        data = smb.FileFsSizeInformation()
        return data.getData()
    else:
        return None


def findFirst2(path, fileName, level, searchAttributes, pktFlags=smb.SMB.FLAGS2_UNICODE, isSMB2=False):
    # TODO: Depending on the level, this could be done much simpler

    # Let's choose the right encoding depending on the request
    if pktFlags & smb.SMB.FLAGS2_UNICODE:
        encoding = 'utf-16le'
    else:
        encoding = 'ascii'

    fileName = normalize_path(fileName)
    pathName = os.path.join(path, fileName)

    if not isInFileJail(path, fileName):
        LOG.error("Path not in current working directory")
        return [], 0, STATUS_OBJECT_PATH_SYNTAX_BAD

    files = []

    if pathName.find('*') == -1 and pathName.find('?') == -1:
        # No search patterns
        pattern = ''
    else:
        pattern = os.path.basename(pathName)
        dirName = os.path.dirname(pathName)

    # Always add . and .. Not that important for Windows, but Samba whines if
    # not present (for * search only)
    if pattern == '*':
        files.append(os.path.join(dirName, '.'))
        files.append(os.path.join(dirName, '..'))

    if pattern != '':
        for file in os.listdir(dirName):
            if fnmatch.fnmatch(file.lower(), pattern.lower()):
                entry = os.path.join(dirName, file)
                if os.path.isdir(entry):
                    if searchAttributes & smb.ATTR_DIRECTORY:
                        files.append(entry)
                else:
                    files.append(entry)
    else:
        if os.path.exists(pathName):
            files.append(pathName)

    searchResult = []
    searchCount = len(files)
    errorCode = STATUS_SUCCESS

    for i in files:
        if level == smb.SMB_FIND_FILE_BOTH_DIRECTORY_INFO or level == smb2.SMB2_FILE_BOTH_DIRECTORY_INFO:
            item = smb.SMBFindFileBothDirectoryInfo(flags=pktFlags)
        elif level == smb.SMB_FIND_FILE_DIRECTORY_INFO or level == smb2.SMB2_FILE_DIRECTORY_INFO:
            item = smb.SMBFindFileDirectoryInfo(flags=pktFlags)
        elif level == smb.SMB_FIND_FILE_FULL_DIRECTORY_INFO or level == smb2.SMB2_FULL_DIRECTORY_INFO:
            item = smb.SMBFindFileFullDirectoryInfo(flags=pktFlags)
        elif level == smb.SMB_FIND_INFO_STANDARD:
            item = smb.SMBFindInfoStandard(flags=pktFlags)
        elif level == smb.SMB_FIND_FILE_ID_FULL_DIRECTORY_INFO or level == smb2.SMB2_FILE_ID_FULL_DIRECTORY_INFO:
            item = smb.SMBFindFileIdFullDirectoryInfo(flags=pktFlags)
        elif level == smb.SMB_FIND_FILE_ID_BOTH_DIRECTORY_INFO or level == smb2.SMB2_FILE_ID_BOTH_DIRECTORY_INFO:
            item = smb.SMBFindFileIdBothDirectoryInfo(flags=pktFlags)
        elif level == smb.SMB_FIND_FILE_NAMES_INFO or level == smb2.SMB2_FILE_NAMES_INFO:
            item = smb.SMBFindFileNamesInfo(flags=pktFlags)
        else:
            LOG.error("Wrong level %d!" % level)
            return searchResult, searchCount, STATUS_NOT_SUPPORTED

        (mode, ino, dev, nlink, uid, gid, size, atime, mtime, ctime) = os.stat(i)
        if os.path.isdir(i):
            item['ExtFileAttributes'] = smb.ATTR_DIRECTORY
        else:
            item['ExtFileAttributes'] = smb.ATTR_NORMAL | smb.ATTR_ARCHIVE

        item['FileName'] = os.path.basename(i).encode(encoding)

        if level in [smb.SMB_FIND_FILE_BOTH_DIRECTORY_INFO, smb2.SMB2_FILE_BOTH_DIRECTORY_INFO,
                     smb.SMB_FIND_FILE_ID_BOTH_DIRECTORY_INFO, smb2.SMB2_FILE_ID_BOTH_DIRECTORY_INFO]:
            item['EaSize'] = 0
            item['EndOfFile'] = size
            item['AllocationSize'] = size
            item['CreationTime'] = getFileTime(ctime)
            item['LastAccessTime'] = getFileTime(atime)
            item['LastWriteTime'] = getFileTime(mtime)
            item['LastChangeTime'] = getFileTime(mtime)
            item['ShortName'] = '\x00' * 24
            item['FileName'] = os.path.basename(i).encode(encoding)
            padLen = (8 - (len(item) % 8)) % 8
            item['NextEntryOffset'] = len(item) + padLen
        elif level in [smb.SMB_FIND_FILE_DIRECTORY_INFO, smb2.SMB2_FILE_DIRECTORY_INFO]:
            item['EndOfFile'] = size
            item['AllocationSize'] = size
            item['CreationTime'] = getFileTime(ctime)
            item['LastAccessTime'] = getFileTime(atime)
            item['LastWriteTime'] = getFileTime(mtime)
            item['LastChangeTime'] = getFileTime(mtime)
            item['FileName'] = os.path.basename(i).encode(encoding)
            padLen = (8 - (len(item) % 8)) % 8
            item['NextEntryOffset'] = len(item) + padLen
        elif level in [smb.SMB_FIND_FILE_FULL_DIRECTORY_INFO, smb.SMB_FIND_FILE_ID_FULL_DIRECTORY_INFO,
                       smb2.SMB2_FULL_DIRECTORY_INFO, smb2.SMB2_FILE_ID_FULL_DIRECTORY_INFO]:
            item['EaSize'] = 0
            item['EndOfFile'] = size
            item['AllocationSize'] = size
            item['CreationTime'] = getFileTime(ctime)
            item['LastAccessTime'] = getFileTime(atime)
            item['LastWriteTime'] = getFileTime(mtime)
            item['LastChangeTime'] = getFileTime(mtime)
            padLen = (8 - (len(item) % 8)) % 8
            item['NextEntryOffset'] = len(item) + padLen
        elif level == smb.SMB_FIND_INFO_STANDARD:
            item['EaSize'] = size
            item['CreationDate'] = getSMBDate(ctime)
            item['CreationTime'] = getSMBTime(ctime)
            item['LastAccessDate'] = getSMBDate(atime)
            item['LastAccessTime'] = getSMBTime(atime)
            item['LastWriteDate'] = getSMBDate(mtime)
            item['LastWriteTime'] = getSMBTime(mtime)
        searchResult.append(item)

    # No more files
    if (level >= smb.SMB_FIND_FILE_DIRECTORY_INFO or isSMB2 is True) and searchCount > 0:
        searchResult[-1]['NextEntryOffset'] = 0

    return searchResult, searchCount, errorCode


def queryFileInformation(path, filename, level):
    # print "queryFileInfo path: %s, filename: %s, level:0x%x" % (path,filename,level)
    return queryPathInformation(path, filename, level)


def queryPathInformation(path, filename, level):
    # TODO: Depending on the level, this could be done much simpler
    try:
        errorCode = 0
        fileName = normalize_path(filename, path)
        pathName = os.path.join(path, fileName)

        if not isInFileJail(path, fileName):
            LOG.error("Path not in current working directory")
            return None, STATUS_OBJECT_PATH_SYNTAX_BAD

        if os.path.exists(pathName):
            (mode, ino, dev, nlink, uid, gid, size, atime, mtime, ctime) = os.stat(pathName)
            if level == smb.SMB_QUERY_FILE_BASIC_INFO:
                infoRecord = smb.SMBQueryFileBasicInfo()
                infoRecord['CreationTime'] = getFileTime(ctime)
                infoRecord['LastAccessTime'] = getFileTime(atime)
                infoRecord['LastWriteTime'] = getFileTime(mtime)
                infoRecord['LastChangeTime'] = getFileTime(mtime)
                if os.path.isdir(pathName):
                    infoRecord['ExtFileAttributes'] = smb.ATTR_DIRECTORY
                else:
                    infoRecord['ExtFileAttributes'] = smb.ATTR_NORMAL | smb.ATTR_ARCHIVE
            elif level == smb.SMB_QUERY_FILE_STANDARD_INFO or level == smb2.SMB2_FILE_STANDARD_INFO:
                infoRecord = smb.SMBQueryFileStandardInfo()
                infoRecord['AllocationSize'] = size
                infoRecord['EndOfFile'] = size
                if os.path.isdir(pathName):
                    infoRecord['Directory'] = 1
                else:
                    infoRecord['Directory'] = 0
            elif level == smb.SMB_QUERY_FILE_ALL_INFO:
                infoRecord = smb.SMBQueryFileAllInfo()
                infoRecord['CreationTime'] = getFileTime(ctime)
                infoRecord['LastAccessTime'] = getFileTime(atime)
                infoRecord['LastWriteTime'] = getFileTime(mtime)
                infoRecord['LastChangeTime'] = getFileTime(mtime)
                if os.path.isdir(pathName):
                    infoRecord['ExtFileAttributes'] = smb.ATTR_DIRECTORY
                else:
                    infoRecord['ExtFileAttributes'] = smb.ATTR_NORMAL | smb.ATTR_ARCHIVE
                infoRecord['AllocationSize'] = size
                infoRecord['EndOfFile'] = size
                if os.path.isdir(pathName):
                    infoRecord['Directory'] = 1
                else:
                    infoRecord['Directory'] = 0
                infoRecord['FileName'] = filename.encode('utf-16le')
            elif level == smb2.SMB2_FILE_ALL_INFO:
                infoRecord = smb2.FILE_ALL_INFORMATION()
                infoRecord['BasicInformation'] = smb2.FILE_BASIC_INFORMATION()
                infoRecord['StandardInformation'] = smb2.FILE_STANDARD_INFORMATION()
                infoRecord['InternalInformation'] = smb2.FILE_INTERNAL_INFORMATION()
                infoRecord['EaInformation'] = smb2.FILE_EA_INFORMATION()
                infoRecord['AccessInformation'] = smb2.FILE_ACCESS_INFORMATION()
                infoRecord['PositionInformation'] = smb2.FILE_POSITION_INFORMATION()
                infoRecord['ModeInformation'] = smb2.FILE_MODE_INFORMATION()
                infoRecord['AlignmentInformation'] = smb2.FILE_ALIGNMENT_INFORMATION()
                infoRecord['NameInformation'] = smb2.FILE_NAME_INFORMATION()
                infoRecord['BasicInformation']['CreationTime'] = getFileTime(ctime)
                infoRecord['BasicInformation']['LastAccessTime'] = getFileTime(atime)
                infoRecord['BasicInformation']['LastWriteTime'] = getFileTime(mtime)
                infoRecord['BasicInformation']['ChangeTime'] = getFileTime(mtime)
                if os.path.isdir(pathName):
                    infoRecord['BasicInformation']['FileAttributes'] = smb.SMB_FILE_ATTRIBUTE_DIRECTORY
                    infoRecord['StandardInformation']['Directory'] = 1
                    infoRecord['EaInformation']['EaSize'] = smb.ATTR_DIRECTORY
                else:
                    infoRecord['BasicInformation']['FileAttributes'] = smb.SMB_FILE_ATTRIBUTE_NORMAL | smb.SMB_FILE_ATTRIBUTE_ARCHIVE
                    infoRecord['StandardInformation']['Directory'] = 0
                    infoRecord['EaInformation']['EaSize'] = smb.ATTR_NORMAL | smb.ATTR_ARCHIVE
                infoRecord['StandardInformation']['AllocationSize'] = size
                infoRecord['StandardInformation']['EndOfFile'] = size
                infoRecord['StandardInformation']['NumberOfLinks'] = nlink
                infoRecord['StandardInformation']['DeletePending'] = 0
                infoRecord['InternalInformation']['IndexNumber'] = ino
                infoRecord['AccessInformation']['AccessFlags'] = 0 #
                infoRecord['PositionInformation']['CurrentByteOffset'] = 0 #
                infoRecord['ModeInformation']['mode'] = mode
                infoRecord['AlignmentInformation']['AlignmentRequirement'] = 0 #
                infoRecord['NameInformation']['FileName'] = fileName
                infoRecord['NameInformation']['FileNameLength'] = len(fileName)
            elif level == smb2.SMB2_FILE_NETWORK_OPEN_INFO:
                infoRecord = smb.SMBFileNetworkOpenInfo()
                infoRecord['CreationTime'] = getFileTime(ctime)
                infoRecord['LastAccessTime'] = getFileTime(atime)
                infoRecord['LastWriteTime'] = getFileTime(mtime)
                infoRecord['ChangeTime'] = getFileTime(mtime)
                infoRecord['AllocationSize'] = size
                infoRecord['EndOfFile'] = size
                if os.path.isdir(pathName):
                    infoRecord['FileAttributes'] = smb.ATTR_DIRECTORY
                else:
                    infoRecord['FileAttributes'] = smb.ATTR_NORMAL | smb.ATTR_ARCHIVE
            elif level == smb.SMB_QUERY_FILE_EA_INFO or level == smb2.SMB2_FILE_EA_INFO:
                infoRecord = smb.SMBQueryFileEaInfo()
            elif level == smb2.SMB2_FILE_STREAM_INFO:
                infoRecord = smb.SMBFileStreamInformation()
            else:
                LOG.error('Unknown level for query path info! 0x%x' % level)
                # UNSUPPORTED
                return None, STATUS_NOT_SUPPORTED

            return infoRecord, errorCode
        else:
            # NOT FOUND
            return None, STATUS_OBJECT_NAME_NOT_FOUND
    except Exception as e:
        LOG.error('queryPathInfo: %s' % e)
        raise


def queryDiskInformation(path):
    # TODO: Do something useful here :)
    # For now we just return fake values
    totalUnits = 65535
    freeUnits = 65535
    return totalUnits, freeUnits


# Here we implement the NT transaction handlers
class NTTRANSCommands:
    def default(self, connId, smbServer, recvPacket, parameters, data, maxDataCount=0):
        pass


# Here we implement the NT transaction handlers
class TRANSCommands:
    @staticmethod
    def lanMan(connId, smbServer, recvPacket, parameters, data, maxDataCount=0):
        # Minimal [MS-RAP] implementation, just to return the shares
        connData = smbServer.getConnectionData(connId)

        respSetup = b''
        respParameters = b''
        respData = b''
        errorCode = STATUS_SUCCESS
        if struct.unpack('<H', parameters[:2])[0] == 0:
            # NetShareEnum Request
            netShareEnum = smb.SMBNetShareEnum(parameters)
            if netShareEnum['InfoLevel'] == 1:
                shares = getShares(connId, smbServer)
                respParameters = smb.SMBNetShareEnumResponse()
                respParameters['EntriesReturned'] = len(shares)
                respParameters['EntriesAvailable'] = len(shares)
                tailData = ''
                for i in shares:
                    # NetShareInfo1 len == 20
                    entry = smb.NetShareInfo1()
                    entry['NetworkName'] = i + '\x00' * (13 - len(i))
                    entry['Type'] = int(shares[i]['share type'])
                    # (beto) If offset == 0 it crashes explorer.exe on windows 7
                    entry['RemarkOffsetLow'] = 20 * len(shares) + len(tailData)
                    respData += entry.getData()
                    if 'comment' in shares[i]:
                        tailData += shares[i]['comment'] + '\x00'
                    else:
                        tailData += '\x00'
                respData += tailData
            else:
                # We don't support other info levels
                errorCode = STATUS_NOT_SUPPORTED
        elif struct.unpack('<H', parameters[:2])[0] == 13:
            # NetrServerGetInfo Request
            respParameters = smb.SMBNetServerGetInfoResponse()
            netServerInfo = smb.SMBNetServerInfo1()
            netServerInfo['ServerName'] = smbServer.getServerName()
            respData = netServerInfo.getData()
            respParameters['TotalBytesAvailable'] = len(respData)
        elif struct.unpack('<H', parameters[:2])[0] == 1:
            # NetrShareGetInfo Request
            request = smb.SMBNetShareGetInfo(parameters)
            respParameters = smb.SMBNetShareGetInfoResponse()
            shares = getShares(connId, smbServer)
            share = shares[request['ShareName'].upper()]
            shareInfo = smb.NetShareInfo1()
            shareInfo['NetworkName'] = request['ShareName'].upper() + '\x00'
            shareInfo['Type'] = int(share['share type'])
            respData = shareInfo.getData()
            if 'comment' in share:
                shareInfo['RemarkOffsetLow'] = len(respData)
                respData += share['comment'] + '\x00'
            respParameters['TotalBytesAvailable'] = len(respData)

        else:
            # We don't know how to handle anything else
            errorCode = STATUS_NOT_SUPPORTED

        smbServer.setConnectionData(connId, connData)

        return respSetup, respParameters, respData, errorCode

    @staticmethod
    def transactNamedPipe(connId, smbServer, recvPacket, parameters, data, maxDataCount=0):
        connData = smbServer.getConnectionData(connId)

        respSetup = b''
        respParameters = b''
        respData = b''
        errorCode = STATUS_SUCCESS
        SMBCommand = smb.SMBCommand(recvPacket['Data'][0])
        transParameters = smb.SMBTransaction_Parameters(SMBCommand['Parameters'])

        # Extract the FID
        fid = struct.unpack('<H', transParameters['Setup'][2:])[0]

        if fid in connData['OpenedFiles']:
            fileHandle = connData['OpenedFiles'][fid]['FileHandle']
            if fileHandle != PIPE_FILE_DESCRIPTOR:
                os.write(fileHandle, data)
                respData = os.read(fileHandle, data)
            else:
                sock = connData['OpenedFiles'][fid]['Socket']
                sock.send(data)
                respData = sock.recv(maxDataCount)
        else:
            errorCode = STATUS_INVALID_HANDLE

        smbServer.setConnectionData(connId, connData)

        return respSetup, respParameters, respData, errorCode


# Here we implement the transaction2 handlers
class TRANS2Commands:
    # All these commands return setup, parameters, data, errorCode
    @staticmethod
    def setPathInformation(connId, smbServer, recvPacket, parameters, data, maxDataCount=0):
        connData = smbServer.getConnectionData(connId)

        respSetup = b''
        respParameters = b''
        respData = b''
        errorCode = STATUS_SUCCESS
        setPathInfoParameters = smb.SMBSetPathInformation_Parameters(flags=recvPacket['Flags2'], data=parameters)
        if recvPacket['Tid'] in connData['ConnectedShares']:
            path = connData['ConnectedShares'][recvPacket['Tid']]['path']
            fileName = normalize_path(decodeSMBString(recvPacket['Flags2'], setPathInfoParameters['FileName']), path)
            pathName = os.path.join(path, fileName)

            if isInFileJail(path, fileName):
                smbServer.log("Path not in current working directory")
                errorCode = STATUS_OBJECT_PATH_SYNTAX_BAD

            elif os.path.exists(pathName):
                informationLevel = setPathInfoParameters['InformationLevel']
                if informationLevel == smb.SMB_SET_FILE_BASIC_INFO:
                    infoRecord = smb.SMBSetFileBasicInfo(data)
                    # Creation time won't be set,  the other ones we play with.
                    atime = infoRecord['LastAccessTime']
                    if atime == 0:
                        atime = -1
                    else:
                        atime = getUnixTime(atime)
                    mtime = infoRecord['LastWriteTime']
                    if mtime == 0:
                        mtime = -1
                    else:
                        mtime = getUnixTime(mtime)
                    if mtime != -1 or atime != -1:
                        os.utime(pathName, (atime, mtime))
                else:
                    smbServer.log('Unknown level for set path info! 0x%x' % setPathInfoParameters['InformationLevel'],
                                  logging.ERROR)
                    # UNSUPPORTED
                    errorCode = STATUS_NOT_SUPPORTED
            else:
                errorCode = STATUS_OBJECT_NAME_NOT_FOUND

            if errorCode == STATUS_SUCCESS:
                respParameters = smb.SMBSetPathInformationResponse_Parameters()

        else:
            errorCode = STATUS_SMB_BAD_TID

        smbServer.setConnectionData(connId, connData)

        return respSetup, respParameters, respData, errorCode

    @staticmethod
    def setFileInformation(connId, smbServer, recvPacket, parameters, data, maxDataCount=0):
        connData = smbServer.getConnectionData(connId)

        respSetup = b''
        respParameters = b''
        respData = b''
        errorCode = STATUS_SUCCESS
        setFileInfoParameters = smb.SMBSetFileInformation_Parameters(parameters)

        if recvPacket['Tid'] in connData['ConnectedShares']:
            if setFileInfoParameters['FID'] in connData['OpenedFiles']:
                fileName = connData['OpenedFiles'][setFileInfoParameters['FID']]['FileName']
                informationLevel = setFileInfoParameters['InformationLevel']
                if informationLevel == smb.SMB_SET_FILE_DISPOSITION_INFO:
                    infoRecord = smb.SMBSetFileDispositionInfo(parameters)
                    if infoRecord['DeletePending'] > 0:
                        # Mark this file for removal after closed
                        connData['OpenedFiles'][setFileInfoParameters['FID']]['DeleteOnClose'] = True
                        respParameters = smb.SMBSetFileInformationResponse_Parameters()
                elif informationLevel == smb.SMB_SET_FILE_BASIC_INFO:
                    infoRecord = smb.SMBSetFileBasicInfo(data)
                    # Creation time won't be set,  the other ones we play with.
                    atime = infoRecord['LastAccessTime']
                    if atime == 0:
                        atime = -1
                    else:
                        atime = getUnixTime(atime)
                    mtime = infoRecord['LastWriteTime']
                    if mtime == 0:
                        mtime = -1
                    else:
                        mtime = getUnixTime(mtime)
                    os.utime(fileName, (atime, mtime))
                elif informationLevel == smb.SMB_SET_FILE_END_OF_FILE_INFO:
                    fileHandle = connData['OpenedFiles'][setFileInfoParameters['FID']]['FileHandle']
                    infoRecord = smb.SMBSetFileEndOfFileInfo(data)
                    if infoRecord['EndOfFile'] > 0:
                        os.lseek(fileHandle, infoRecord['EndOfFile'] - 1, 0)
                        os.write(fileHandle, b'\x00')
                else:
                    smbServer.log('Unknown level for set file info! 0x%x' % setFileInfoParameters['InformationLevel'],
                                  logging.ERROR)
                    # UNSUPPORTED
                    errorCode = STATUS_NOT_SUPPORTED
            else:
                errorCode = STATUS_NO_SUCH_FILE

            if errorCode == STATUS_SUCCESS:
                respParameters = smb.SMBSetFileInformationResponse_Parameters()
        else:
            errorCode = STATUS_SMB_BAD_TID

        smbServer.setConnectionData(connId, connData)

        return respSetup, respParameters, respData, errorCode

    @staticmethod
    def queryFileInformation(connId, smbServer, recvPacket, parameters, data, maxDataCount=0):
        connData = smbServer.getConnectionData(connId)

        respSetup = b''
        respParameters = b''
        respData = b''

        queryFileInfoParameters = smb.SMBQueryFileInformation_Parameters(parameters)

        if recvPacket['Tid'] in connData['ConnectedShares']:
            if queryFileInfoParameters['FID'] in connData['OpenedFiles']:
                pathName = connData['OpenedFiles'][queryFileInfoParameters['FID']]['FileName']

                infoRecord, errorCode = queryFileInformation(os.path.dirname(pathName), os.path.basename(pathName),
                                                             queryFileInfoParameters['InformationLevel'])

                if infoRecord is not None:
                    respParameters = smb.SMBQueryFileInformationResponse_Parameters()
                    respData = infoRecord
            else:
                errorCode = STATUS_INVALID_HANDLE
        else:
            errorCode = STATUS_SMB_BAD_TID

        smbServer.setConnectionData(connId, connData)

        return respSetup, respParameters, respData, errorCode

    @staticmethod
    def queryPathInformation(connId, smbServer, recvPacket, parameters, data, maxDataCount=0):
        connData = smbServer.getConnectionData(connId)

        respSetup = b''
        respParameters = b''
        respData = b''
        errorCode = 0

        queryPathInfoParameters = smb.SMBQueryPathInformation_Parameters(flags=recvPacket['Flags2'], data=parameters)

        if recvPacket['Tid'] in connData['ConnectedShares']:
            path = connData['ConnectedShares'][recvPacket['Tid']]['path']
            try:
                infoRecord, errorCode = queryPathInformation(path, decodeSMBString(recvPacket['Flags2'],
                                                                                   queryPathInfoParameters['FileName']),
                                                             queryPathInfoParameters['InformationLevel'])
            except Exception as e:
                smbServer.log("queryPathInformation: %s" % e, logging.ERROR)

            if infoRecord is not None:
                respParameters = smb.SMBQueryPathInformationResponse_Parameters()
                respData = infoRecord
        else:
            errorCode = STATUS_SMB_BAD_TID

        smbServer.setConnectionData(connId, connData)

        return respSetup, respParameters, respData, errorCode

    @staticmethod
    def queryFsInformation(connId, smbServer, recvPacket, parameters, data, maxDataCount=0):
        connData = smbServer.getConnectionData(connId)
        errorCode = 0
        # Get the Tid associated
        if recvPacket['Tid'] in connData['ConnectedShares']:
            data = queryFsInformation(connData['ConnectedShares'][recvPacket['Tid']]['path'], '',
                                      struct.unpack('<H', parameters)[0], pktFlags=recvPacket['Flags2'])

        smbServer.setConnectionData(connId, connData)

        return b'', b'', data, errorCode

    @staticmethod
    def findNext2(connId, smbServer, recvPacket, parameters, data, maxDataCount):
        connData = smbServer.getConnectionData(connId)

        respSetup = b''
        respParameters = b''
        respData = b''
        errorCode = STATUS_SUCCESS
        findNext2Parameters = smb.SMBFindNext2_Parameters(flags=recvPacket['Flags2'], data=parameters)

        sid = findNext2Parameters['SID']
        if recvPacket['Tid'] in connData['ConnectedShares']:
            if sid in connData['SIDs']:
                searchResult = connData['SIDs'][sid]
                respParameters = smb.SMBFindNext2Response_Parameters()
                endOfSearch = 1
                searchCount = 1
                totalData = 0
                for i in enumerate(searchResult):
                    data = i[1].getData()
                    lenData = len(data)
                    if (totalData + lenData) >= maxDataCount or (i[0] + 1) >= findNext2Parameters['SearchCount']:
                        # We gotta stop here and continue on a find_next2
                        endOfSearch = 0
                        connData['SIDs'][sid] = searchResult[i[0]:]
                        respParameters['LastNameOffset'] = totalData
                        break
                    else:
                        searchCount += 1
                        respData += data
                        totalData += lenData

                # Have we reached the end of the search or still stuff to send?
                if endOfSearch > 0:
                    # Let's remove the SID from our ConnData
                    del (connData['SIDs'][sid])

                respParameters['EndOfSearch'] = endOfSearch
                respParameters['SearchCount'] = searchCount
            else:
                errorCode = STATUS_INVALID_HANDLE
        else:
            errorCode = STATUS_SMB_BAD_TID

        smbServer.setConnectionData(connId, connData)

        return respSetup, respParameters, respData, errorCode

    @staticmethod
    def findFirst2(connId, smbServer, recvPacket, parameters, data, maxDataCount):
        connData = smbServer.getConnectionData(connId)

        respSetup = b''
        respParameters = b''
        respData = b''
        findFirst2Parameters = smb.SMBFindFirst2_Parameters(recvPacket['Flags2'], data=parameters)

        if recvPacket['Tid'] in connData['ConnectedShares']:
            path = connData['ConnectedShares'][recvPacket['Tid']]['path']

            searchResult, searchCount, errorCode = findFirst2(path,
                                                              decodeSMBString(recvPacket['Flags2'],
                                                                              findFirst2Parameters['FileName']),
                                                              findFirst2Parameters['InformationLevel'],
                                                              findFirst2Parameters['SearchAttributes'],
                                                              pktFlags=recvPacket['Flags2'])

            if searchCount > 0:
                respParameters = smb.SMBFindFirst2Response_Parameters()
                endOfSearch = 1
                sid = 0x80  # default SID
                searchCount = 0
                totalData = 0
                for i in enumerate(searchResult):
                    # i[1].dump()
                    data = i[1].getData()
                    lenData = len(data)
                    if (totalData + lenData) >= maxDataCount or (i[0] + 1) > findFirst2Parameters['SearchCount']:
                        # We gotta stop here and continue on a find_next2
                        endOfSearch = 0
                        # Simple way to generate a fid
                        if len(connData['SIDs']) == 0:
                            sid = 1
                        else:
                            sid = list(connData['SIDs'].keys())[-1] + 1
                        # Store the remaining search results in the ConnData SID
                        connData['SIDs'][sid] = searchResult[i[0]:]
                        respParameters['LastNameOffset'] = totalData
                        break
                    else:
                        searchCount += 1
                        respData += data

                        padLen = (8 - (lenData % 8)) % 8
                        respData += b'\xaa' * padLen
                        totalData += lenData + padLen

                respParameters['SID'] = sid
                respParameters['EndOfSearch'] = endOfSearch
                respParameters['SearchCount'] = searchCount

            # If we've empty files and errorCode was not already set, we return NO_SUCH_FILE
            elif errorCode == 0:
                errorCode = STATUS_NO_SUCH_FILE
        else:
            errorCode = STATUS_SMB_BAD_TID

        smbServer.setConnectionData(connId, connData)

        return respSetup, respParameters, respData, errorCode


# Here we implement the commands handlers
class SMBCommands:

    @staticmethod
    def smbTransaction(connId, smbServer, SMBCommand, recvPacket, transCommands):
        connData = smbServer.getConnectionData(connId)

        respSMBCommand = smb.SMBCommand(recvPacket['Command'])

        transParameters = smb.SMBTransaction_Parameters(SMBCommand['Parameters'])

        # Do the stuff
        if transParameters['ParameterCount'] != transParameters['TotalParameterCount']:
            # TODO: Handle partial parameters
            raise Exception("Unsupported partial parameters in TRANSACT2!")
        else:
            transData = smb.SMBTransaction_SData(flags=recvPacket['Flags2'])
            # Standard says servers shouldn't trust Parameters and Data comes
            # in order, so we have to parse the offsets, ugly

            paramCount = transParameters['ParameterCount']
            transData['Trans_ParametersLength'] = paramCount
            dataCount = transParameters['DataCount']
            transData['Trans_DataLength'] = dataCount
            transData.fromString(SMBCommand['Data'])
            if transParameters['ParameterOffset'] > 0:
                paramOffset = transParameters['ParameterOffset'] - 63 - transParameters['SetupLength']
                transData['Trans_Parameters'] = SMBCommand['Data'][paramOffset:paramOffset + paramCount]
            else:
                transData['Trans_Parameters'] = b''

            if transParameters['DataOffset'] > 0:
                dataOffset = transParameters['DataOffset'] - 63 - transParameters['SetupLength']
                transData['Trans_Data'] = SMBCommand['Data'][dataOffset:dataOffset + dataCount]
            else:
                transData['Trans_Data'] = b''

            # Call the handler for this TRANSACTION
            if transParameters['SetupCount'] == 0:
                # No subcommand, let's play with the Name
                command = decodeSMBString(recvPacket['Flags2'], transData['Name'])
            else:
                command = struct.unpack('<H', transParameters['Setup'][:2])[0]

            if command in transCommands:
                # Call the TRANS subcommand
                setup = b''
                parameters = b''
                data = b''
                try:
                    setup, parameters, data, errorCode = transCommands[command](connId,
                                                                                smbServer,
                                                                                recvPacket,
                                                                                transData['Trans_Parameters'],
                                                                                transData['Trans_Data'],
                                                                                transParameters['MaxDataCount'])
                except Exception as e:
                    # print 'Transaction: %s' % e,e
                    smbServer.log('Transaction: (%r,%s)' % (command, e), logging.ERROR)
                    errorCode = STATUS_ACCESS_DENIED
                    # raise

                if setup == b'' and parameters == b'' and data == b'':
                    # Something wen't wrong
                    respParameters = b''
                    respData = b''
                else:
                    # Build the answer
                    if hasattr(data, 'getData'):
                        data = data.getData()
                    remainingData = len(data)
                    if hasattr(parameters, 'getData'):
                        parameters = parameters.getData()
                    remainingParameters = len(parameters)
                    commands = []
                    dataDisplacement = 0
                    while remainingData > 0 or remainingParameters > 0:
                        respSMBCommand = smb.SMBCommand(recvPacket['Command'])
                        respParameters = smb.SMBTransactionResponse_Parameters()
                        respData = smb.SMBTransaction2Response_Data()

                        respParameters['TotalParameterCount'] = len(parameters)
                        respParameters['ParameterCount'] = len(parameters)
                        respData['Trans_ParametersLength'] = len(parameters)
                        respParameters['TotalDataCount'] = len(data)
                        respParameters['DataDisplacement'] = dataDisplacement

                        # TODO: Do the same for parameters
                        if len(data) > transParameters['MaxDataCount']:
                            # Answer doesn't fit in this packet
                            LOG.debug("Lowering answer from %d to %d" % (len(data), transParameters['MaxDataCount']))
                            respParameters['DataCount'] = transParameters['MaxDataCount']
                        else:
                            respParameters['DataCount'] = len(data)

                        respData['Trans_DataLength'] = respParameters['DataCount']
                        respParameters['SetupCount'] = len(setup)
                        respParameters['Setup'] = setup
                        # TODO: Make sure we're calculating the pad right
                        if len(parameters) > 0:
                            # padLen = 4 - (55 + len(setup)) % 4
                            padLen = (4 - (55 + len(setup)) % 4) % 4
                            padBytes = b'\xFF' * padLen
                            respData['Pad1'] = padBytes
                            respParameters['ParameterOffset'] = 55 + len(setup) + padLen
                        else:
                            padLen = 0
                            respParameters['ParameterOffset'] = 0
                            respData['Pad1'] = b''

                        if len(data) > 0:
                            # pad2Len = 4 - (55 + len(setup) + padLen + len(parameters)) % 4
                            pad2Len = (4 - (55 + len(setup) + padLen + len(parameters)) % 4) % 4
                            respData['Pad2'] = b'\xFF' * pad2Len
                            respParameters['DataOffset'] = 55 + len(setup) + padLen + len(parameters) + pad2Len
                        else:
                            respParameters['DataOffset'] = 0
                            respData['Pad2'] = b''

                        respData['Trans_Parameters'] = parameters[:respParameters['ParameterCount']]
                        respData['Trans_Data'] = data[:respParameters['DataCount']]
                        respSMBCommand['Parameters'] = respParameters
                        respSMBCommand['Data'] = respData

                        data = data[respParameters['DataCount']:]
                        remainingData -= respParameters['DataCount']
                        dataDisplacement += respParameters['DataCount'] + 1

                        parameters = parameters[respParameters['ParameterCount']:]
                        remainingParameters -= respParameters['ParameterCount']
                        commands.append(respSMBCommand)

                    smbServer.setConnectionData(connId, connData)
                    return commands, None, errorCode

            else:
                smbServer.log("Unsupported Transact command %r" % command, logging.ERROR)
                respParameters = b''
                respData = b''
                errorCode = STATUS_NOT_IMPLEMENTED

        respSMBCommand['Parameters'] = respParameters
        respSMBCommand['Data'] = respData
        smbServer.setConnectionData(connId, connData)

        return [respSMBCommand], None, errorCode

    @staticmethod
    def smbNTTransact(connId, smbServer, SMBCommand, recvPacket, transCommands):
        connData = smbServer.getConnectionData(connId)

        respSMBCommand = smb.SMBCommand(recvPacket['Command'])

        NTTransParameters = smb.SMBNTTransaction_Parameters(SMBCommand['Parameters'])
        # Do the stuff
        if NTTransParameters['ParameterCount'] != NTTransParameters['TotalParameterCount']:
            # TODO: Handle partial parameters
            raise Exception("Unsupported partial parameters in NTTrans!")
        else:
            NTTransData = smb.SMBNTTransaction_Data()
            # Standard says servers shouldn't trust Parameters and Data comes
            # in order, so we have to parse the offsets, ugly

            paramCount = NTTransParameters['ParameterCount']
            NTTransData['NT_Trans_ParametersLength'] = paramCount
            dataCount = NTTransParameters['DataCount']
            NTTransData['NT_Trans_DataLength'] = dataCount

            if NTTransParameters['ParameterOffset'] > 0:
                paramOffset = NTTransParameters['ParameterOffset'] - 73 - NTTransParameters['SetupLength']
                NTTransData['NT_Trans_Parameters'] = SMBCommand['Data'][paramOffset:paramOffset + paramCount]
            else:
                NTTransData['NT_Trans_Parameters'] = b''

            if NTTransParameters['DataOffset'] > 0:
                dataOffset = NTTransParameters['DataOffset'] - 73 - NTTransParameters['SetupLength']
                NTTransData['NT_Trans_Data'] = SMBCommand['Data'][dataOffset:dataOffset + dataCount]
            else:
                NTTransData['NT_Trans_Data'] = b''

            # Call the handler for this TRANSACTION
            command = NTTransParameters['Function']
            if command in transCommands:
                # Call the NT TRANS subcommand
                setup = b''
                parameters = b''
                data = b''
                try:
                    setup, parameters, data, errorCode = transCommands[command](connId,
                                                                                smbServer,
                                                                                recvPacket,
                                                                                NTTransData['NT_Trans_Parameters'],
                                                                                NTTransData['NT_Trans_Data'],
                                                                                NTTransParameters['MaxDataCount'])
                except Exception as e:
                    smbServer.log('NTTransaction: (0x%x,%s)' % (command, e), logging.ERROR)
                    errorCode = STATUS_ACCESS_DENIED
                    # raise

                if setup == b'' and parameters == b'' and data == b'':
                    # Something wen't wrong
                    respParameters = b''
                    respData = b''
                    if errorCode == STATUS_SUCCESS:
                        errorCode = STATUS_ACCESS_DENIED
                else:
                    # Build the answer
                    if hasattr(data, 'getData'):
                        data = data.getData()
                    remainingData = len(data)
                    if hasattr(parameters, 'getData'):
                        parameters = parameters.getData()
                    remainingParameters = len(parameters)
                    commands = []
                    dataDisplacement = 0
                    while remainingData > 0 or remainingParameters > 0:
                        respSMBCommand = smb.SMBCommand(recvPacket['Command'])
                        respParameters = smb.SMBNTTransactionResponse_Parameters()
                        respData = smb.SMBNTTransactionResponse_Data()

                        respParameters['TotalParameterCount'] = len(parameters)
                        respParameters['ParameterCount'] = len(parameters)
                        respData['Trans_ParametersLength'] = len(parameters)
                        respParameters['TotalDataCount'] = len(data)
                        respParameters['DataDisplacement'] = dataDisplacement
                        # TODO: Do the same for parameters
                        if len(data) > NTTransParameters['MaxDataCount']:
                            # Answer doesn't fit in this packet
                            LOG.debug("Lowering answer from %d to %d" % (len(data), NTTransParameters['MaxDataCount']))
                            respParameters['DataCount'] = NTTransParameters['MaxDataCount']
                        else:
                            respParameters['DataCount'] = len(data)

                        respData['NT_Trans_DataLength'] = respParameters['DataCount']
                        respParameters['SetupCount'] = len(setup)
                        respParameters['Setup'] = setup
                        # TODO: Make sure we're calculating the pad right
                        if len(parameters) > 0:
                            # padLen = 4 - (71 + len(setup)) % 4
                            padLen = (4 - (73 + len(setup)) % 4) % 4
                            padBytes = b'\xFF' * padLen
                            respData['Pad1'] = padBytes
                            respParameters['ParameterOffset'] = 73 + len(setup) + padLen
                        else:
                            padLen = 0
                            respParameters['ParameterOffset'] = 0
                            respData['Pad1'] = b''

                        if len(data) > 0:
                            # pad2Len = 4 - (71 + len(setup) + padLen + len(parameters)) % 4
                            pad2Len = (4 - (73 + len(setup) + padLen + len(parameters)) % 4) % 4
                            respData['Pad2'] = b'\xFF' * pad2Len
                            respParameters['DataOffset'] = 73 + len(setup) + padLen + len(parameters) + pad2Len
                        else:
                            respParameters['DataOffset'] = 0
                            respData['Pad2'] = b''

                        respData['NT_Trans_Parameters'] = parameters[:respParameters['ParameterCount']]
                        respData['NT_Trans_Data'] = data[:respParameters['DataCount']]
                        respSMBCommand['Parameters'] = respParameters
                        respSMBCommand['Data'] = respData

                        data = data[respParameters['DataCount']:]
                        remainingData -= respParameters['DataCount']
                        dataDisplacement += respParameters['DataCount'] + 1

                        parameters = parameters[respParameters['ParameterCount']:]
                        remainingParameters -= respParameters['ParameterCount']
                        commands.append(respSMBCommand)

                    smbServer.setConnectionData(connId, connData)
                    return commands, None, errorCode

            else:
                # smbServer.log("Unsupported NTTransact command 0x%x" % command, logging.ERROR)
                respParameters = b''
                respData = b''
                errorCode = STATUS_NOT_IMPLEMENTED

        respSMBCommand['Parameters'] = respParameters
        respSMBCommand['Data'] = respData

        smbServer.setConnectionData(connId, connData)
        return [respSMBCommand], None, errorCode

    @staticmethod
    def smbTransaction2(connId, smbServer, SMBCommand, recvPacket, transCommands):
        connData = smbServer.getConnectionData(connId)

        respSMBCommand = smb.SMBCommand(recvPacket['Command'])

        trans2Parameters = smb.SMBTransaction2_Parameters(SMBCommand['Parameters'])

        # Do the stuff
        if trans2Parameters['ParameterCount'] != trans2Parameters['TotalParameterCount']:
            # TODO: Handle partial parameters
            # print "Unsupported partial parameters in TRANSACT2!"
            raise Exception("Unsupported partial parameters in TRANSACT2!")
        else:
            trans2Data = smb.SMBTransaction2_Data()
            # Standard says servers shouldn't trust Parameters and Data comes
            # in order, so we have to parse the offsets, ugly

            paramCount = trans2Parameters['ParameterCount']
            trans2Data['Trans_ParametersLength'] = paramCount
            dataCount = trans2Parameters['DataCount']
            trans2Data['Trans_DataLength'] = dataCount

            if trans2Parameters['ParameterOffset'] > 0:
                paramOffset = trans2Parameters['ParameterOffset'] - 63 - trans2Parameters['SetupLength']
                trans2Data['Trans_Parameters'] = SMBCommand['Data'][paramOffset:paramOffset + paramCount]
            else:
                trans2Data['Trans_Parameters'] = b''

            if trans2Parameters['DataOffset'] > 0:
                dataOffset = trans2Parameters['DataOffset'] - 63 - trans2Parameters['SetupLength']
                trans2Data['Trans_Data'] = SMBCommand['Data'][dataOffset:dataOffset + dataCount]
            else:
                trans2Data['Trans_Data'] = b''

            # Call the handler for this TRANSACTION
            command = struct.unpack('<H', trans2Parameters['Setup'])[0]
            if command in transCommands:
                # Call the TRANS2 subcommand
                try:
                    setup, parameters, data, errorCode = transCommands[command](connId,
                                                                                smbServer,
                                                                                recvPacket,
                                                                                trans2Data['Trans_Parameters'],
                                                                                trans2Data['Trans_Data'],
                                                                                trans2Parameters['MaxDataCount'])
                except Exception as e:
                    smbServer.log('Transaction2: (0x%x,%s)' % (command, e), logging.ERROR)
                    # import traceback
                    # traceback.print_exc()
                    raise

                if setup == b'' and parameters == b'' and data == b'':
                    # Something wen't wrong
                    respParameters = b''
                    respData = b''
                else:
                    # Build the answer
                    if hasattr(data, 'getData'):
                        data = data.getData()
                    remainingData = len(data)
                    if hasattr(parameters, 'getData'):
                        parameters = parameters.getData()
                    remainingParameters = len(parameters)
                    commands = []
                    dataDisplacement = 0
                    while remainingData > 0 or remainingParameters > 0:
                        respSMBCommand = smb.SMBCommand(recvPacket['Command'])
                        respParameters = smb.SMBTransaction2Response_Parameters()
                        respData = smb.SMBTransaction2Response_Data()

                        respParameters['TotalParameterCount'] = len(parameters)
                        respParameters['ParameterCount'] = len(parameters)
                        respData['Trans_ParametersLength'] = len(parameters)
                        respParameters['TotalDataCount'] = len(data)
                        respParameters['DataDisplacement'] = dataDisplacement
                        # TODO: Do the same for parameters
                        if len(data) > trans2Parameters['MaxDataCount']:
                            # Answer doesn't fit in this packet
                            LOG.debug("Lowering answer from %d to %d" % (len(data), trans2Parameters['MaxDataCount']))
                            respParameters['DataCount'] = trans2Parameters['MaxDataCount']
                        else:
                            respParameters['DataCount'] = len(data)

                        respData['Trans_DataLength'] = respParameters['DataCount']
                        respParameters['SetupCount'] = len(setup)
                        respParameters['Setup'] = setup
                        # TODO: Make sure we're calculating the pad right
                        if len(parameters) > 0:
                            # padLen = 4 - (55 + len(setup)) % 4
                            padLen = (4 - (55 + len(setup)) % 4) % 4
                            padBytes = b'\xFF' * padLen
                            respData['Pad1'] = padBytes
                            respParameters['ParameterOffset'] = 55 + len(setup) + padLen
                        else:
                            padLen = 0
                            respParameters['ParameterOffset'] = 0
                            respData['Pad1'] = b''

                        if len(data) > 0:
                            # pad2Len = 4 - (55 + len(setup) + padLen + len(parameters)) % 4
                            pad2Len = (4 - (55 + len(setup) + padLen + len(parameters)) % 4) % 4
                            respData['Pad2'] = b'\xFF' * pad2Len
                            respParameters['DataOffset'] = 55 + len(setup) + padLen + len(parameters) + pad2Len
                        else:
                            respParameters['DataOffset'] = 0
                            respData['Pad2'] = b''

                        respData['Trans_Parameters'] = parameters[:respParameters['ParameterCount']]
                        respData['Trans_Data'] = data[:respParameters['DataCount']]
                        respSMBCommand['Parameters'] = respParameters
                        respSMBCommand['Data'] = respData

                        data = data[respParameters['DataCount']:]
                        remainingData -= respParameters['DataCount']
                        dataDisplacement += respParameters['DataCount'] + 1

                        parameters = parameters[respParameters['ParameterCount']:]
                        remainingParameters -= respParameters['ParameterCount']
                        commands.append(respSMBCommand)

                    smbServer.setConnectionData(connId, connData)
                    return commands, None, errorCode

            else:
                smbServer.log("Unsupported Transact/2 command 0x%x" % command, logging.ERROR)
                respParameters = b''
                respData = b''
                errorCode = STATUS_NOT_IMPLEMENTED

        respSMBCommand['Parameters'] = respParameters
        respSMBCommand['Data'] = respData

        smbServer.setConnectionData(connId, connData)
        return [respSMBCommand], None, errorCode

    @staticmethod
    def smbComLockingAndX(connId, smbServer, SMBCommand, recvPacket):
        connData = smbServer.getConnectionData(connId)

        respSMBCommand = smb.SMBCommand(smb.SMB.SMB_COM_LOCKING_ANDX)
        respParameters = b''
        respData = b''

        # I'm actually doing nothing.. just make MacOS happy ;)
        errorCode = STATUS_SUCCESS

        respSMBCommand['Parameters'] = respParameters
        respSMBCommand['Data'] = respData
        smbServer.setConnectionData(connId, connData)

        return [respSMBCommand], None, errorCode

    @staticmethod
    def smbComClose(connId, smbServer, SMBCommand, recvPacket):
        connData = smbServer.getConnectionData(connId)

        respSMBCommand = smb.SMBCommand(smb.SMB.SMB_COM_CLOSE)
        respParameters = b''
        respData = b''

        comClose = smb.SMBClose_Parameters(SMBCommand['Parameters'])

        # Get the Tid associated
        if recvPacket['Tid'] in connData['ConnectedShares']:
            if comClose['FID'] in connData['OpenedFiles']:
                errorCode = STATUS_SUCCESS
                fileHandle = connData['OpenedFiles'][comClose['FID']]['FileHandle']
                try:
                    if fileHandle == PIPE_FILE_DESCRIPTOR:
                        connData['OpenedFiles'][comClose['FID']]['Socket'].close()
                    elif fileHandle != VOID_FILE_DESCRIPTOR:
                        os.close(fileHandle)
                except Exception as e:
                    smbServer.log("comClose %s" % e, logging.ERROR)
                    errorCode = STATUS_ACCESS_DENIED
                else:
                    # Check if the file was marked for removal
                    if connData['OpenedFiles'][comClose['FID']]['DeleteOnClose'] is True:
                        try:
                            os.remove(connData['OpenedFiles'][comClose['FID']]['FileName'])
                        except Exception as e:
                            smbServer.log("comClose %s" % e, logging.ERROR)
                            errorCode = STATUS_ACCESS_DENIED
                    del (connData['OpenedFiles'][comClose['FID']])
            else:
                errorCode = STATUS_INVALID_HANDLE
        else:
            errorCode = STATUS_SMB_BAD_TID

        if errorCode > 0:
            respParameters = b''
            respData = b''

        respSMBCommand['Parameters'] = respParameters
        respSMBCommand['Data'] = respData
        smbServer.setConnectionData(connId, connData)

        return [respSMBCommand], None, errorCode

    @staticmethod
    def smbComWrite(connId, smbServer, SMBCommand, recvPacket):
        connData = smbServer.getConnectionData(connId)

        respSMBCommand = smb.SMBCommand(smb.SMB.SMB_COM_WRITE)
        respParameters = smb.SMBWriteResponse_Parameters()
        respData = b''

        comWriteParameters = smb.SMBWrite_Parameters(SMBCommand['Parameters'])
        comWriteData = smb.SMBWrite_Data(SMBCommand['Data'])

        # Get the Tid associated
        if recvPacket['Tid'] in connData['ConnectedShares']:
            if comWriteParameters['Fid'] in connData['OpenedFiles']:
                fileHandle = connData['OpenedFiles'][comWriteParameters['Fid']]['FileHandle']
                errorCode = STATUS_SUCCESS
                try:
                    if fileHandle != PIPE_FILE_DESCRIPTOR:
                        # TODO: Handle big size files
                        # If we're trying to write past the file end we just skip the write call (Vista does this)
                        if os.lseek(fileHandle, 0, 2) >= comWriteParameters['Offset']:
                            os.lseek(fileHandle, comWriteParameters['Offset'], 0)
                            os.write(fileHandle, comWriteData['Data'])
                    else:
                        sock = connData['OpenedFiles'][comWriteParameters['Fid']]['Socket']
                        sock.send(comWriteData['Data'])
                    respParameters['Count'] = comWriteParameters['Count']
                except Exception as e:
                    smbServer.log('smbComWrite: %s' % e, logging.ERROR)
                    errorCode = STATUS_ACCESS_DENIED
            else:
                errorCode = STATUS_INVALID_HANDLE
        else:
            errorCode = STATUS_SMB_BAD_TID

        if errorCode > 0:
            respParameters = b''
            respData = b''

        respSMBCommand['Parameters'] = respParameters
        respSMBCommand['Data'] = respData
        smbServer.setConnectionData(connId, connData)

        return [respSMBCommand], None, errorCode

    @staticmethod
    def smbComFlush(connId, smbServer, SMBCommand, recvPacket):
        connData = smbServer.getConnectionData(connId)

        respSMBCommand = smb.SMBCommand(smb.SMB.SMB_COM_FLUSH)
        respParameters = b''
        respData = b''

        comFlush = smb.SMBFlush_Parameters(SMBCommand['Parameters'])

        # Get the Tid associated
        if recvPacket['Tid'] in connData['ConnectedShares']:
            if comFlush['FID'] in connData['OpenedFiles']:
                errorCode = STATUS_SUCCESS
                fileHandle = connData['OpenedFiles'][comFlush['FID']]['FileHandle']
                try:
                    os.fsync(fileHandle)
                except Exception as e:
                    smbServer.log("comFlush %s" % e, logging.ERROR)
                    errorCode = STATUS_ACCESS_DENIED
            else:
                errorCode = STATUS_INVALID_HANDLE
        else:
            errorCode = STATUS_SMB_BAD_TID

        if errorCode > 0:
            respParameters = b''
            respData = b''

        respSMBCommand['Parameters'] = respParameters
        respSMBCommand['Data'] = respData
        smbServer.setConnectionData(connId, connData)

        return [respSMBCommand], None, errorCode

    @staticmethod
    def smbComCreateDirectory(connId, smbServer, SMBCommand, recvPacket):
        connData = smbServer.getConnectionData(connId)

        respSMBCommand = smb.SMBCommand(smb.SMB.SMB_COM_CREATE_DIRECTORY)
        respParameters = b''
        respData = b''

        comCreateDirectoryData = smb.SMBCreateDirectory_Data(flags=recvPacket['Flags2'], data=SMBCommand['Data'])

        # Get the Tid associated
        if recvPacket['Tid'] in connData['ConnectedShares']:
            errorCode = STATUS_SUCCESS
            path = connData['ConnectedShares'][recvPacket['Tid']]['path']
            fileName = normalize_path(decodeSMBString(recvPacket['Flags2'], comCreateDirectoryData['DirectoryName']))
            pathName = os.path.join(path, fileName)

            if not isInFileJail(path, fileName):
                smbServer.log("Path not in current working directory", logging.ERROR)
                errorCode = STATUS_OBJECT_PATH_SYNTAX_BAD

            elif os.path.exists(pathName):
                errorCode = STATUS_OBJECT_NAME_COLLISION

            else:
                try:
                    os.mkdir(pathName)
                except Exception as e:
                    smbServer.log("smbComCreateDirectory: %s" % e, logging.ERROR)
                    errorCode = STATUS_ACCESS_DENIED
        else:
            errorCode = STATUS_SMB_BAD_TID

        if errorCode > 0:
            respParameters = b''
            respData = b''

        respSMBCommand['Parameters'] = respParameters
        respSMBCommand['Data'] = respData
        smbServer.setConnectionData(connId, connData)

        return [respSMBCommand], None, errorCode

    @staticmethod
    def smbComRename(connId, smbServer, SMBCommand, recvPacket):
        connData = smbServer.getConnectionData(connId)

        respSMBCommand = smb.SMBCommand(smb.SMB.SMB_COM_RENAME)
        respParameters = b''
        respData = b''

        comRenameData = smb.SMBRename_Data(flags=recvPacket['Flags2'], data=SMBCommand['Data'])

        # Get the Tid associated
        if recvPacket['Tid'] in connData['ConnectedShares']:
            errorCode = STATUS_SUCCESS
            path = connData['ConnectedShares'][recvPacket['Tid']]['path']
            oldFileName = normalize_path(decodeSMBString(recvPacket['Flags2'], comRenameData['OldFileName']))
            oldPathName = os.path.join(path, oldFileName)
            newFileName = normalize_path(decodeSMBString(recvPacket['Flags2'], comRenameData['NewFileName']))
            newPathName = os.path.join(path, newFileName)

            if not isInFileJail(path, oldFileName) or not isInFileJail(path, newFileName):
                smbServer.log("Path not in current working directory", logging.ERROR)
                errorCode = STATUS_OBJECT_PATH_SYNTAX_BAD

            elif not os.path.exists(oldPathName):
                errorCode = STATUS_NO_SUCH_FILE

            else:
                try:
                    os.rename(oldPathName, newPathName)
                except OSError as e:
                    smbServer.log("smbComRename: %s" % e, logging.ERROR)
                    errorCode = STATUS_ACCESS_DENIED
        else:
            errorCode = STATUS_SMB_BAD_TID

        if errorCode > 0:
            respParameters = b''
            respData = b''

        respSMBCommand['Parameters'] = respParameters
        respSMBCommand['Data'] = respData
        smbServer.setConnectionData(connId, connData)

        return [respSMBCommand], None, errorCode

    @staticmethod
    def smbComDelete(connId, smbServer, SMBCommand, recvPacket):
        connData = smbServer.getConnectionData(connId)

        respSMBCommand = smb.SMBCommand(smb.SMB.SMB_COM_DELETE)
        respParameters = b''
        respData = b''

        comDeleteData = smb.SMBDelete_Data(flags=recvPacket['Flags2'], data=SMBCommand['Data'])

        # Get the Tid associated
        if recvPacket['Tid'] in connData['ConnectedShares']:
            errorCode = STATUS_SUCCESS
            path = connData['ConnectedShares'][recvPacket['Tid']]['path']
            fileName = normalize_path(decodeSMBString(recvPacket['Flags2'], comDeleteData['FileName']))
            pathName = os.path.join(path, fileName)

            if not isInFileJail(path, fileName):
                smbServer.log("Path not in current working directory", logging.ERROR)
                errorCode = STATUS_OBJECT_PATH_SYNTAX_BAD

            elif not os.path.exists(pathName):
                errorCode = STATUS_NO_SUCH_FILE

            else:
                try:
                    os.remove(pathName)
                except OSError as e:
                    smbServer.log("smbComDelete: %s" % e, logging.ERROR)
                    errorCode = STATUS_ACCESS_DENIED
        else:
            errorCode = STATUS_SMB_BAD_TID

        if errorCode > 0:
            respParameters = b''
            respData = b''

        respSMBCommand['Parameters'] = respParameters
        respSMBCommand['Data'] = respData
        smbServer.setConnectionData(connId, connData)

        return [respSMBCommand], None, errorCode

    @staticmethod
    def smbComDeleteDirectory(connId, smbServer, SMBCommand, recvPacket):
        connData = smbServer.getConnectionData(connId)

        respSMBCommand = smb.SMBCommand(smb.SMB.SMB_COM_DELETE_DIRECTORY)
        respParameters = b''
        respData = b''

        comDeleteDirectoryData = smb.SMBDeleteDirectory_Data(flags=recvPacket['Flags2'], data=SMBCommand['Data'])

        # Get the Tid associated
        if recvPacket['Tid'] in connData['ConnectedShares']:
            errorCode = STATUS_SUCCESS
            path = connData['ConnectedShares'][recvPacket['Tid']]['path']
            fileName = normalize_path(decodeSMBString(recvPacket['Flags2'], comDeleteDirectoryData['DirectoryName']))
            pathName = os.path.join(path, fileName)

            if not isInFileJail(path, fileName):
                smbServer.log("Path not in current working directory", logging.ERROR)
                errorCode = STATUS_OBJECT_PATH_SYNTAX_BAD

            if os.path.exists(pathName) is not True:
                errorCode = STATUS_NO_SUCH_FILE

            else:
                try:
                    os.rmdir(pathName)
                except OSError as e:
                    smbServer.log("smbComDeleteDirectory: %s" % e, logging.ERROR)
                    if e.errno == errno.ENOTEMPTY:
                        errorCode = STATUS_DIRECTORY_NOT_EMPTY
                    else:
                        errorCode = STATUS_ACCESS_DENIED
        else:
            errorCode = STATUS_SMB_BAD_TID

        if errorCode > 0:
            respParameters = b''
            respData = b''

        respSMBCommand['Parameters'] = respParameters
        respSMBCommand['Data'] = respData
        smbServer.setConnectionData(connId, connData)

        return [respSMBCommand], None, errorCode

    @staticmethod
    def smbComWriteAndX(connId, smbServer, SMBCommand, recvPacket):
        connData = smbServer.getConnectionData(connId)

        respSMBCommand = smb.SMBCommand(smb.SMB.SMB_COM_WRITE_ANDX)
        respParameters = smb.SMBWriteAndXResponse_Parameters()
        respData = b''

        if SMBCommand['WordCount'] == 0x0C:
            writeAndX = smb.SMBWriteAndX_Parameters_Short(SMBCommand['Parameters'])
            writeAndXData = smb.SMBWriteAndX_Data_Short()
        else:
            writeAndX = smb.SMBWriteAndX_Parameters(SMBCommand['Parameters'])
            writeAndXData = smb.SMBWriteAndX_Data()
        writeAndXData['DataLength'] = writeAndX['DataLength']
        writeAndXData['DataOffset'] = writeAndX['DataOffset']
        writeAndXData.fromString(SMBCommand['Data'])

        # Get the Tid associated
        if recvPacket['Tid'] in connData['ConnectedShares']:
            if writeAndX['Fid'] in connData['OpenedFiles']:
                fileHandle = connData['OpenedFiles'][writeAndX['Fid']]['FileHandle']
                errorCode = STATUS_SUCCESS
                try:
                    if fileHandle != PIPE_FILE_DESCRIPTOR:
                        offset = writeAndX['Offset']
                        if 'HighOffset' in writeAndX.fields:
                            offset += (writeAndX['HighOffset'] << 32)
                        # If we're trying to write past the file end we just skip the write call (Vista does this)
                        if os.lseek(fileHandle, 0, 2) >= offset:
                            os.lseek(fileHandle, offset, 0)
                            os.write(fileHandle, writeAndXData['Data'])
                    else:
                        sock = connData['OpenedFiles'][writeAndX['Fid']]['Socket']
                        sock.send(writeAndXData['Data'])

                    respParameters['Count'] = writeAndX['DataLength']
                    respParameters['Available'] = 0xff
                except Exception as e:
                    smbServer.log('smbComWriteAndx: %s' % e, logging.ERROR)
                    errorCode = STATUS_ACCESS_DENIED
            else:
                errorCode = STATUS_INVALID_HANDLE
        else:
            errorCode = STATUS_SMB_BAD_TID

        if errorCode > 0:
            respParameters = b''
            respData = b''

        respSMBCommand['Parameters'] = respParameters
        respSMBCommand['Data'] = respData
        smbServer.setConnectionData(connId, connData)

        return [respSMBCommand], None, errorCode

    @staticmethod
    def smbComRead(connId, smbServer, SMBCommand, recvPacket):
        connData = smbServer.getConnectionData(connId)

        respSMBCommand = smb.SMBCommand(smb.SMB.SMB_COM_READ)
        respParameters = smb.SMBReadResponse_Parameters()
        respData = smb.SMBReadResponse_Data()

        comReadParameters = smb.SMBRead_Parameters(SMBCommand['Parameters'])

        # Get the Tid associated
        if recvPacket['Tid'] in connData['ConnectedShares']:
            if comReadParameters['Fid'] in connData['OpenedFiles']:
                fileHandle = connData['OpenedFiles'][comReadParameters['Fid']]['FileHandle']
                errorCode = STATUS_SUCCESS
                try:
                    if fileHandle != PIPE_FILE_DESCRIPTOR:
                        # TODO: Handle big size files
                        os.lseek(fileHandle, comReadParameters['Offset'], 0)
                        content = os.read(fileHandle, comReadParameters['Count'])
                    else:
                        sock = connData['OpenedFiles'][comReadParameters['Fid']]['Socket']
                        content = sock.recv(comReadParameters['Count'])
                    respParameters['Count'] = len(content)
                    respData['DataLength'] = len(content)
                    respData['Data'] = content
                except Exception as e:
                    smbServer.log('smbComRead: %s ' % e, logging.ERROR)
                    errorCode = STATUS_ACCESS_DENIED
            else:
                errorCode = STATUS_INVALID_HANDLE
        else:
            errorCode = STATUS_SMB_BAD_TID

        if errorCode > 0:
            respParameters = b''
            respData = b''

        respSMBCommand['Parameters'] = respParameters
        respSMBCommand['Data'] = respData
        smbServer.setConnectionData(connId, connData)

        return [respSMBCommand], None, errorCode

    @staticmethod
    def smbComReadAndX(connId, smbServer, SMBCommand, recvPacket):
        connData = smbServer.getConnectionData(connId)

        respSMBCommand = smb.SMBCommand(smb.SMB.SMB_COM_READ_ANDX)
        respParameters = smb.SMBReadAndXResponse_Parameters()
        respData = b''

        if SMBCommand['WordCount'] == 0x0A:
            readAndX = smb.SMBReadAndX_Parameters2(SMBCommand['Parameters'])
        else:
            readAndX = smb.SMBReadAndX_Parameters(SMBCommand['Parameters'])

        # Get the Tid associated
        if recvPacket['Tid'] in connData['ConnectedShares']:
            if readAndX['Fid'] in connData['OpenedFiles']:
                fileHandle = connData['OpenedFiles'][readAndX['Fid']]['FileHandle']
                errorCode = 0
                try:
                    if fileHandle != PIPE_FILE_DESCRIPTOR:
                        offset = readAndX['Offset']
                        if 'HighOffset' in readAndX.fields:
                            offset += (readAndX['HighOffset'] << 32)
                        os.lseek(fileHandle, offset, 0)
                        content = os.read(fileHandle, readAndX['MaxCount'])
                    else:
                        sock = connData['OpenedFiles'][readAndX['Fid']]['Socket']
                        content = sock.recv(readAndX['MaxCount'])
                    respParameters['Remaining'] = 0xffff
                    respParameters['DataCount'] = len(content)
                    respParameters['DataOffset'] = 59
                    respParameters['DataCount_Hi'] = 0
                    respData = content
                except Exception as e:
                    smbServer.log('smbComReadAndX: %s ' % e, logging.ERROR)
                    errorCode = STATUS_ACCESS_DENIED
            else:
                errorCode = STATUS_INVALID_HANDLE
        else:
            errorCode = STATUS_SMB_BAD_TID

        if errorCode > 0:
            respParameters = b''
            respData = b''

        respSMBCommand['Parameters'] = respParameters
        respSMBCommand['Data'] = respData
        smbServer.setConnectionData(connId, connData)

        return [respSMBCommand], None, errorCode

    @staticmethod
    def smbQueryInformation(connId, smbServer, SMBCommand, recvPacket):
        connData = smbServer.getConnectionData(connId)

        respSMBCommand = smb.SMBCommand(smb.SMB.SMB_COM_QUERY_INFORMATION)
        respParameters = smb.SMBQueryInformationResponse_Parameters()
        respData = b''

        queryInformation = smb.SMBQueryInformation_Data(flags=recvPacket['Flags2'], data=SMBCommand['Data'])

        # Get the Tid associated
        if recvPacket['Tid'] in connData['ConnectedShares']:
            path = connData['ConnectedShares'][recvPacket['Tid']]['path']
            fileName = normalize_path(decodeSMBString(recvPacket['Flags2'], queryInformation['FileName']))
            if not isInFileJail(path, fileName):
                smbServer.log("Path not in current working directory", logging.ERROR)
                errorCode = STATUS_OBJECT_PATH_SYNTAX_BAD

            else:
                fileSize, lastWriteTime, fileAttributes = queryFsInformation(path, fileName, pktFlags=recvPacket['Flags2'])

                respParameters['FileSize'] = fileSize
                respParameters['LastWriteTime'] = lastWriteTime
                respParameters['FileAttributes'] = fileAttributes
                errorCode = STATUS_SUCCESS
        else:
            errorCode = STATUS_SMB_BAD_TID

        if errorCode > 0:
            respParameters = b''
            respData = b''

        respSMBCommand['Parameters'] = respParameters
        respSMBCommand['Data'] = respData

        smbServer.setConnectionData(connId, connData)
        return [respSMBCommand], None, errorCode

    @staticmethod
    def smbQueryInformationDisk(connId, smbServer, SMBCommand, recvPacket):
        connData = smbServer.getConnectionData(connId)

        respSMBCommand = smb.SMBCommand(smb.SMB.SMB_COM_QUERY_INFORMATION_DISK)
        respParameters = smb.SMBQueryInformationDiskResponse_Parameters()
        respData = b''

        # Get the Tid associated
        if recvPacket['Tid'] in connData['ConnectedShares']:
            totalUnits, freeUnits = queryDiskInformation(
                connData['ConnectedShares'][recvPacket['Tid']]['path'])

            respParameters['TotalUnits'] = totalUnits
            respParameters['BlocksPerUnit'] = 1
            respParameters['BlockSize'] = 1
            respParameters['FreeUnits'] = freeUnits
            errorCode = STATUS_SUCCESS
        else:
            errorCode = STATUS_SMB_BAD_TID

        if errorCode > 0:
            respData = b''
            respParameters = b''

        respSMBCommand['Parameters'] = respParameters
        respSMBCommand['Data'] = respData

        smbServer.setConnectionData(connId, connData)
        return [respSMBCommand], None, errorCode

    @staticmethod
    def smbComEcho(connId, smbServer, SMBCommand, recvPacket):
        connData = smbServer.getConnectionData(connId)

        respSMBCommand = smb.SMBCommand(smb.SMB.SMB_COM_ECHO)
        respParameters = smb.SMBEchoResponse_Parameters()
        respData = smb.SMBEchoResponse_Data()

        echoData = smb.SMBEcho_Data(SMBCommand['Data'])

        respParameters['SequenceNumber'] = 1
        respData['Data'] = echoData['Data']

        respSMBCommand['Parameters'] = respParameters
        respSMBCommand['Data'] = respData

        errorCode = STATUS_SUCCESS
        smbServer.setConnectionData(connId, connData)
        return [respSMBCommand], None, errorCode

    @staticmethod
    def smbComTreeDisconnect(connId, smbServer, SMBCommand, recvPacket):
        connData = smbServer.getConnectionData(connId)

        respSMBCommand = smb.SMBCommand(smb.SMB.SMB_COM_TREE_DISCONNECT)

        # Check if the Tid matches the Tid trying to disconnect
        respParameters = b''
        respData = b''

        if recvPacket['Tid'] in connData['ConnectedShares']:
            smbServer.log("Disconnecting Share(%d:%s)" % (
            recvPacket['Tid'], connData['ConnectedShares'][recvPacket['Tid']]['shareName']))
            del (connData['ConnectedShares'][recvPacket['Tid']])
            errorCode = STATUS_SUCCESS
        else:
            errorCode = STATUS_SMB_BAD_TID

        respSMBCommand['Parameters'] = respParameters
        respSMBCommand['Data'] = respData

        smbServer.setConnectionData(connId, connData)
        return [respSMBCommand], None, errorCode

    @staticmethod
    def smbComLogOffAndX(connId, smbServer, SMBCommand, recvPacket):
        connData = smbServer.getConnectionData(connId)

        respSMBCommand = smb.SMBCommand(smb.SMB.SMB_COM_LOGOFF_ANDX)

        # Check if the Uid matches the user trying to logoff
        respParameters = b''
        respData = b''
        if recvPacket['Uid'] != connData['Uid']:
            errorCode = STATUS_SMB_BAD_UID
        else:
            errorCode = STATUS_SUCCESS

        respSMBCommand['Parameters'] = respParameters
        respSMBCommand['Data'] = respData
        connData['Uid'] = 0
        connData['Authenticated'] = False

        smbServer.setConnectionData(connId, connData)

        return [respSMBCommand], None, errorCode

    @staticmethod
    def smbComQueryInformation2(connId, smbServer, SMBCommand, recvPacket):
        connData = smbServer.getConnectionData(connId)

        respSMBCommand = smb.SMBCommand(smb.SMB.SMB_COM_QUERY_INFORMATION2)
        respParameters = smb.SMBQueryInformation2Response_Parameters()
        respData = b''

        queryInformation2 = smb.SMBQueryInformation2_Parameters(SMBCommand['Parameters'])
        errorCode = 0xFF

        # Get the Tid associated
        if recvPacket['Tid'] in connData['ConnectedShares']:
            if queryInformation2['Fid'] in connData['OpenedFiles']:
                errorCode = STATUS_SUCCESS
                pathName = connData['OpenedFiles'][queryInformation2['Fid']]['FileName']
                try:
                    (mode, ino, dev, nlink, uid, gid, size, atime, mtime, ctime) = os.stat(pathName)
                    respParameters['CreateDate'] = getSMBDate(ctime)
                    respParameters['CreationTime'] = getSMBTime(ctime)
                    respParameters['LastAccessDate'] = getSMBDate(atime)
                    respParameters['LastAccessTime'] = getSMBTime(atime)
                    respParameters['LastWriteDate'] = getSMBDate(mtime)
                    respParameters['LastWriteTime'] = getSMBTime(mtime)
                    respParameters['FileDataSize'] = size
                    respParameters['FileAllocationSize'] = size
                    attribs = 0
                    if os.path.isdir(pathName):
                        attribs = smb.SMB_FILE_ATTRIBUTE_DIRECTORY
                    if os.path.isfile(pathName):
                        attribs = smb.SMB_FILE_ATTRIBUTE_NORMAL
                    respParameters['FileAttributes'] = attribs
                except Exception as e:
                    smbServer.log('smbComQueryInformation2 %s' % e, logging.ERROR)
                    errorCode = STATUS_ACCESS_DENIED
        else:
            errorCode = STATUS_SMB_BAD_TID

        if errorCode > 0:
            respParameters = b''
            respData = b''

        respSMBCommand['Parameters'] = respParameters
        respSMBCommand['Data'] = respData
        smbServer.setConnectionData(connId, connData)

        return [respSMBCommand], None, errorCode

    @staticmethod
    def smbComNtCreateAndX(connId, smbServer, SMBCommand, recvPacket):
        # TODO: Fully implement this
        connData = smbServer.getConnectionData(connId)

        respSMBCommand = smb.SMBCommand(smb.SMB.SMB_COM_NT_CREATE_ANDX)
        respParameters = smb.SMBNtCreateAndXResponse_Parameters()
        respData = b''

        ntCreateAndXParameters = smb.SMBNtCreateAndX_Parameters(SMBCommand['Parameters'])
        ntCreateAndXData = smb.SMBNtCreateAndX_Data(flags=recvPacket['Flags2'], data=SMBCommand['Data'])

        # if ntCreateAndXParameters['CreateFlags'] & 0x10:  # NT_CREATE_REQUEST_EXTENDED_RESPONSE
        #    respParameters        = smb.SMBNtCreateAndXExtendedResponse_Parameters()
        #    respParameters['VolumeGUID'] = '\x00'

        # Get the Tid associated
        if recvPacket['Tid'] in connData['ConnectedShares']:
            # If we have a rootFid, the path is relative to that fid
            errorCode = STATUS_SUCCESS
            if ntCreateAndXParameters['RootFid'] > 0:
                path = connData['OpenedFiles'][ntCreateAndXParameters['RootFid']]['FileName']
                LOG.debug("RootFid present %s!" % path)
            else:
                if 'path' in connData['ConnectedShares'][recvPacket['Tid']]:
                    path = connData['ConnectedShares'][recvPacket['Tid']]['path']
                else:
                    path = 'NONE'
                    errorCode = STATUS_ACCESS_DENIED

            deleteOnClose = False

            fileName = normalize_path(decodeSMBString(recvPacket['Flags2'], ntCreateAndXData['FileName']))
            if not isInFileJail(path, fileName):
                LOG.error("Path not in current working directory")
                respSMBCommand['Parameters'] = b''
                respSMBCommand['Data'] = b''
                return [respSMBCommand], None, STATUS_OBJECT_PATH_SYNTAX_BAD

            pathName = os.path.join(path, fileName)
            createDisposition = ntCreateAndXParameters['Disposition']
            mode = 0

            if createDisposition == smb.FILE_SUPERSEDE:
                mode |= os.O_TRUNC | os.O_CREAT
            elif createDisposition & smb.FILE_OVERWRITE_IF == smb.FILE_OVERWRITE_IF:
                mode |= os.O_TRUNC | os.O_CREAT
            elif createDisposition & smb.FILE_OVERWRITE == smb.FILE_OVERWRITE:
                if os.path.exists(pathName) is True:
                    mode |= os.O_TRUNC
                else:
                    errorCode = STATUS_NO_SUCH_FILE
            elif createDisposition & smb.FILE_OPEN_IF == smb.FILE_OPEN_IF:
                if os.path.exists(pathName) is True:
                    mode |= os.O_TRUNC
                else:
                    mode |= os.O_TRUNC | os.O_CREAT
            elif createDisposition & smb.FILE_CREATE == smb.FILE_CREATE:
                if os.path.exists(pathName) is True:
                    errorCode = STATUS_OBJECT_NAME_COLLISION
                else:
                    mode |= os.O_CREAT
            elif createDisposition & smb.FILE_OPEN == smb.FILE_OPEN:
                if os.path.exists(pathName) is not True and (
                        str(pathName) in smbServer.getRegisteredNamedPipes()) is not True:
                    errorCode = STATUS_NO_SUCH_FILE

            if errorCode == STATUS_SUCCESS:
                desiredAccess = ntCreateAndXParameters['AccessMask']
                if (desiredAccess & smb.FILE_READ_DATA) or (desiredAccess & smb.GENERIC_READ):
                    mode |= os.O_RDONLY
                if (desiredAccess & smb.FILE_WRITE_DATA) or (desiredAccess & smb.GENERIC_WRITE):
                    if (desiredAccess & smb.FILE_READ_DATA) or (desiredAccess & smb.GENERIC_READ):
                        mode |= os.O_RDWR  # | os.O_APPEND
                    else:
                        mode |= os.O_WRONLY  # | os.O_APPEND
                if desiredAccess & smb.GENERIC_ALL:
                    mode |= os.O_RDWR  # | os.O_APPEND

                createOptions = ntCreateAndXParameters['CreateOptions']
                if mode & os.O_CREAT == os.O_CREAT:
                    if createOptions & smb.FILE_DIRECTORY_FILE == smb.FILE_DIRECTORY_FILE:
                        try:
                            # Let's create the directory
                            os.mkdir(pathName)
                            mode = os.O_RDONLY
                        except Exception as e:
                            smbServer.log("NTCreateAndX: %s,%s,%s" % (pathName, mode, e), logging.ERROR)
                            errorCode = STATUS_ACCESS_DENIED
                if createOptions & smb.FILE_NON_DIRECTORY_FILE == smb.FILE_NON_DIRECTORY_FILE:
                    # If the file being opened is a directory, the server MUST fail the request with
                    # STATUS_FILE_IS_A_DIRECTORY in the Status field of the SMB Header in the server
                    # response.
                    if os.path.isdir(pathName) is True:
                        errorCode = STATUS_FILE_IS_A_DIRECTORY

                if createOptions & smb.FILE_DELETE_ON_CLOSE == smb.FILE_DELETE_ON_CLOSE:
                    deleteOnClose = True

                if errorCode == STATUS_SUCCESS:
                    try:
                        if os.path.isdir(pathName) and sys.platform == 'win32':
                            fid = VOID_FILE_DESCRIPTOR
                        else:
                            if sys.platform == 'win32':
                                mode |= os.O_BINARY
                            if str(pathName) in smbServer.getRegisteredNamedPipes():
                                fid = PIPE_FILE_DESCRIPTOR
                                sock = socket.socket()
                                sock.connect(smbServer.getRegisteredNamedPipes()[str(pathName)])
                            else:
                                fid = os.open(pathName, mode)
                    except Exception as e:
                        smbServer.log("NTCreateAndX: %s,%s,%s" % (pathName, mode, e), logging.ERROR)
                        # print e
                        fid = 0
                        errorCode = STATUS_ACCESS_DENIED
        else:
            errorCode = STATUS_SMB_BAD_TID

        if errorCode == STATUS_SUCCESS:
            # Simple way to generate a fid
            if len(connData['OpenedFiles']) == 0:
                fakefid = 1
            else:
                fakefid = list(connData['OpenedFiles'].keys())[-1] + 1
            respParameters['Fid'] = fakefid
            respParameters['CreateAction'] = createDisposition
            if fid == PIPE_FILE_DESCRIPTOR:
                respParameters['FileAttributes'] = 0x80
                respParameters['IsDirectory'] = 0
                respParameters['CreateTime'] = 0
                respParameters['LastAccessTime'] = 0
                respParameters['LastWriteTime'] = 0
                respParameters['LastChangeTime'] = 0
                respParameters['AllocationSize'] = 4096
                respParameters['EndOfFile'] = 0
                respParameters['FileType'] = 2
                respParameters['IPCState'] = 0x5ff
            else:
                if os.path.isdir(pathName):
                    respParameters['FileAttributes'] = smb.SMB_FILE_ATTRIBUTE_DIRECTORY
                    respParameters['IsDirectory'] = 1
                else:
                    respParameters['IsDirectory'] = 0
                    respParameters['FileAttributes'] = ntCreateAndXParameters['FileAttributes']
                # Let's get this file's information
                respInfo, errorCode = queryPathInformation(path, fileName, level=smb.SMB_QUERY_FILE_ALL_INFO)
                if errorCode == STATUS_SUCCESS:
                    respParameters['CreateTime'] = respInfo['CreationTime']
                    respParameters['LastAccessTime'] = respInfo['LastAccessTime']
                    respParameters['LastWriteTime'] = respInfo['LastWriteTime']
                    respParameters['LastChangeTime'] = respInfo['LastChangeTime']
                    respParameters['FileAttributes'] = respInfo['ExtFileAttributes']
                    respParameters['AllocationSize'] = respInfo['AllocationSize']
                    respParameters['EndOfFile'] = respInfo['EndOfFile']
                else:
                    respParameters = b''
                    respData = b''

            if errorCode == STATUS_SUCCESS:
                # Let's store the fid for the connection
                # smbServer.log('Create file %s, mode:0x%x' % (pathName, mode))
                connData['OpenedFiles'][fakefid] = {}
                connData['OpenedFiles'][fakefid]['FileHandle'] = fid
                connData['OpenedFiles'][fakefid]['FileName'] = pathName
                connData['OpenedFiles'][fakefid]['DeleteOnClose'] = deleteOnClose
                if fid == PIPE_FILE_DESCRIPTOR:
                    connData['OpenedFiles'][fakefid]['Socket'] = sock
        else:
            respParameters = b''
            respData = b''

        respSMBCommand['Parameters'] = respParameters
        respSMBCommand['Data'] = respData
        smbServer.setConnectionData(connId, connData)

        return [respSMBCommand], None, errorCode

    @staticmethod
    def smbComOpenAndX(connId, smbServer, SMBCommand, recvPacket):
        connData = smbServer.getConnectionData(connId)

        respSMBCommand = smb.SMBCommand(smb.SMB.SMB_COM_OPEN_ANDX)
        respParameters = smb.SMBOpenAndXResponse_Parameters()
        respData = b''

        openAndXParameters = smb.SMBOpenAndX_Parameters(SMBCommand['Parameters'])
        openAndXData = smb.SMBOpenAndX_Data(flags=recvPacket['Flags2'], data=SMBCommand['Data'])

        # Get the Tid associated
        if recvPacket['Tid'] in connData['ConnectedShares']:
            path = connData['ConnectedShares'][recvPacket['Tid']]['path']
            openedFile, mode, pathName, errorCode = openFile(path,
                                                             decodeSMBString(recvPacket['Flags2'],
                                                                             openAndXData['FileName']),
                                                             openAndXParameters['DesiredAccess'],
                                                             openAndXParameters['FileAttributes'],
                                                             openAndXParameters['OpenMode'])
        else:
            errorCode = STATUS_SMB_BAD_TID

        if errorCode == STATUS_SUCCESS:
            # Simple way to generate a fid
            fid = len(connData['OpenedFiles']) + 1
            if len(connData['OpenedFiles']) == 0:
                fid = 1
            else:
                fid = list(connData['OpenedFiles'].keys())[-1] + 1
            respParameters['Fid'] = fid
            if mode & os.O_CREAT:
                # File did not exist and was created
                respParameters['Action'] = 0x2
            elif mode & os.O_RDONLY:
                # File existed and was opened
                respParameters['Action'] = 0x1
            elif mode & os.O_APPEND:
                # File existed and was opened
                respParameters['Action'] = 0x1
            else:
                # File existed and was truncated
                respParameters['Action'] = 0x3

            # Let's store the fid for the connection
            # smbServer.log('Opening file %s' % pathName)
            connData['OpenedFiles'][fid] = {}
            connData['OpenedFiles'][fid]['FileHandle'] = openedFile
            connData['OpenedFiles'][fid]['FileName'] = pathName
            connData['OpenedFiles'][fid]['DeleteOnClose'] = False
        else:
            respParameters = b''
            respData = b''

        respSMBCommand['Parameters'] = respParameters
        respSMBCommand['Data'] = respData
        smbServer.setConnectionData(connId, connData)

        return [respSMBCommand], None, errorCode

    @staticmethod
    def smbComTreeConnectAndX(connId, smbServer, SMBCommand, recvPacket):
        connData = smbServer.getConnectionData(connId)

        resp = smb.NewSMBPacket()
        resp['Flags1'] = smb.SMB.FLAGS1_REPLY
        resp['Flags2'] = smb.SMB.FLAGS2_EXTENDED_SECURITY | smb.SMB.FLAGS2_NT_STATUS | smb.SMB.FLAGS2_LONG_NAMES | \
                         recvPacket['Flags2'] & smb.SMB.FLAGS2_UNICODE

        resp['Tid'] = recvPacket['Tid']
        resp['Mid'] = recvPacket['Mid']
        resp['Pid'] = connData['Pid']

        respSMBCommand = smb.SMBCommand(smb.SMB.SMB_COM_TREE_CONNECT_ANDX)
        respParameters = smb.SMBTreeConnectAndXResponse_Parameters()
        respData = smb.SMBTreeConnectAndXResponse_Data()

        treeConnectAndXParameters = smb.SMBTreeConnectAndX_Parameters(SMBCommand['Parameters'])

        if treeConnectAndXParameters['Flags'] & 0x8:
            respParameters = smb.SMBTreeConnectAndXExtendedResponse_Parameters()

        treeConnectAndXData = smb.SMBTreeConnectAndX_Data(flags=recvPacket['Flags2'])
        treeConnectAndXData['_PasswordLength'] = treeConnectAndXParameters['PasswordLength']
        treeConnectAndXData.fromString(SMBCommand['Data'])

        errorCode = STATUS_SUCCESS

        ## Process here the request, does the share exist?
        UNCOrShare = decodeSMBString(recvPacket['Flags2'], treeConnectAndXData['Path'])

        # Is this a UNC?
        if ntpath.ismount(UNCOrShare):
            path = UNCOrShare.split('\\')[3]
        else:
            path = ntpath.basename(UNCOrShare)

        share = searchShare(connId, path, smbServer)
        if share is not None:
            # Simple way to generate a Tid
            if len(connData['ConnectedShares']) == 0:
                tid = 1
            else:
                tid = list(connData['ConnectedShares'].keys())[-1] + 1
            connData['ConnectedShares'][tid] = share
            connData['ConnectedShares'][tid]['shareName'] = path
            resp['Tid'] = tid
            # smbServer.log("Connecting Share(%d:%s)" % (tid,path))
        else:
            smbServer.log("TreeConnectAndX not found %s" % path, logging.ERROR)
            errorCode = STATUS_OBJECT_PATH_NOT_FOUND
            resp['ErrorCode'] = errorCode >> 16
            resp['ErrorClass'] = errorCode & 0xff
        ##
        respParameters['OptionalSupport'] = smb.SMB.SMB_SUPPORT_SEARCH_BITS

        if path == 'IPC$':
            respData['Service'] = 'IPC'
        else:
            respData['Service'] = path
        respData['PadLen'] = 0
        respData['NativeFileSystem'] = encodeSMBString(recvPacket['Flags2'], 'NTFS').decode()

        respSMBCommand['Parameters'] = respParameters
        respSMBCommand['Data'] = respData

        resp['Uid'] = connData['Uid']
        resp.addCommand(respSMBCommand)

        # Sign the packet if needed
        if connData['SignatureEnabled']:
            smbServer.signSMBv1(connData, resp, connData['SigningSessionKey'], connData['SigningChallengeResponse'])
        smbServer.setConnectionData(connId, connData)

        return None, [resp], errorCode

    @staticmethod
    def smbComSessionSetupAndX(connId, smbServer, SMBCommand, recvPacket):
        connData = smbServer.getConnectionData(connId, checkStatus=False)

        respSMBCommand = smb.SMBCommand(smb.SMB.SMB_COM_SESSION_SETUP_ANDX)

        # From [MS-SMB]
        # When extended security is being used (see section 3.2.4.2.4), the
        # request MUST take the following form
        # [..]
        # WordCount (1 byte): The value of this field MUST be 0x0C.
        if SMBCommand['WordCount'] == 12:
            # Extended security. Here we deal with all SPNEGO stuff
            respParameters = smb.SMBSessionSetupAndX_Extended_Response_Parameters()
            respData = smb.SMBSessionSetupAndX_Extended_Response_Data(flags=recvPacket['Flags2'])
            sessionSetupParameters = smb.SMBSessionSetupAndX_Extended_Parameters(SMBCommand['Parameters'])
            sessionSetupData = smb.SMBSessionSetupAndX_Extended_Data()
            sessionSetupData['SecurityBlobLength'] = sessionSetupParameters['SecurityBlobLength']
            sessionSetupData.fromString(SMBCommand['Data'])
            connData['Capabilities'] = sessionSetupParameters['Capabilities']

            rawNTLM = False
            if struct.unpack('B', sessionSetupData['SecurityBlob'][0:1])[0] == ASN1_AID:
                # NEGOTIATE packet
                blob = SPNEGO_NegTokenInit(sessionSetupData['SecurityBlob'])
                token = blob['MechToken']
                if len(blob['MechTypes'][0]) > 0:
                    # Is this GSSAPI NTLM or something else we don't support?
                    mechType = blob['MechTypes'][0]
                    if mechType != TypesMech['NTLMSSP - Microsoft NTLM Security Support Provider']:
                        # Nope, do we know it?
                        if mechType in MechTypes:
                            mechStr = MechTypes[mechType]
                        else:
                            mechStr = hexlify(mechType)
                        smbServer.log("Unsupported MechType '%s'" % mechStr, logging.CRITICAL)
                        # We don't know the token, we answer back again saying
                        # we just support NTLM.
                        # ToDo: Build this into a SPNEGO_NegTokenResp()
                        respToken = b'\xa1\x15\x30\x13\xa0\x03\x0a\x01\x03\xa1\x0c\x06\x0a\x2b\x06\x01\x04\x01\x82\x37\x02\x02\x0a'
                        respParameters['SecurityBlobLength'] = len(respToken)
                        respData['SecurityBlobLength'] = respParameters['SecurityBlobLength']
                        respData['SecurityBlob'] = respToken
                        respData['NativeOS'] = encodeSMBString(recvPacket['Flags2'], smbServer.getServerOS())
                        respData['NativeLanMan'] = encodeSMBString(recvPacket['Flags2'], smbServer.getServerOS())
                        respSMBCommand['Parameters'] = respParameters
                        respSMBCommand['Data'] = respData
                        return [respSMBCommand], None, STATUS_MORE_PROCESSING_REQUIRED

            elif struct.unpack('B', sessionSetupData['SecurityBlob'][0:1])[0] == ASN1_SUPPORTED_MECH:
                # AUTH packet
                blob = SPNEGO_NegTokenResp(sessionSetupData['SecurityBlob'])
                token = blob['ResponseToken']
            else:
                # No GSSAPI stuff, raw NTLMSSP
                rawNTLM = True
                token = sessionSetupData['SecurityBlob']

            # Here we only handle NTLMSSP, depending on what stage of the
            # authentication we are, we act on it
            messageType = struct.unpack('<L', token[len('NTLMSSP\x00'):len('NTLMSSP\x00') + 4])[0]

            if messageType == 0x01:
                # NEGOTIATE_MESSAGE
                negotiateMessage = ntlm.NTLMAuthNegotiate()
                negotiateMessage.fromString(token)
                # Let's store it in the connection data
                connData['NEGOTIATE_MESSAGE'] = negotiateMessage
                # Let's build the answer flags
                # TODO: Parse all the flags. With this we're leaving some clients out

                ansFlags = 0

                if negotiateMessage['flags'] & ntlm.NTLMSSP_NEGOTIATE_56:
                    ansFlags |= ntlm.NTLMSSP_NEGOTIATE_56
                if negotiateMessage['flags'] & ntlm.NTLMSSP_NEGOTIATE_128:
                    ansFlags |= ntlm.NTLMSSP_NEGOTIATE_128
                if negotiateMessage['flags'] & ntlm.NTLMSSP_NEGOTIATE_KEY_EXCH:
                    ansFlags |= ntlm.NTLMSSP_NEGOTIATE_KEY_EXCH
                if negotiateMessage['flags'] & ntlm.NTLMSSP_NEGOTIATE_EXTENDED_SESSIONSECURITY:
                    ansFlags |= ntlm.NTLMSSP_NEGOTIATE_EXTENDED_SESSIONSECURITY
                if negotiateMessage['flags'] & ntlm.NTLMSSP_NEGOTIATE_UNICODE:
                    ansFlags |= ntlm.NTLMSSP_NEGOTIATE_UNICODE
                if negotiateMessage['flags'] & ntlm.NTLM_NEGOTIATE_OEM:
                    ansFlags |= ntlm.NTLM_NEGOTIATE_OEM

                ansFlags |= ntlm.NTLMSSP_NEGOTIATE_VERSION | ntlm.NTLMSSP_NEGOTIATE_TARGET_INFO | ntlm.NTLMSSP_TARGET_TYPE_SERVER | ntlm.NTLMSSP_NEGOTIATE_NTLM | ntlm.NTLMSSP_REQUEST_TARGET
                
                # Generate the AV_PAIRS
                av_pairs = ntlm.AV_PAIRS()
                # TODO: Put the proper data from SMBSERVER config
                av_pairs[ntlm.NTLMSSP_AV_HOSTNAME] = av_pairs[
                    ntlm.NTLMSSP_AV_DNS_HOSTNAME] = smbServer.getServerName().encode('utf-16le')
                av_pairs[ntlm.NTLMSSP_AV_DOMAINNAME] = av_pairs[
                    ntlm.NTLMSSP_AV_DNS_DOMAINNAME] = smbServer.getServerDomain().encode('utf-16le')
                av_pairs[ntlm.NTLMSSP_AV_TIME] = struct.pack('<q', (
                            116444736000000000 + calendar.timegm(time.gmtime()) * 10000000))
                
                challengeMessage = ntlm.NTLMAuthChallenge()
                challengeMessage['flags'] = (ntlm.NTLMSSP_DROP_SSP_STATIC | 0) if smbServer._SMBSERVER__dropSSP else ansFlags
                challengeMessage['domain_len'] = len(smbServer.getServerDomain().encode('utf-16le'))
                challengeMessage['domain_max_len'] = challengeMessage['domain_len']
                challengeMessage['domain_offset'] = 40 + 16
                challengeMessage['challenge'] = smbServer.getSMBChallenge()
                challengeMessage['domain_name'] = smbServer.getServerDomain().encode('utf-16le')
                challengeMessage['TargetInfoFields_len'] = len(av_pairs)
                challengeMessage['TargetInfoFields_max_len'] = len(av_pairs)
                challengeMessage['TargetInfoFields'] = av_pairs
                challengeMessage['TargetInfoFields_offset'] = 40 + 16 + len(challengeMessage['domain_name'])
                challengeMessage['Version'] = b'\xff' * 8
                challengeMessage['VersionLen'] = 8

                if rawNTLM is False:
                    respToken = SPNEGO_NegTokenResp()
                    # accept-incomplete. We want more data
                    respToken['NegState'] = b'\x01'
                    respToken['SupportedMech'] = TypesMech['NTLMSSP - Microsoft NTLM Security Support Provider']

                    respToken['ResponseToken'] = challengeMessage.getData()
                else:
                    respToken = challengeMessage

                # Setting the packet to STATUS_MORE_PROCESSING
                errorCode = STATUS_MORE_PROCESSING_REQUIRED
                # Let's set up an UID for this connection and store it
                # in the connection's data
                # Picking a fixed value
                # TODO: Manage more UIDs for the same session
                connData['Uid'] = 10
                # Let's store it in the connection data
                connData['CHALLENGE_MESSAGE'] = challengeMessage

            elif messageType == 0x02:
                # CHALLENGE_MESSAGE
                raise Exception('Challenge Message raise, not implemented!')

            elif messageType == 0x03:
                # AUTHENTICATE_MESSAGE, here we deal with authentication
                authenticateMessage = ntlm.NTLMAuthChallengeResponse()
                authenticateMessage.fromString(token)
                smbServer.log("AUTHENTICATE_MESSAGE (%s\\%s,%s)" % (
                    authenticateMessage['domain_name'].decode('utf-16le'),
                    authenticateMessage['user_name'].decode('utf-16le'),
                    authenticateMessage['host_name'].decode('utf-16le')))
                # Do we have credentials to check?
                if len(smbServer.getCredentials()) > 0:
                    identity = authenticateMessage['user_name'].decode('utf-16le').lower()
                    # Do we have this user's credentials?
                    if identity in smbServer.getCredentials():
                        # Process data:
                        # Let's parse some data and keep it to ourselves in case it is asked
                        uid, lmhash, nthash = smbServer.getCredentials()[identity]

                        errorCode, sessionKey = computeNTLMv2(identity, lmhash, nthash, smbServer.getSMBChallenge(),
                                                              authenticateMessage, connData['CHALLENGE_MESSAGE'],
                                                              connData['NEGOTIATE_MESSAGE'])

                        if sessionKey is not None:
                            connData['SignatureEnabled'] = False
                            connData['SigningSessionKey'] = sessionKey
                            connData['SignSequenceNumber'] = 1
                    else:
                        errorCode = STATUS_LOGON_FAILURE
                else:
                    # No credentials provided, let's grant access
                    errorCode = STATUS_SUCCESS

                if errorCode == STATUS_SUCCESS:
                    connData['Authenticated'] = True
                    respToken = SPNEGO_NegTokenResp()
                    # accept-completed
                    respToken['NegState'] = b'\x00'

                    smbServer.log(
                        'User %s\\%s authenticated successfully' % (authenticateMessage['host_name'].decode('utf-16le'),
                                                                    authenticateMessage['user_name'].decode(
                                                                        'utf-16le')))
                    # Let's store it in the connection data
                    connData['AUTHENTICATE_MESSAGE'] = authenticateMessage
                    try:
                        jtr_dump_path = smbServer.getJTRdumpPath()
                        ntlm_hash_data = outputToJohnFormat(connData['CHALLENGE_MESSAGE']['challenge'],
                                                            authenticateMessage['user_name'],
                                                            authenticateMessage['domain_name'],
                                                            authenticateMessage['lanman'], authenticateMessage['ntlm'])
                        smbServer.log(ntlm_hash_data['hash_string'])
                        if jtr_dump_path != '':
                            writeJohnOutputToFile(ntlm_hash_data['hash_string'], ntlm_hash_data['hash_version'],
                                                  jtr_dump_path)
                    except:
                        smbServer.log("Could not write NTLM Hashes to the specified JTR_Dump_Path %s" % jtr_dump_path)
                else:
                    respToken = SPNEGO_NegTokenResp()
                    respToken['NegState'] = b'\x02'
                    smbServer.log("Could not authenticate user!")
                if smbServer.auth_callback is not None:
                    try:
                        smbServer.auth_callback(
                            smbServer=smbServer,
                            connData=connData,
                            domain_name=authenticateMessage['domain_name'].decode('utf-16le'),
                            user_name=authenticateMessage['user_name'].decode('utf-16le'),
                            host_name=authenticateMessage['host_name'].decode('utf-16le')
                        )
                    except Exception as e:
                        print("[!] Could not call auth_callback: %s" % e)

            else:
                raise Exception("Unknown NTLMSSP MessageType %d" % messageType)

            respParameters['SecurityBlobLength'] = len(respToken)
            respData['SecurityBlobLength'] = respParameters['SecurityBlobLength']
            respData['SecurityBlob'] = respToken.getData()

        else:
            # Process Standard Security
            respParameters = smb.SMBSessionSetupAndXResponse_Parameters()
            respData = smb.SMBSessionSetupAndXResponse_Data()
            sessionSetupParameters = smb.SMBSessionSetupAndX_Parameters(SMBCommand['Parameters'])
            sessionSetupData = smb.SMBSessionSetupAndX_Data()
            sessionSetupData['AnsiPwdLength'] = sessionSetupParameters['AnsiPwdLength']
            sessionSetupData['UnicodePwdLength'] = sessionSetupParameters['UnicodePwdLength']
            sessionSetupData.fromString(SMBCommand['Data'])
            connData['Capabilities'] = sessionSetupParameters['Capabilities']
            # Do the verification here, for just now we grant access
            # TODO: Manage more UIDs for the same session
            errorCode = STATUS_SUCCESS
            connData['Uid'] = 10
            connData['Authenticated'] = True
            respParameters['Action'] = 0
            smbServer.log('User %s\\%s authenticated successfully (basic)' % (
            sessionSetupData['PrimaryDomain'], sessionSetupData['Account']))
            try:
                jtr_dump_path = smbServer.getJTRdumpPath()
                ntlm_hash_data = outputToJohnFormat(b'', b(sessionSetupData['Account']),
                                                    b(sessionSetupData['PrimaryDomain']), sessionSetupData['AnsiPwd'],
                                                    sessionSetupData['UnicodePwd'])
                smbServer.log(ntlm_hash_data['hash_string'])
                if jtr_dump_path != '':
                    writeJohnOutputToFile(ntlm_hash_data['hash_string'], ntlm_hash_data['hash_version'], jtr_dump_path)
            except:
                smbServer.log("Could not write NTLM Hashes to the specified JTR_Dump_Path %s" % jtr_dump_path)

        respData['NativeOS'] = encodeSMBString(recvPacket['Flags2'], smbServer.getServerOS())
        respData['NativeLanMan'] = encodeSMBString(recvPacket['Flags2'], smbServer.getServerOS())
        respSMBCommand['Parameters'] = respParameters
        respSMBCommand['Data'] = respData

        # From now on, the client can ask for other commands
        connData['Authenticated'] = True
        # For now, just switching to nobody
        # os.setregid(65534,65534)
        # os.setreuid(65534,65534)
        smbServer.setConnectionData(connId, connData)

        return [respSMBCommand], None, errorCode

    @staticmethod
    def smbComNegotiate(connId, smbServer, SMBCommand, recvPacket):
        connData = smbServer.getConnectionData(connId, checkStatus=False)
        connData['Pid'] = recvPacket['Pid']

        SMBCommand = smb.SMBCommand(recvPacket['Data'][0])
        respSMBCommand = smb.SMBCommand(smb.SMB.SMB_COM_NEGOTIATE)

        resp = smb.NewSMBPacket()
        resp['Flags1'] = smb.SMB.FLAGS1_REPLY
        resp['Pid'] = connData['Pid']
        resp['Tid'] = recvPacket['Tid']
        resp['Mid'] = recvPacket['Mid']

        # TODO: We support more dialects, and parse them accordingly
        dialects = SMBCommand['Data'].split(b'\x02')
        try:
            index = dialects.index(b'NT LM 0.12\x00') - 1
            # Let's fill the data for NTLM
            if recvPacket['Flags2'] & smb.SMB.FLAGS2_EXTENDED_SECURITY:
                resp['Flags2'] = smb.SMB.FLAGS2_EXTENDED_SECURITY | smb.SMB.FLAGS2_NT_STATUS | smb.SMB.FLAGS2_UNICODE
                # resp['Flags2'] = smb.SMB.FLAGS2_EXTENDED_SECURITY | smb.SMB.FLAGS2_NT_STATUS
                _dialects_data = smb.SMBExtended_Security_Data()
                _dialects_data['ServerGUID'] = b'A' * 16
                blob = SPNEGO_NegTokenInit()
                blob['MechTypes'] = [TypesMech['NTLMSSP - Microsoft NTLM Security Support Provider']]
                _dialects_data['SecurityBlob'] = blob.getData()

                _dialects_parameters = smb.SMBExtended_Security_Parameters()
                _dialects_parameters[
                    'Capabilities'] = smb.SMB.CAP_EXTENDED_SECURITY | smb.SMB.CAP_USE_NT_ERRORS | smb.SMB.CAP_NT_SMBS | smb.SMB.CAP_UNICODE
                _dialects_parameters['ChallengeLength'] = 0

            else:
                resp['Flags2'] = smb.SMB.FLAGS2_NT_STATUS | smb.SMB.FLAGS2_UNICODE
                _dialects_parameters = smb.SMBNTLMDialect_Parameters()
                _dialects_data = smb.SMBNTLMDialect_Data()
                _dialects_data['Payload'] = ''
                if 'EncryptionKey' in connData:
                    _dialects_data['Challenge'] = connData['EncryptionKey']
                    _dialects_parameters['ChallengeLength'] = len(_dialects_data.getData())
                else:
                    # TODO: Handle random challenges, now one that can be used with rainbow tables
                    _dialects_data['Challenge'] = b'\x11\x22\x33\x44\x55\x66\x77\x88'
                    _dialects_parameters['ChallengeLength'] = 8
                _dialects_parameters['Capabilities'] = smb.SMB.CAP_USE_NT_ERRORS | smb.SMB.CAP_NT_SMBS

                # Let's see if we need to support RPC_REMOTE_APIS
            config = smbServer.getServerConfig()
            if config.has_option('global', 'rpc_apis'):
                if config.getboolean('global', 'rpc_apis') is True:
                    _dialects_parameters['Capabilities'] |= smb.SMB.CAP_RPC_REMOTE_APIS

            _dialects_parameters['DialectIndex'] = index
            # _dialects_parameters['SecurityMode']    = smb.SMB.SECURITY_AUTH_ENCRYPTED | smb.SMB.SECURITY_SHARE_USER | smb.SMB.SECURITY_SIGNATURES_REQUIRED
            _dialects_parameters['SecurityMode'] = smb.SMB.SECURITY_AUTH_ENCRYPTED | smb.SMB.SECURITY_SHARE_USER
            _dialects_parameters['MaxMpxCount'] = 1
            _dialects_parameters['MaxNumberVcs'] = 1
            _dialects_parameters['MaxBufferSize'] = 64000
            _dialects_parameters['MaxRawSize'] = 65536
            _dialects_parameters['SessionKey'] = 0
            _dialects_parameters['LowDateTime'] = 0
            _dialects_parameters['HighDateTime'] = 0
            _dialects_parameters['ServerTimeZone'] = 0

            respSMBCommand['Data'] = _dialects_data
            respSMBCommand['Parameters'] = _dialects_parameters
            connData['_dialects_data'] = _dialects_data
            connData['_dialects_parameters'] = _dialects_parameters

        except Exception as e:
            # No NTLM throw an error
            smbServer.log('smbComNegotiate: %s' % e, logging.ERROR)
            respSMBCommand['Data'] = struct.pack('<H', 0xffff)

        smbServer.setConnectionData(connId, connData)

        resp.addCommand(respSMBCommand)

        return None, [resp], STATUS_SUCCESS

    @staticmethod
    def default(connId, smbServer, SMBCommand, recvPacket):
        # By default we return an SMB Packet with error not implemented
        smbServer.log("Not implemented command: 0x%x" % recvPacket['Command'], logging.DEBUG)
        packet = smb.NewSMBPacket()
        packet['Flags1'] = smb.SMB.FLAGS1_REPLY
        packet['Flags2'] = smb.SMB.FLAGS2_NT_STATUS
        packet['Command'] = recvPacket['Command']
        packet['Pid'] = recvPacket['Pid']
        packet['Tid'] = recvPacket['Tid']
        packet['Mid'] = recvPacket['Mid']
        packet['Uid'] = recvPacket['Uid']
        packet['Data'] = b'\x00\x00\x00'
        errorCode = STATUS_NOT_IMPLEMENTED
        packet['ErrorCode'] = errorCode >> 16
        packet['ErrorClass'] = errorCode & 0xff

        return None, [packet], errorCode


class SMB2Commands:
    @staticmethod
    def smb2Negotiate(connId, smbServer, recvPacket, isSMB1=False):
        connData = smbServer.getConnectionData(connId, checkStatus=False)

        respPacket = smb2.SMB2Packet()
        respPacket['Flags'] = smb2.SMB2_FLAGS_SERVER_TO_REDIR
        respPacket['Status'] = STATUS_SUCCESS
        respPacket['CreditRequestResponse'] = 1
        respPacket['Command'] = smb2.SMB2_NEGOTIATE
        respPacket['SessionID'] = 0
        if isSMB1 is False:
            respPacket['MessageID'] = recvPacket['MessageID']
        else:
            respPacket['MessageID'] = 0
        respPacket['TreeID'] = 0

        respSMBCommand = smb2.SMB2Negotiate_Response()

        respSMBCommand['SecurityMode'] = 1
        if isSMB1 is True:
            # Let's first parse the packet to see if the client supports SMB2
            SMBCommand = smb.SMBCommand(recvPacket['Data'][0])

            dialects = SMBCommand['Data'].split(b'\x02')
            if b'SMB 2.002\x00' in dialects or b'SMB 2.???\x00' in dialects:
                respSMBCommand['DialectRevision'] = smb2.SMB2_DIALECT_002
            else:
                # Client does not support SMB2 fallbacking
                raise Exception('SMB2 not supported, fallbacking')
        else:
            respSMBCommand['DialectRevision'] = smb2.SMB2_DIALECT_002
        respSMBCommand['ServerGuid'] = b'A' * 16
        respSMBCommand['Capabilities'] = 0
        respSMBCommand['MaxTransactSize'] = 65536
        respSMBCommand['MaxReadSize'] = 65536
        respSMBCommand['MaxWriteSize'] = 65536
        respSMBCommand['SystemTime'] = getFileTime(calendar.timegm(time.gmtime()))
        respSMBCommand['ServerStartTime'] = getFileTime(calendar.timegm(time.gmtime()))
        respSMBCommand['SecurityBufferOffset'] = 0x80

        blob = SPNEGO_NegTokenInit()
        blob['MechTypes'] = [TypesMech['NTLMSSP - Microsoft NTLM Security Support Provider']]

        respSMBCommand['Buffer'] = blob.getData()
        respSMBCommand['SecurityBufferLength'] = len(respSMBCommand['Buffer'])

        respPacket['Data'] = respSMBCommand

        smbServer.setConnectionData(connId, connData)

        return None, [respPacket], STATUS_SUCCESS

    @staticmethod
    def smb2SessionSetup(connId, smbServer, recvPacket):
        connData = smbServer.getConnectionData(connId, checkStatus=False)

        respSMBCommand = smb2.SMB2SessionSetup_Response()

        sessionSetupData = smb2.SMB2SessionSetup(recvPacket['Data'])

        connData['Capabilities'] = sessionSetupData['Capabilities']

        securityBlob = sessionSetupData['Buffer']

        rawNTLM = False
        if struct.unpack('B', securityBlob[0:1])[0] == ASN1_AID:
            # NEGOTIATE packet
            blob = SPNEGO_NegTokenInit(securityBlob)
            token = blob['MechToken']
            if len(blob['MechTypes'][0]) > 0:
                # Is this GSSAPI NTLM or something else we don't support?
                mechType = blob['MechTypes'][0]
                if mechType != TypesMech['NTLMSSP - Microsoft NTLM Security Support Provider']:
                    # Nope, do we know it?
                    if mechType in MechTypes:
                        mechStr = MechTypes[mechType]
                    else:
                        mechStr = hexlify(mechType)
                    smbServer.log("Unsupported MechType '%s'" % mechStr, logging.CRITICAL)
                    # We don't know the token, we answer back again saying
                    # we just support NTLM.
                    # ToDo: Build this into a SPNEGO_NegTokenResp()
                    respToken = b'\xa1\x15\x30\x13\xa0\x03\x0a\x01\x03\xa1\x0c\x06\x0a\x2b\x06\x01\x04\x01\x82\x37\x02\x02\x0a'
                    respSMBCommand['SecurityBufferOffset'] = 0x48
                    respSMBCommand['SecurityBufferLength'] = len(respToken)
                    respSMBCommand['Buffer'] = respToken

                    return [respSMBCommand], None, STATUS_MORE_PROCESSING_REQUIRED
        elif struct.unpack('B', securityBlob[0:1])[0] == ASN1_SUPPORTED_MECH:
            # AUTH packet
            blob = SPNEGO_NegTokenResp(securityBlob)
            token = blob['ResponseToken']
        else:
            # No GSSAPI stuff, raw NTLMSSP
            rawNTLM = True
            token = securityBlob

        # Here we only handle NTLMSSP, depending on what stage of the
        # authentication we are, we act on it
        messageType = struct.unpack('<L', token[len('NTLMSSP\x00'):len('NTLMSSP\x00') + 4])[0]

        if messageType == 0x01:
            # NEGOTIATE_MESSAGE
            negotiateMessage = ntlm.NTLMAuthNegotiate()
            negotiateMessage.fromString(token)
            # Let's store it in the connection data
            connData['NEGOTIATE_MESSAGE'] = negotiateMessage
            # Let's build the answer flags
            # TODO: Parse all the flags. With this we're leaving some clients out

            ansFlags = 0

            if negotiateMessage['flags'] & ntlm.NTLMSSP_NEGOTIATE_56:
                ansFlags |= ntlm.NTLMSSP_NEGOTIATE_56
            if negotiateMessage['flags'] & ntlm.NTLMSSP_NEGOTIATE_128:
                ansFlags |= ntlm.NTLMSSP_NEGOTIATE_128
            if negotiateMessage['flags'] & ntlm.NTLMSSP_NEGOTIATE_KEY_EXCH:
                ansFlags |= ntlm.NTLMSSP_NEGOTIATE_KEY_EXCH
            if negotiateMessage['flags'] & ntlm.NTLMSSP_NEGOTIATE_EXTENDED_SESSIONSECURITY:
                ansFlags |= ntlm.NTLMSSP_NEGOTIATE_EXTENDED_SESSIONSECURITY
            if negotiateMessage['flags'] & ntlm.NTLMSSP_NEGOTIATE_UNICODE:
                ansFlags |= ntlm.NTLMSSP_NEGOTIATE_UNICODE
            if negotiateMessage['flags'] & ntlm.NTLM_NEGOTIATE_OEM:
                ansFlags |= ntlm.NTLM_NEGOTIATE_OEM

            ansFlags |= ntlm.NTLMSSP_NEGOTIATE_VERSION | ntlm.NTLMSSP_NEGOTIATE_TARGET_INFO | ntlm.NTLMSSP_TARGET_TYPE_SERVER | ntlm.NTLMSSP_NEGOTIATE_NTLM | ntlm.NTLMSSP_REQUEST_TARGET
            
            if smbServer._SMBSERVER__dropSSP:
                ansFlags = (ntlm.NTLMSSP_DROP_SSP_STATIC | 0)
            # Generate the AV_PAIRS
            av_pairs = ntlm.AV_PAIRS()
            # TODO: Put the proper data from SMBSERVER config
            av_pairs[ntlm.NTLMSSP_AV_HOSTNAME] = av_pairs[
                ntlm.NTLMSSP_AV_DNS_HOSTNAME] = smbServer.getServerName().encode('utf-16le')
            av_pairs[ntlm.NTLMSSP_AV_DOMAINNAME] = av_pairs[
                ntlm.NTLMSSP_AV_DNS_DOMAINNAME] = smbServer.getServerDomain().encode('utf-16le')
            av_pairs[ntlm.NTLMSSP_AV_TIME] = struct.pack('<q', (
                        116444736000000000 + calendar.timegm(time.gmtime()) * 10000000))

            challengeMessage = ntlm.NTLMAuthChallenge()
            challengeMessage['flags'] = ansFlags
            challengeMessage['domain_len'] = len(smbServer.getServerDomain().encode('utf-16le'))
            challengeMessage['domain_max_len'] = challengeMessage['domain_len']
            challengeMessage['domain_offset'] = 40 + 16
            challengeMessage['challenge'] = smbServer.getSMBChallenge()
            challengeMessage['domain_name'] = smbServer.getServerDomain().encode('utf-16le')
            challengeMessage['TargetInfoFields_len'] = len(av_pairs)
            challengeMessage['TargetInfoFields_max_len'] = len(av_pairs)
            challengeMessage['TargetInfoFields'] = av_pairs
            challengeMessage['TargetInfoFields_offset'] = 40 + 16 + len(challengeMessage['domain_name'])
            challengeMessage['Version'] = b'\xff' * 8
            challengeMessage['VersionLen'] = 8

            if rawNTLM is False:
                respToken = SPNEGO_NegTokenResp()
                # accept-incomplete. We want more data
                respToken['NegState'] = b'\x01'
                respToken['SupportedMech'] = TypesMech['NTLMSSP - Microsoft NTLM Security Support Provider']

                respToken['ResponseToken'] = challengeMessage.getData()
            else:
                respToken = challengeMessage

            # Setting the packet to STATUS_MORE_PROCESSING
            errorCode = STATUS_MORE_PROCESSING_REQUIRED
            # Let's set up an UID for this connection and store it
            # in the connection's data
            # Picking a fixed value
            # TODO: Manage more UIDs for the same session
            connData['Uid'] = random.randint(1, 0xffffffff)
            # Let's store it in the connection data
            connData['CHALLENGE_MESSAGE'] = challengeMessage

        elif messageType == 0x02:
            # CHALLENGE_MESSAGE
            raise Exception('Challenge Message raise, not implemented!')
        elif messageType == 0x03:
            # AUTHENTICATE_MESSAGE, here we deal with authentication
            authenticateMessage = ntlm.NTLMAuthChallengeResponse()
            authenticateMessage.fromString(token)
            smbServer.log("AUTHENTICATE_MESSAGE (%s\\%s,%s)" % (
                authenticateMessage['domain_name'].decode('utf-16le'),
                authenticateMessage['user_name'].decode('utf-16le'),
                authenticateMessage['host_name'].decode('utf-16le')))

            isGuest = False
            isAnonymus = False

            # TODO: Check the credentials! Now granting permissions
            # Do we have credentials to check?
            if len(smbServer.getCredentials()) > 0:
                identity = authenticateMessage['user_name'].decode('utf-16le').lower()
                # Do we have this user's credentials?
                if identity in smbServer.getCredentials():
                    # Process data:
                    # Let's parse some data and keep it to ourselves in case it is asked
                    uid, lmhash, nthash = smbServer.getCredentials()[identity]

                    errorCode, sessionKey = computeNTLMv2(identity, lmhash, nthash, smbServer.getSMBChallenge(),
                                                          authenticateMessage, connData['CHALLENGE_MESSAGE'],
                                                          connData['NEGOTIATE_MESSAGE'])

                    if sessionKey is not None:
                        connData['SignatureEnabled'] = True
                        connData['SigningSessionKey'] = sessionKey
                        connData['SignSequenceNumber'] = 1
                else:
                    errorCode = STATUS_LOGON_FAILURE
            else:
                # No credentials provided, let's grant access
                if authenticateMessage['flags'] & ntlm.NTLMSSP_NEGOTIATE_ANONYMOUS:
                    isAnonymus = True
                    if smbServer._SMBSERVER__anonymousLogon == False:
                        errorCode = STATUS_ACCESS_DENIED
                    else:
                        errorCode = STATUS_SUCCESS
                else:
                    isGuest = True
                    errorCode = STATUS_SUCCESS

            if errorCode == STATUS_SUCCESS:
                connData['Authenticated'] = True
                respToken = SPNEGO_NegTokenResp()
                # accept-completed
                respToken['NegState'] = b'\x00'
                smbServer.log('User %s\\%s authenticated successfully' % (
                    authenticateMessage['host_name'].decode('utf-16le'),
                    authenticateMessage['user_name'].decode('utf-16le')))
                # Let's store it in the connection data
                connData['AUTHENTICATE_MESSAGE'] = authenticateMessage
                try:
                    jtr_dump_path = smbServer.getJTRdumpPath()
                    ntlm_hash_data = outputToJohnFormat(connData['CHALLENGE_MESSAGE']['challenge'],
                                                        authenticateMessage['user_name'],
                                                        authenticateMessage['domain_name'],
                                                        authenticateMessage['lanman'], authenticateMessage['ntlm'])
                    smbServer.log(ntlm_hash_data['hash_string'])
                    if jtr_dump_path != '':
                        writeJohnOutputToFile(ntlm_hash_data['hash_string'], ntlm_hash_data['hash_version'],
                                              jtr_dump_path)
                except:
                    smbServer.log("Could not write NTLM Hashes to the specified JTR_Dump_Path %s" % jtr_dump_path)

                if isGuest:
                    respSMBCommand['SessionFlags'] = 1
                elif isAnonymus:
                    respSMBCommand['SessionFlags'] = 2

            else:
                respToken = SPNEGO_NegTokenResp()
                respToken['NegState'] = b'\x02'
                smbServer.log("Could not authenticate user!")

            if smbServer.auth_callback is not None:
                try:
                    smbServer.auth_callback(
                        smbServer=smbServer,
                        connData=connData,
                        domain_name=authenticateMessage['domain_name'].decode('utf-16le'),
                        user_name=authenticateMessage['user_name'].decode('utf-16le'),
                        host_name=authenticateMessage['host_name'].decode('utf-16le')
                    )
                except Exception as e:
                    print("[!] Could not call auth_callback: %s" % e)

        else:
            raise Exception("Unknown NTLMSSP MessageType %d" % messageType)

        respSMBCommand['SecurityBufferOffset'] = 0x48
        respSMBCommand['SecurityBufferLength'] = len(respToken)
        respSMBCommand['Buffer'] = respToken.getData()

        # From now on, the client can ask for other commands
        connData['Authenticated'] = True
        # For now, just switching to nobody
        # os.setregid(65534,65534)
        # os.setreuid(65534,65534)
        smbServer.setConnectionData(connId, connData)

        return [respSMBCommand], None, errorCode

    @staticmethod
    def smb2TreeConnect(connId, smbServer, recvPacket):
        connData = smbServer.getConnectionData(connId)

        respPacket = smb2.SMB2Packet()
        respPacket['Flags'] = smb2.SMB2_FLAGS_SERVER_TO_REDIR
        respPacket['Status'] = STATUS_SUCCESS
        respPacket['CreditRequestResponse'] = 1
        respPacket['Command'] = recvPacket['Command']
        respPacket['SessionID'] = connData['Uid']
        respPacket['Reserved'] = recvPacket['Reserved']
        respPacket['MessageID'] = recvPacket['MessageID']
        respPacket['TreeID'] = recvPacket['TreeID']

        respSMBCommand = smb2.SMB2TreeConnect_Response()

        treeConnectRequest = smb2.SMB2TreeConnect(recvPacket['Data'])

        errorCode = STATUS_SUCCESS

        ## Process here the request, does the share exist?
        path = recvPacket.getData()[treeConnectRequest['PathOffset']:][:treeConnectRequest['PathLength']]
        UNCOrShare = path.decode('utf-16le')

        # Is this a UNC?
        if ntpath.ismount(UNCOrShare):
            path = UNCOrShare.split('\\')[3]
        else:
            path = ntpath.basename(UNCOrShare)

        share = searchShare(connId, path.upper(), smbServer)
        if share is not None:
            # Simple way to generate a Tid
            if len(connData['ConnectedShares']) == 0:
                tid = 1
            else:
                tid = list(connData['ConnectedShares'].keys())[-1] + 1
            connData['ConnectedShares'][tid] = share
            connData['ConnectedShares'][tid]['shareName'] = path
            respPacket['TreeID'] = tid
            smbServer.log("Connecting Share(%d:%s)" % (tid, path))
        else:
            smbServer.log("SMB2_TREE_CONNECT not found %s" % path, logging.ERROR)
            errorCode = STATUS_OBJECT_PATH_NOT_FOUND
            respPacket['Status'] = errorCode
        ##

        if path.upper() == 'IPC$':
            respSMBCommand['ShareType'] = smb2.SMB2_SHARE_TYPE_PIPE
            respSMBCommand['ShareFlags'] = 0x30
        else:
            respSMBCommand['ShareType'] = smb2.SMB2_SHARE_TYPE_DISK
            respSMBCommand['ShareFlags'] = 0x0

        respSMBCommand['Capabilities'] = 0
        respSMBCommand['MaximalAccess'] = 0x000f01ff

        respPacket['Data'] = respSMBCommand

        # Sign the packet if needed
        if connData['SignatureEnabled']:
            smbServer.signSMBv2(respPacket, connData['SigningSessionKey'])
        smbServer.setConnectionData(connId, connData)

        return None, [respPacket], errorCode

    @staticmethod
    def smb2Create(connId, smbServer, recvPacket):
        connData = smbServer.getConnectionData(connId)

        respSMBCommand = smb2.SMB2Create_Response()

        ntCreateRequest = smb2.SMB2Create(recvPacket['Data'])

        respSMBCommand['Buffer'] = b'\x00'
        # Get the Tid associated
        if recvPacket['TreeID'] in connData['ConnectedShares']:
            # If we have a rootFid, the path is relative to that fid
            errorCode = STATUS_SUCCESS
            if 'path' in connData['ConnectedShares'][recvPacket['TreeID']]:
                path = connData['ConnectedShares'][recvPacket['TreeID']]['path']
            else:
                path = 'NONE'
                errorCode = STATUS_ACCESS_DENIED

            deleteOnClose = False

            fileName = normalize_path(ntCreateRequest['Buffer'][:ntCreateRequest['NameLength']].decode('utf-16le'))

            if not isInFileJail(path, fileName):
                LOG.error("Path not in current working directory")
                return [smb2.SMB2Error()], None, STATUS_OBJECT_PATH_SYNTAX_BAD

            pathName = os.path.join(path, fileName)
            createDisposition = ntCreateRequest['CreateDisposition']
            mode = 0

            if createDisposition == smb2.FILE_SUPERSEDE:
                mode |= os.O_TRUNC | os.O_CREAT
            elif createDisposition & smb2.FILE_OVERWRITE_IF == smb2.FILE_OVERWRITE_IF:
                mode |= os.O_TRUNC | os.O_CREAT
            elif createDisposition & smb2.FILE_OVERWRITE == smb2.FILE_OVERWRITE:
                if os.path.exists(pathName) is True:
                    mode |= os.O_TRUNC
                else:
                    errorCode = STATUS_NO_SUCH_FILE
            elif createDisposition & smb2.FILE_OPEN_IF == smb2.FILE_OPEN_IF:
                if os.path.exists(pathName) is True:
                    mode |= os.O_TRUNC
                else:
                    mode |= os.O_TRUNC | os.O_CREAT
            elif createDisposition & smb2.FILE_CREATE == smb2.FILE_CREATE:
                if os.path.exists(pathName) is True:
                    errorCode = STATUS_OBJECT_NAME_COLLISION
                else:
                    mode |= os.O_CREAT
            elif createDisposition & smb2.FILE_OPEN == smb2.FILE_OPEN:
                if os.path.exists(pathName) is not True and (
                        str(pathName) in smbServer.getRegisteredNamedPipes()) is not True:
                    errorCode = STATUS_NO_SUCH_FILE

            if errorCode == STATUS_SUCCESS:
                desiredAccess = ntCreateRequest['DesiredAccess']
                if (desiredAccess & smb2.FILE_READ_DATA) or (desiredAccess & smb2.GENERIC_READ):
                    mode |= os.O_RDONLY
                if (desiredAccess & smb2.FILE_WRITE_DATA) or (desiredAccess & smb2.GENERIC_WRITE):
                    if (desiredAccess & smb2.FILE_READ_DATA) or (desiredAccess & smb2.GENERIC_READ):
                        mode |= os.O_RDWR  # | os.O_APPEND
                    else:
                        mode |= os.O_WRONLY  # | os.O_APPEND
                if desiredAccess & smb2.GENERIC_ALL:
                    mode |= os.O_RDWR  # | os.O_APPEND

                createOptions = ntCreateRequest['CreateOptions']
                if mode & os.O_CREAT == os.O_CREAT:
                    if createOptions & smb2.FILE_DIRECTORY_FILE == smb2.FILE_DIRECTORY_FILE:
                        try:
                            # Let's create the directory
                            os.mkdir(pathName)
                            mode = os.O_RDONLY
                        except Exception as e:
                            smbServer.log("SMB2_CREATE: %s,%s,%s" % (pathName, mode, e), logging.ERROR)
                            errorCode = STATUS_ACCESS_DENIED
                if createOptions & smb2.FILE_NON_DIRECTORY_FILE == smb2.FILE_NON_DIRECTORY_FILE:
                    # If the file being opened is a directory, the server MUST fail the request with
                    # STATUS_FILE_IS_A_DIRECTORY in the Status field of the SMB Header in the server
                    # response.
                    if os.path.isdir(pathName) is True:
                        errorCode = STATUS_FILE_IS_A_DIRECTORY

                if createOptions & smb2.FILE_DELETE_ON_CLOSE == smb2.FILE_DELETE_ON_CLOSE:
                    deleteOnClose = True

                if errorCode == STATUS_SUCCESS:
                    try:
                        if os.path.isdir(pathName) and sys.platform == 'win32':
                            fid = VOID_FILE_DESCRIPTOR
                        else:
                            if sys.platform == 'win32':
                                mode |= os.O_BINARY
                            if str(pathName) in smbServer.getRegisteredNamedPipes():
                                fid = PIPE_FILE_DESCRIPTOR
                                sock = socket.socket()
                                sock.connect(smbServer.getRegisteredNamedPipes()[str(pathName)])
                            else:
                                fid = os.open(pathName, mode)
                    except Exception as e:
                        smbServer.log("SMB2_CREATE: %s,%s,%s" % (pathName, mode, e), logging.ERROR)
                        # print e
                        fid = 0
                        errorCode = STATUS_ACCESS_DENIED
        else:
            errorCode = STATUS_SMB_BAD_TID

        if errorCode == STATUS_SUCCESS:
            # Simple way to generate a fid
            fakefid = uuid.generate()

            respSMBCommand['FileID'] = fakefid
            respSMBCommand['CreateAction'] = createDisposition

            if fid == PIPE_FILE_DESCRIPTOR:
                respSMBCommand['CreationTime'] = 0
                respSMBCommand['LastAccessTime'] = 0
                respSMBCommand['LastWriteTime'] = 0
                respSMBCommand['ChangeTime'] = 0
                respSMBCommand['AllocationSize'] = 4096
                respSMBCommand['EndOfFile'] = 0
                respSMBCommand['FileAttributes'] = 0x80

            else:
                if os.path.isdir(pathName):
                    respSMBCommand['FileAttributes'] = smb.SMB_FILE_ATTRIBUTE_DIRECTORY
                else:
                    respSMBCommand['FileAttributes'] = ntCreateRequest['FileAttributes']
                # Let's get this file's information
                respInfo, errorCode = queryPathInformation(path, fileName, level=smb.SMB_QUERY_FILE_ALL_INFO)
                if errorCode == STATUS_SUCCESS:
                    respSMBCommand['CreationTime'] = respInfo['CreationTime']
                    respSMBCommand['LastAccessTime'] = respInfo['LastAccessTime']
                    respSMBCommand['LastWriteTime'] = respInfo['LastWriteTime']
                    respSMBCommand['LastChangeTime'] = respInfo['LastChangeTime']
                    respSMBCommand['FileAttributes'] = respInfo['ExtFileAttributes']
                    respSMBCommand['AllocationSize'] = respInfo['AllocationSize']
                    respSMBCommand['EndOfFile'] = respInfo['EndOfFile']

            if errorCode == STATUS_SUCCESS:
                # Let's store the fid for the connection
                # smbServer.log('Create file %s, mode:0x%x' % (pathName, mode))
                connData['OpenedFiles'][fakefid] = {}
                connData['OpenedFiles'][fakefid]['FileHandle'] = fid
                connData['OpenedFiles'][fakefid]['FileName'] = pathName
                connData['OpenedFiles'][fakefid]['DeleteOnClose'] = deleteOnClose
                connData['OpenedFiles'][fakefid]['Open'] = {}
                connData['OpenedFiles'][fakefid]['Open']['EnumerationLocation'] = 0
                connData['OpenedFiles'][fakefid]['Open']['EnumerationSearchPattern'] = ''
                if fid == PIPE_FILE_DESCRIPTOR:
                    connData['OpenedFiles'][fakefid]['Socket'] = sock
        else:
            respSMBCommand = smb2.SMB2Error()

        if errorCode == STATUS_SUCCESS:
            connData['LastRequest']['SMB2_CREATE'] = respSMBCommand
        smbServer.setConnectionData(connId, connData)

        return [respSMBCommand], None, errorCode

    @staticmethod
    def smb2Close(connId, smbServer, recvPacket):
        connData = smbServer.getConnectionData(connId)

        respSMBCommand = smb2.SMB2Close_Response()

        closeRequest = smb2.SMB2Close(recvPacket['Data'])

        if closeRequest['FileID'].getData() == b'\xff' * 16:
            # Let's take the data from the lastRequest
            if 'SMB2_CREATE' in connData['LastRequest']:
                fileID = connData['LastRequest']['SMB2_CREATE']['FileID']
            else:
                fileID = closeRequest['FileID'].getData()
        else:
            fileID = closeRequest['FileID'].getData()

        # Get the Tid associated
        if recvPacket['TreeID'] in connData['ConnectedShares']:
            if fileID in connData['OpenedFiles']:
                errorCode = STATUS_SUCCESS
                fileHandle = connData['OpenedFiles'][fileID]['FileHandle']
                pathName = connData['OpenedFiles'][fileID]['FileName']
                infoRecord = None
                try:
                    if fileHandle == PIPE_FILE_DESCRIPTOR:
                        connData['OpenedFiles'][fileID]['Socket'].close()
                    elif fileHandle != VOID_FILE_DESCRIPTOR:
                        os.close(fileHandle)
                        infoRecord, errorCode = queryFileInformation(os.path.dirname(pathName), os.path.basename(pathName),
                                                                     smb2.SMB2_FILE_NETWORK_OPEN_INFO)
                except Exception as e:
                    smbServer.log("SMB2_CLOSE %s" % e, logging.ERROR)
                    errorCode = STATUS_INVALID_HANDLE
                else:
                    # Check if the file was marked for removal
                    if connData['OpenedFiles'][fileID]['DeleteOnClose'] is True:
                        try:
                            if os.path.isdir(pathName):
                                shutil.rmtree(connData['OpenedFiles'][fileID]['FileName'])
                            else:
                                os.remove(connData['OpenedFiles'][fileID]['FileName'])
                        except Exception as e:
                            smbServer.log("SMB2_CLOSE %s" % e, logging.ERROR)
                            errorCode = STATUS_ACCESS_DENIED

                    # Now fill out the response
                    if infoRecord is not None:
                        respSMBCommand['CreationTime'] = infoRecord['CreationTime']
                        respSMBCommand['LastAccessTime'] = infoRecord['LastAccessTime']
                        respSMBCommand['LastWriteTime'] = infoRecord['LastWriteTime']
                        respSMBCommand['ChangeTime'] = infoRecord['ChangeTime']
                        respSMBCommand['AllocationSize'] = infoRecord['AllocationSize']
                        respSMBCommand['EndofFile'] = infoRecord['EndOfFile']
                        respSMBCommand['FileAttributes'] = infoRecord['FileAttributes']
                    if errorCode == STATUS_SUCCESS:
                        del (connData['OpenedFiles'][fileID])
            else:
                errorCode = STATUS_INVALID_HANDLE
        else:
            errorCode = STATUS_SMB_BAD_TID

        smbServer.setConnectionData(connId, connData)
        return [respSMBCommand], None, errorCode

    @staticmethod
    def smb2QueryInfo(connId, smbServer, recvPacket):
        connData = smbServer.getConnectionData(connId)

        respSMBCommand = smb2.SMB2QueryInfo_Response()

        queryInfo = smb2.SMB2QueryInfo(recvPacket['Data'])

        errorCode = STATUS_SUCCESS

        respSMBCommand['OutputBufferOffset'] = 0x48
        respSMBCommand['Buffer'] = b'\x00'

        if queryInfo['FileID'].getData() == b'\xff' * 16:
            # Let's take the data from the lastRequest
            if 'SMB2_CREATE' in connData['LastRequest']:
                fileID = connData['LastRequest']['SMB2_CREATE']['FileID']
            else:
                fileID = queryInfo['FileID'].getData()
        else:
            fileID = queryInfo['FileID'].getData()

        # Get the Tid associated
        if recvPacket['TreeID'] in connData['ConnectedShares']:
            if fileID in connData['OpenedFiles']:
                fileName = connData['OpenedFiles'][fileID]['FileName']

                if queryInfo['InfoType'] == smb2.SMB2_0_INFO_FILE:
                    if queryInfo['FileInfoClass'] == smb2.SMB2_FILE_INTERNAL_INFO:
                        # No need to call queryFileInformation, we have the data here
                        infoRecord = smb2.FILE_INTERNAL_INFORMATION()
                        infoRecord['IndexNumber'] = fileID
                    else:
                        infoRecord, errorCode = queryFileInformation(os.path.dirname(fileName),
                                                                     os.path.basename(fileName),
                                                                     queryInfo['FileInfoClass'])
                elif queryInfo['InfoType'] == smb2.SMB2_0_INFO_FILESYSTEM:
                    if queryInfo['FileInfoClass'] == smb2.SMB2_FILE_EA_INFO:
                        infoRecord = b'\x00' * 4
                    else:
                        infoRecord = queryFsInformation(os.path.dirname(fileName), os.path.basename(fileName),
                                                        queryInfo['FileInfoClass'])
                elif queryInfo['InfoType'] == smb2.SMB2_0_INFO_SECURITY:
                    # Failing for now, until we support it
                    infoRecord = None
                    errorCode = STATUS_ACCESS_DENIED
                else:
                    smbServer.log("queryInfo not supported (%x)" % queryInfo['InfoType'], logging.ERROR)

                if infoRecord is not None:
                    respSMBCommand['OutputBufferLength'] = len(infoRecord)
                    respSMBCommand['Buffer'] = infoRecord
            else:
                errorCode = STATUS_INVALID_HANDLE
        else:
            errorCode = STATUS_SMB_BAD_TID

        smbServer.setConnectionData(connId, connData)
        return [respSMBCommand], None, errorCode

    @staticmethod
    def smb2SetInfo(connId, smbServer, recvPacket):
        connData = smbServer.getConnectionData(connId)

        respSMBCommand = smb2.SMB2SetInfo_Response()

        setInfo = smb2.SMB2SetInfo(recvPacket['Data'])

        errorCode = STATUS_SUCCESS

        if setInfo['FileID'].getData() == b'\xff' * 16:
            # Let's take the data from the lastRequest
            if 'SMB2_CREATE' in connData['LastRequest']:
                fileID = connData['LastRequest']['SMB2_CREATE']['FileID']
            else:
                fileID = setInfo['FileID'].getData()
        else:
            fileID = setInfo['FileID'].getData()

        # Get the Tid associated
        if recvPacket['TreeID'] in connData['ConnectedShares']:
            path = connData['ConnectedShares'][recvPacket['TreeID']]['path']
            if fileID in connData['OpenedFiles']:
                pathName = connData['OpenedFiles'][fileID]['FileName']

                if setInfo['InfoType'] == smb2.SMB2_0_INFO_FILE:
                    # The file information is being set
                    informationLevel = setInfo['FileInfoClass']
                    if informationLevel == smb2.SMB2_FILE_DISPOSITION_INFO:
                        infoRecord = smb.SMBSetFileDispositionInfo(setInfo['Buffer'])
                        if infoRecord['DeletePending'] > 0:
                            # Mark this file for removal after closed
                            connData['OpenedFiles'][fileID]['DeleteOnClose'] = True
                    elif informationLevel == smb2.SMB2_FILE_BASIC_INFO:
                        infoRecord = smb.SMBSetFileBasicInfo(setInfo['Buffer'])
                        # Creation time won't be set,  the other ones we play with.
                        atime = infoRecord['LastWriteTime']
                        if atime == 0:
                            atime = -1
                        else:
                            atime = getUnixTime(atime)
                        mtime = infoRecord['ChangeTime']
                        if mtime == 0:
                            mtime = -1
                        else:
                            mtime = getUnixTime(mtime)
                        if atime > 0 and mtime > 0:
                            os.utime(pathName, (atime, mtime))
                    elif informationLevel == smb2.SMB2_FILE_END_OF_FILE_INFO:
                        fileHandle = connData['OpenedFiles'][fileID]['FileHandle']
                        infoRecord = smb.SMBSetFileEndOfFileInfo(setInfo['Buffer'])
                        if infoRecord['EndOfFile'] > 0:
                            os.lseek(fileHandle, infoRecord['EndOfFile'] - 1, 0)
                            os.write(fileHandle, b'\x00')
                    elif informationLevel == smb2.SMB2_FILE_RENAME_INFO:
                        renameInfo = smb2.FILE_RENAME_INFORMATION_TYPE_2(setInfo['Buffer'])
                        newFileName = normalize_path(renameInfo['FileName'].decode('utf-16le'))
                        newPathName = os.path.join(path, newFileName)
                        if not isInFileJail(path, newFileName):
                            smbServer.log("Path not in current working directory", logging.ERROR)
                            return [smb2.SMB2Error()], None, STATUS_OBJECT_PATH_SYNTAX_BAD

                        if renameInfo['ReplaceIfExists'] == 0 and os.path.exists(newPathName):
                            return [smb2.SMB2Error()], None, STATUS_OBJECT_NAME_COLLISION
                        try:
                            os.rename(pathName, newPathName)
                            connData['OpenedFiles'][fileID]['FileName'] = newPathName
                        except Exception as e:
                            smbServer.log("smb2SetInfo: %s" % e, logging.ERROR)
                            errorCode = STATUS_ACCESS_DENIED
                    else:
                        smbServer.log('Unknown level for set file info! 0x%x' % informationLevel, logging.ERROR)
                        # UNSUPPORTED
                        errorCode = STATUS_NOT_SUPPORTED
                # elif setInfo['InfoType'] == smb2.SMB2_0_INFO_FILESYSTEM:
                #    # The underlying object store information is being set.
                #    setInfo = queryFsInformation('/', fileName, queryInfo['FileInfoClass'])
                # elif setInfo['InfoType'] == smb2.SMB2_0_INFO_SECURITY:
                #    # The security information is being set.
                #    # Failing for now, until we support it
                #    infoRecord = None
                #    errorCode = STATUS_ACCESS_DENIED
                # elif setInfo['InfoType'] == smb2.SMB2_0_INFO_QUOTA:
                #    # The underlying object store quota information is being set.
                #    setInfo = queryFsInformation('/', fileName, queryInfo['FileInfoClass'])
                else:
                    smbServer.log("setInfo not supported (%x)" % setInfo['InfoType'], logging.ERROR)

            else:
                errorCode = STATUS_INVALID_HANDLE
        else:
            errorCode = STATUS_SMB_BAD_TID

        smbServer.setConnectionData(connId, connData)
        return [respSMBCommand], None, errorCode

    @staticmethod
    def smb2Write(connId, smbServer, recvPacket):
        connData = smbServer.getConnectionData(connId)

        respSMBCommand = smb2.SMB2Write_Response()
        writeRequest = smb2.SMB2Write(recvPacket['Data'])

        respSMBCommand['Buffer'] = b'\x00'

        if writeRequest['FileID'].getData() == b'\xff' * 16:
            # Let's take the data from the lastRequest
            if 'SMB2_CREATE' in connData['LastRequest']:
                fileID = connData['LastRequest']['SMB2_CREATE']['FileID']
            else:
                fileID = writeRequest['FileID'].getData()
        else:
            fileID = writeRequest['FileID'].getData()

        # Get the Tid associated
        if recvPacket['TreeID'] in connData['ConnectedShares']:
            if fileID in connData['OpenedFiles']:
                fileHandle = connData['OpenedFiles'][fileID]['FileHandle']
                errorCode = STATUS_SUCCESS
                try:
                    if fileHandle != PIPE_FILE_DESCRIPTOR:
                        offset = writeRequest['Offset']
                        # If we're trying to write past the file end we just skip the write call (Vista does this)
                        if os.lseek(fileHandle, 0, 2) >= offset:
                            os.lseek(fileHandle, offset, 0)
                            os.write(fileHandle, writeRequest['Buffer'])
                    else:
                        sock = connData['OpenedFiles'][fileID]['Socket']
                        sock.send(writeRequest['Buffer'])

                    respSMBCommand['Count'] = writeRequest['Length']
                    respSMBCommand['Remaining'] = 0xff
                except Exception as e:
                    smbServer.log('SMB2_WRITE: %s' % e, logging.ERROR)
                    errorCode = STATUS_ACCESS_DENIED
            else:
                errorCode = STATUS_INVALID_HANDLE
        else:
            errorCode = STATUS_SMB_BAD_TID

        smbServer.setConnectionData(connId, connData)
        return [respSMBCommand], None, errorCode

    @staticmethod
    def smb2Read(connId, smbServer, recvPacket):
        connData = smbServer.getConnectionData(connId)

        respSMBCommand = smb2.SMB2Read_Response()
        readRequest = smb2.SMB2Read(recvPacket['Data'])

        respSMBCommand['Buffer'] = b'\x00'

        if readRequest['FileID'].getData() == b'\xff' * 16:
            # Let's take the data from the lastRequest
            if 'SMB2_CREATE' in connData['LastRequest']:
                fileID = connData['LastRequest']['SMB2_CREATE']['FileID']
            else:
                fileID = readRequest['FileID'].getData()
        else:
            fileID = readRequest['FileID'].getData()

        # Get the Tid associated
        if recvPacket['TreeID'] in connData['ConnectedShares']:
            if fileID in connData['OpenedFiles']:
                fileHandle = connData['OpenedFiles'][fileID]['FileHandle']
                errorCode = 0
                try:
                    if fileHandle != PIPE_FILE_DESCRIPTOR:
                        offset = readRequest['Offset']
                        os.lseek(fileHandle, offset, 0)
                        content = os.read(fileHandle, readRequest['Length'])
                    else:
                        sock = connData['OpenedFiles'][fileID]['Socket']
                        content = sock.recv(readRequest['Length'])

                    respSMBCommand['DataOffset'] = 0x50
                    respSMBCommand['DataLength'] = len(content)
                    respSMBCommand['DataRemaining'] = 0
                    respSMBCommand['Buffer'] = content
                except Exception as e:
                    smbServer.log('SMB2_READ: %s ' % e, logging.ERROR)
                    errorCode = STATUS_ACCESS_DENIED
            else:
                errorCode = STATUS_INVALID_HANDLE
        else:
            errorCode = STATUS_SMB_BAD_TID

        smbServer.setConnectionData(connId, connData)
        return [respSMBCommand], None, errorCode

    @staticmethod
    def smb2Flush(connId, smbServer, recvPacket):
        connData = smbServer.getConnectionData(connId)

        respSMBCommand = smb2.SMB2Flush_Response()
        flushRequest = smb2.SMB2Flush(recvPacket['Data'])

        # Get the Tid associated
        if recvPacket['TreeID'] in connData['ConnectedShares']:
            if flushRequest['FileID'].getData() in connData['OpenedFiles']:
                fileHandle = connData['OpenedFiles'][flushRequest['FileID'].getData()]['FileHandle']
                errorCode = STATUS_SUCCESS
                try:
                    os.fsync(fileHandle)
                except Exception as e:
                    smbServer.log("SMB2_FLUSH %s" % e, logging.ERROR)
                    errorCode = STATUS_ACCESS_DENIED
            else:
                errorCode = STATUS_INVALID_HANDLE
        else:
            errorCode = STATUS_SMB_BAD_TID

        smbServer.setConnectionData(connId, connData)
        return [respSMBCommand], None, errorCode

    @staticmethod
    def smb2QueryDirectory(connId, smbServer, recvPacket):
        connData = smbServer.getConnectionData(connId)
        respSMBCommand = smb2.SMB2QueryDirectory_Response()
        queryDirectoryRequest = smb2.SMB2QueryDirectory(recvPacket['Data'])

        respSMBCommand['Buffer'] = b'\x00'

        # The server MUST locate the tree connection, as specified in section 3.3.5.2.11.
        if (recvPacket['TreeID'] in connData['ConnectedShares']) is False:
            return [smb2.SMB2Error()], None, STATUS_NETWORK_NAME_DELETED

        # Next, the server MUST locate the open for the directory to be queried
        # If no open is found, the server MUST fail the request with STATUS_FILE_CLOSED
        if queryDirectoryRequest['FileID'].getData() == b'\xff' * 16:
            # Let's take the data from the lastRequest
            if 'SMB2_CREATE' in connData['LastRequest']:
                fileID = connData['LastRequest']['SMB2_CREATE']['FileID']
            else:
                fileID = queryDirectoryRequest['FileID'].getData()
        else:
            fileID = queryDirectoryRequest['FileID'].getData()

        if (fileID in connData['OpenedFiles']) is False:
            return [smb2.SMB2Error()], None, STATUS_FILE_CLOSED

        # If the open is not an open to a directory, the request MUST be failed
        # with STATUS_INVALID_PARAMETER.
        if os.path.isdir(connData['OpenedFiles'][fileID]['FileName']) is False:
            return [smb2.SMB2Error()], None, STATUS_INVALID_PARAMETER

        # If any other information class is specified in the FileInformationClass
        # field of the SMB2 QUERY_DIRECTORY Request, the server MUST fail the
        # operation with STATUS_INVALID_INFO_CLASS.
        if queryDirectoryRequest['FileInformationClass'] not in (
                smb2.FILE_DIRECTORY_INFORMATION, smb2.FILE_FULL_DIRECTORY_INFORMATION,
                smb2.FILEID_FULL_DIRECTORY_INFORMATION,
                smb2.FILE_BOTH_DIRECTORY_INFORMATION, smb2.FILEID_BOTH_DIRECTORY_INFORMATION,
                smb2.FILENAMES_INFORMATION):
            return [smb2.SMB2Error()], None, STATUS_INVALID_INFO_CLASS

        # If SMB2_REOPEN is set in the Flags field of the SMB2 QUERY_DIRECTORY
        # Request, the server SHOULD<326> set Open.EnumerationLocation to 0
        # and Open.EnumerationSearchPattern to an empty string.
        if queryDirectoryRequest['Flags'] & smb2.SMB2_REOPEN:
            connData['OpenedFiles'][fileID]['Open']['EnumerationLocation'] = 0
            connData['OpenedFiles'][fileID]['Open']['EnumerationSearchPattern'] = ''

        # If SMB2_RESTART_SCANS is set in the Flags field of the SMB2
        # QUERY_DIRECTORY Request, the server MUST set
        # Open.EnumerationLocation to 0.
        if queryDirectoryRequest['Flags'] & smb2.SMB2_RESTART_SCANS:
            connData['OpenedFiles'][fileID]['Open']['EnumerationLocation'] = 0

        # If Open.EnumerationLocation is 0 and Open.EnumerationSearchPattern
        # is an empty string, then Open.EnumerationSearchPattern MUST be set
        # to the search pattern specified in the SMB2 QUERY_DIRECTORY by
        # FileNameOffset and FileNameLength. If FileNameLength is 0, the server
        # SHOULD<327> set Open.EnumerationSearchPattern as "*" to search all entries.

        pattern = queryDirectoryRequest['Buffer'].decode('utf-16le')
        if connData['OpenedFiles'][fileID]['Open']['EnumerationLocation'] == 0 and \
                connData['OpenedFiles'][fileID]['Open']['EnumerationSearchPattern'] == '':
            if pattern == '':
                pattern = '*'
            connData['OpenedFiles'][fileID]['Open']['EnumerationSearchPattern'] = pattern

        # If SMB2_INDEX_SPECIFIED is set and FileNameLength is not zero,
        # the server MUST set Open.EnumerationSearchPattern to the search pattern
        # specified in the request by FileNameOffset and FileNameLength.
        if queryDirectoryRequest['Flags'] & smb2.SMB2_INDEX_SPECIFIED and \
                queryDirectoryRequest['FileNameLength'] > 0:
            connData['OpenedFiles'][fileID]['Open']['EnumerationSearchPattern'] = pattern

        pathName = os.path.join(os.path.normpath(connData['OpenedFiles'][fileID]['FileName']), pattern)
        searchResult, searchCount, errorCode = findFirst2(os.path.dirname(pathName),
                                                          os.path.basename(pathName),
                                                          queryDirectoryRequest['FileInformationClass'],
                                                          smb.ATTR_DIRECTORY, isSMB2=True)

        if errorCode != STATUS_SUCCESS:
            return [smb2.SMB2Error()], None, errorCode

        if searchCount > 2 and pattern == '*':
            # strip . and ..
            searchCount -= 2
            searchResult = searchResult[2:]

        if searchCount == 0 and connData['OpenedFiles'][fileID]['Open']['EnumerationLocation'] == 0:
            return [smb2.SMB2Error()], None, STATUS_NO_SUCH_FILE

        if connData['OpenedFiles'][fileID]['Open']['EnumerationLocation'] < 0:
            return [smb2.SMB2Error()], None, STATUS_NO_MORE_FILES

        totalData = 0
        respData = b''
        for nItem in range(connData['OpenedFiles'][fileID]['Open']['EnumerationLocation'], searchCount):
            connData['OpenedFiles'][fileID]['Open']['EnumerationLocation'] += 1
            if queryDirectoryRequest['Flags'] & smb2.SL_RETURN_SINGLE_ENTRY:
                # If single entry is requested we must clear the NextEntryOffset
                searchResult[nItem]['NextEntryOffset'] = 0
            data = searchResult[nItem].getData()
            lenData = len(data)
            padLen = (8 - (lenData % 8)) % 8

            if (totalData + lenData) >= queryDirectoryRequest['OutputBufferLength']:
                connData['OpenedFiles'][fileID]['Open']['EnumerationLocation'] -= 1
                break
            else:
                respData += data + b'\x00' * padLen
                totalData += lenData + padLen

            if queryDirectoryRequest['Flags'] & smb2.SL_RETURN_SINGLE_ENTRY:
                break

        if connData['OpenedFiles'][fileID]['Open']['EnumerationLocation'] >= searchCount:
            connData['OpenedFiles'][fileID]['Open']['EnumerationLocation'] = -1

        respSMBCommand['OutputBufferOffset'] = 0x48
        respSMBCommand['OutputBufferLength'] = totalData
        respSMBCommand['Buffer'] = respData

        smbServer.setConnectionData(connId, connData)
        return [respSMBCommand], None, errorCode

    @staticmethod
    def smb2ChangeNotify(connId, smbServer, recvPacket):

        return [smb2.SMB2Error()], None, STATUS_NOT_SUPPORTED

    @staticmethod
    def smb2Echo(connId, smbServer, recvPacket):

        respSMBCommand = smb2.SMB2Echo_Response()

        return [respSMBCommand], None, STATUS_SUCCESS

    @staticmethod
    def smb2TreeDisconnect(connId, smbServer, recvPacket):
        connData = smbServer.getConnectionData(connId)

        respSMBCommand = smb2.SMB2TreeDisconnect_Response()

        # Get the Tid associated
        if recvPacket['TreeID'] in connData['ConnectedShares']:
            smbServer.log("Disconnecting Share(%d:%s)" % (
                recvPacket['TreeID'], connData['ConnectedShares'][recvPacket['TreeID']]['shareName']))
            del (connData['ConnectedShares'][recvPacket['TreeID']])
            errorCode = STATUS_SUCCESS
        else:
            errorCode = STATUS_SMB_BAD_TID

        smbServer.setConnectionData(connId, connData)
        return [respSMBCommand], None, errorCode

    @staticmethod
    def smb2Logoff(connId, smbServer, recvPacket):
        connData = smbServer.getConnectionData(connId)

        respSMBCommand = smb2.SMB2Logoff_Response()

        if recvPacket['SessionID'] != connData['Uid']:
            # STATUS_SMB_BAD_UID
            errorCode = STATUS_SMB_BAD_UID
        else:
            errorCode = STATUS_SUCCESS

        connData['Uid'] = 0
        connData['Authenticated'] = False

        smbServer.setConnectionData(connId, connData)
        return [respSMBCommand], None, errorCode

    @staticmethod
    def smb2Ioctl(connId, smbServer, recvPacket):
        connData = smbServer.getConnectionData(connId)

        respSMBCommand = smb2.SMB2Ioctl_Response()
        ioctlRequest = smb2.SMB2Ioctl(recvPacket['Data'])

        ioctls = smbServer.getIoctls()
        if ioctlRequest['CtlCode'] in ioctls:
            outputData, errorCode = ioctls[ioctlRequest['CtlCode']](connId, smbServer, ioctlRequest)
            if errorCode == STATUS_SUCCESS:
                respSMBCommand['CtlCode'] = ioctlRequest['CtlCode']
                respSMBCommand['FileID'] = ioctlRequest['FileID']
                respSMBCommand['InputOffset'] = 0
                respSMBCommand['InputCount'] = 0
                respSMBCommand['OutputOffset'] = 0x70
                respSMBCommand['OutputCount'] = len(outputData)
                respSMBCommand['Flags'] = 0
                respSMBCommand['Buffer'] = outputData
            else:
                respSMBCommand = outputData
        else:
            smbServer.log("Ioctl not implemented command: 0x%x" % ioctlRequest['CtlCode'], logging.DEBUG)
            errorCode = STATUS_INVALID_DEVICE_REQUEST
            respSMBCommand = smb2.SMB2Error()

        smbServer.setConnectionData(connId, connData)
        return [respSMBCommand], None, errorCode

    @staticmethod
    def smb2Lock(connId, smbServer, recvPacket):
        connData = smbServer.getConnectionData(connId)

        respSMBCommand = smb2.SMB2Lock_Response()

        # I'm actually doing nothing.. just make MacOS happy ;)
        errorCode = STATUS_SUCCESS

        smbServer.setConnectionData(connId, connData)
        return [respSMBCommand], None, errorCode

    @staticmethod
    def smb2Cancel(connId, smbServer, recvPacket):
        # I'm actually doing nothing
        return [smb2.SMB2Error()], None, STATUS_CANCELLED

    @staticmethod
    def default(connId, smbServer, recvPacket):
        # By default we return an SMB Packet with error not implemented
        smbServer.log("Not implemented command: 0x%x" % recvPacket['Command'], logging.DEBUG)
        return [smb2.SMB2Error()], None, STATUS_NOT_SUPPORTED


class Ioctls:
    @staticmethod
    def fsctlDfsGetReferrals(connId, smbServer, ioctlRequest):
        return smb2.SMB2Error(), STATUS_FS_DRIVER_REQUIRED

    @staticmethod
    def fsctlPipeTransceive(connId, smbServer, ioctlRequest):
        connData = smbServer.getConnectionData(connId)

        ioctlResponse = ''

        if ioctlRequest['FileID'].getData() in connData['OpenedFiles']:
            fileHandle = connData['OpenedFiles'][ioctlRequest['FileID'].getData()]['FileHandle']
            errorCode = STATUS_SUCCESS
            try:
                if fileHandle != PIPE_FILE_DESCRIPTOR:
                    errorCode = STATUS_INVALID_DEVICE_REQUEST
                else:
                    sock = connData['OpenedFiles'][ioctlRequest['FileID'].getData()]['Socket']
                    sock.sendall(ioctlRequest['Buffer'])
                    ioctlResponse = sock.recv(ioctlRequest['MaxOutputResponse'])
            except Exception as e:
                smbServer.log('fsctlPipeTransceive: %s ' % e, logging.ERROR)
                errorCode = STATUS_ACCESS_DENIED
        else:
            errorCode = STATUS_INVALID_DEVICE_REQUEST

        smbServer.setConnectionData(connId, connData)
        return ioctlResponse, errorCode

    @staticmethod
    def fsctlValidateNegotiateInfo(connId, smbServer, ioctlRequest):
        connData = smbServer.getConnectionData(connId)

        errorCode = STATUS_SUCCESS

        validateNegotiateInfo = smb2.VALIDATE_NEGOTIATE_INFO(ioctlRequest['Buffer'])
        validateNegotiateInfoResponse = smb2.VALIDATE_NEGOTIATE_INFO_RESPONSE()
        validateNegotiateInfoResponse['Capabilities'] = 0
        validateNegotiateInfoResponse['Guid'] = b'A' * 16
        validateNegotiateInfoResponse['SecurityMode'] = 1
        validateNegotiateInfoResponse['Dialect'] = smb2.SMB2_DIALECT_002

        smbServer.setConnectionData(connId, connData)
        return validateNegotiateInfoResponse.getData(), errorCode


class SMBSERVERHandler(socketserver.BaseRequestHandler):
    def __init__(self, request, client_address, server, select_poll=False):
        self.__SMB = server
        # In case of AF_INET6 the client_address contains 4 items, ignore the last 2
        self.__ip, self.__port = client_address[:2]
        self.__request = request
        self.__connId = threading.current_thread().name
        self.__timeOut = 60 * 5
        self.__select_poll = select_poll
        # self.__connId = os.getpid()
        socketserver.BaseRequestHandler.__init__(self, request, client_address, server)

    def handle(self):
        self.__SMB.log("Incoming connection (%s,%d)" % (self.__ip, self.__port))
        self.__SMB.addConnection(self.__connId, self.__ip, self.__port)
        while True:
            try:
                # First of all let's get the NETBIOS packet
                session = nmb.NetBIOSTCPSession(self.__SMB.getServerName(), 'HOST', self.__ip, sess_port=self.__port,
                                                sock=self.__request, select_poll=self.__select_poll)
                try:
                    p = session.recv_packet(self.__timeOut)
                except nmb.NetBIOSTimeout:
                    raise
                except nmb.NetBIOSError:
                    break

                if p.get_type() == nmb.NETBIOS_SESSION_REQUEST:
                    # Someone is requesting a session, we're gonna accept them all :)
                    _, rn, my = p.get_trailer().split(b' ')
                    remote_name = nmb.decode_name(b'\x20' + rn)
                    myname = nmb.decode_name(b'\x20' + my)
                    self.__SMB.log(
                        "NetBIOS Session request (%s,%s,%s)" % (self.__ip, remote_name[1].strip(), myname[1]))
                    r = nmb.NetBIOSSessionPacket()
                    r.set_type(nmb.NETBIOS_SESSION_POSITIVE_RESPONSE)
                    r.set_trailer(p.get_trailer())
                    self.__request.send(r.rawData())
                else:
                    resp = self.__SMB.processRequest(self.__connId, p.get_trailer())
                    # Send all the packets received. Except for big transactions this should be
                    # a single packet
                    for i in resp:
                        if hasattr(i, 'getData'):
                            session.send_packet(i.getData())
                        else:
                            session.send_packet(i)
            except Exception as e:
                self.__SMB.log("Handle: %s" % e)
                # import traceback
                # traceback.print_exc()
                break

    def finish(self):
        # Thread/process is dying, we should tell the main SMB thread to remove all this thread data
        self.__SMB.log("Closing down connection (%s,%d)" % (self.__ip, self.__port))
        self.__SMB.removeConnection(self.__connId)
        return socketserver.BaseRequestHandler.finish(self)


class SMBSERVER(socketserver.ThreadingMixIn, socketserver.TCPServer):
    # class SMBSERVER(socketserver.ForkingMixIn, socketserver.TCPServer):
    def __init__(self, server_address, handler_class=SMBSERVERHandler, config_parser=None):
        socketserver.TCPServer.allow_reuse_address = True
        socketserver.TCPServer.__init__(self, server_address, handler_class)

        # Server name and OS to be presented whenever is necessary
        self.__serverName = ''
        self.__serverOS = ''
        self.__serverDomain = ''
        self.__challenge = ''
        self.__log = None

        # Our ConfigParser data
        self.__serverConfig = config_parser

        # Our credentials to be used during the server's lifetime
        self.__credentials = {}

        # Our log file
        self.__logFile = ''

        # Registered Named Pipes, format is PipeName,Socket
        self.__registeredNamedPipes = {}

        # JTR dump path
        self.__jtr_dump_path = ''

        # SMB2 Support flag = default not active
        self.__SMB2Support = False
        
        self.__dropSSP = False

        # Allow anonymous logon
        self.__anonymousLogon = True

        self.auth_callback = None

        # Our list of commands we will answer, by default the NOT IMPLEMENTED one
        self.__smbCommandsHandler = SMBCommands()
        self.__smbTrans2Handler = TRANS2Commands()
        self.__smbTransHandler = TRANSCommands()
        self.__smbNTTransHandler = NTTRANSCommands()
        self.__smb2CommandsHandler = SMB2Commands()
        self.__IoctlHandler = Ioctls()

        self.__smbNTTransCommands = {
            # NT IOCTL, can't find doc for this
            0xff: self.__smbNTTransHandler.default
        }

        self.__smbTransCommands = {
            '\\PIPE\\LANMAN': self.__smbTransHandler.lanMan,
            smb.SMB.TRANS_TRANSACT_NMPIPE: self.__smbTransHandler.transactNamedPipe,
        }
        self.__smbTrans2Commands = {
            smb.SMB.TRANS2_FIND_FIRST2: self.__smbTrans2Handler.findFirst2,
            smb.SMB.TRANS2_FIND_NEXT2: self.__smbTrans2Handler.findNext2,
            smb.SMB.TRANS2_QUERY_FS_INFORMATION: self.__smbTrans2Handler.queryFsInformation,
            smb.SMB.TRANS2_QUERY_PATH_INFORMATION: self.__smbTrans2Handler.queryPathInformation,
            smb.SMB.TRANS2_QUERY_FILE_INFORMATION: self.__smbTrans2Handler.queryFileInformation,
            smb.SMB.TRANS2_SET_FILE_INFORMATION: self.__smbTrans2Handler.setFileInformation,
            smb.SMB.TRANS2_SET_PATH_INFORMATION: self.__smbTrans2Handler.setPathInformation
        }

        self.__smbCommands = {
            smb.SMB.SMB_COM_FLUSH: self.__smbCommandsHandler.smbComFlush,
            smb.SMB.SMB_COM_CREATE_DIRECTORY: self.__smbCommandsHandler.smbComCreateDirectory,
            smb.SMB.SMB_COM_DELETE_DIRECTORY: self.__smbCommandsHandler.smbComDeleteDirectory,
            smb.SMB.SMB_COM_RENAME: self.__smbCommandsHandler.smbComRename,
            smb.SMB.SMB_COM_DELETE: self.__smbCommandsHandler.smbComDelete,
            smb.SMB.SMB_COM_NEGOTIATE: self.__smbCommandsHandler.smbComNegotiate,
            smb.SMB.SMB_COM_SESSION_SETUP_ANDX: self.__smbCommandsHandler.smbComSessionSetupAndX,
            smb.SMB.SMB_COM_LOGOFF_ANDX: self.__smbCommandsHandler.smbComLogOffAndX,
            smb.SMB.SMB_COM_TREE_CONNECT_ANDX: self.__smbCommandsHandler.smbComTreeConnectAndX,
            smb.SMB.SMB_COM_TREE_DISCONNECT: self.__smbCommandsHandler.smbComTreeDisconnect,
            smb.SMB.SMB_COM_ECHO: self.__smbCommandsHandler.smbComEcho,
            smb.SMB.SMB_COM_QUERY_INFORMATION: self.__smbCommandsHandler.smbQueryInformation,
            smb.SMB.SMB_COM_TRANSACTION2: self.__smbCommandsHandler.smbTransaction2,
            smb.SMB.SMB_COM_TRANSACTION: self.__smbCommandsHandler.smbTransaction,
            # Not needed for now
            smb.SMB.SMB_COM_NT_TRANSACT: self.__smbCommandsHandler.smbNTTransact,
            smb.SMB.SMB_COM_QUERY_INFORMATION_DISK: self.__smbCommandsHandler.smbQueryInformationDisk,
            smb.SMB.SMB_COM_OPEN_ANDX: self.__smbCommandsHandler.smbComOpenAndX,
            smb.SMB.SMB_COM_QUERY_INFORMATION2: self.__smbCommandsHandler.smbComQueryInformation2,
            smb.SMB.SMB_COM_READ_ANDX: self.__smbCommandsHandler.smbComReadAndX,
            smb.SMB.SMB_COM_READ: self.__smbCommandsHandler.smbComRead,
            smb.SMB.SMB_COM_WRITE_ANDX: self.__smbCommandsHandler.smbComWriteAndX,
            smb.SMB.SMB_COM_WRITE: self.__smbCommandsHandler.smbComWrite,
            smb.SMB.SMB_COM_CLOSE: self.__smbCommandsHandler.smbComClose,
            smb.SMB.SMB_COM_LOCKING_ANDX: self.__smbCommandsHandler.smbComLockingAndX,
            smb.SMB.SMB_COM_NT_CREATE_ANDX: self.__smbCommandsHandler.smbComNtCreateAndX,
            0xFF: self.__smbCommandsHandler.default
        }

        self.__smb2Ioctls = {
            smb2.FSCTL_DFS_GET_REFERRALS: self.__IoctlHandler.fsctlDfsGetReferrals,
            # smb2.FSCTL_PIPE_PEEK:                    self.__IoctlHandler.fsctlPipePeek,
            # smb2.FSCTL_PIPE_WAIT:                    self.__IoctlHandler.fsctlPipeWait,
            smb2.FSCTL_PIPE_TRANSCEIVE: self.__IoctlHandler.fsctlPipeTransceive,
            # smb2.FSCTL_SRV_COPYCHUNK:                self.__IoctlHandler.fsctlSrvCopyChunk,
            # smb2.FSCTL_SRV_ENUMERATE_SNAPSHOTS:      self.__IoctlHandler.fsctlSrvEnumerateSnapshots,
            # smb2.FSCTL_SRV_REQUEST_RESUME_KEY:       self.__IoctlHandler.fsctlSrvRequestResumeKey,
            # smb2.FSCTL_SRV_READ_HASH:                self.__IoctlHandler.fsctlSrvReadHash,
            # smb2.FSCTL_SRV_COPYCHUNK_WRITE:          self.__IoctlHandler.fsctlSrvCopyChunkWrite,
            # smb2.FSCTL_LMR_REQUEST_RESILIENCY:       self.__IoctlHandler.fsctlLmrRequestResiliency,
            # smb2.FSCTL_QUERY_NETWORK_INTERFACE_INFO: self.__IoctlHandler.fsctlQueryNetworkInterfaceInfo,
            # smb2.FSCTL_SET_REPARSE_POINT:            self.__IoctlHandler.fsctlSetReparsePoint,
            # smb2.FSCTL_DFS_GET_REFERRALS_EX:         self.__IoctlHandler.fsctlDfsGetReferralsEx,
            # smb2.FSCTL_FILE_LEVEL_TRIM:              self.__IoctlHandler.fsctlFileLevelTrim,
            smb2.FSCTL_VALIDATE_NEGOTIATE_INFO: self.__IoctlHandler.fsctlValidateNegotiateInfo,
        }

        self.__smb2Commands = {
            smb2.SMB2_NEGOTIATE: self.__smb2CommandsHandler.smb2Negotiate,
            smb2.SMB2_SESSION_SETUP: self.__smb2CommandsHandler.smb2SessionSetup,
            smb2.SMB2_LOGOFF: self.__smb2CommandsHandler.smb2Logoff,
            smb2.SMB2_TREE_CONNECT: self.__smb2CommandsHandler.smb2TreeConnect,
            smb2.SMB2_TREE_DISCONNECT: self.__smb2CommandsHandler.smb2TreeDisconnect,
            smb2.SMB2_CREATE: self.__smb2CommandsHandler.smb2Create,
            smb2.SMB2_CLOSE: self.__smb2CommandsHandler.smb2Close,
            smb2.SMB2_FLUSH: self.__smb2CommandsHandler.smb2Flush,
            smb2.SMB2_READ: self.__smb2CommandsHandler.smb2Read,
            smb2.SMB2_WRITE: self.__smb2CommandsHandler.smb2Write,
            smb2.SMB2_LOCK: self.__smb2CommandsHandler.smb2Lock,
            smb2.SMB2_IOCTL: self.__smb2CommandsHandler.smb2Ioctl,
            smb2.SMB2_CANCEL: self.__smb2CommandsHandler.smb2Cancel,
            smb2.SMB2_ECHO: self.__smb2CommandsHandler.smb2Echo,
            smb2.SMB2_QUERY_DIRECTORY: self.__smb2CommandsHandler.smb2QueryDirectory,
            smb2.SMB2_CHANGE_NOTIFY: self.__smb2CommandsHandler.smb2ChangeNotify,
            smb2.SMB2_QUERY_INFO: self.__smb2CommandsHandler.smb2QueryInfo,
            smb2.SMB2_SET_INFO: self.__smb2CommandsHandler.smb2SetInfo,
            # smb2.SMB2_OPLOCK_BREAK:    self.__smb2CommandsHandler.smb2SessionSetup,
            0xFF: self.__smb2CommandsHandler.default
        }

        # List of active connections
        self.__activeConnections = {}

    def getIoctls(self):
        return self.__smb2Ioctls

    def getCredentials(self):
        return self.__credentials

    def removeConnection(self, name):
        try:
            del (self.__activeConnections[name])
        except:
            pass
        self.log("Remaining connections %s" % list(self.__activeConnections.keys()))

    def addConnection(self, name, ip, port):
        self.__activeConnections[name] = {}
        # Let's init with some know stuff we will need to have
        # TODO: Document what's in there
        # print "Current Connections", self.__activeConnections.keys()
        self.__activeConnections[name]['PacketNum'] = 0
        self.__activeConnections[name]['ClientIP'] = ip
        self.__activeConnections[name]['ClientPort'] = port
        self.__activeConnections[name]['Uid'] = 0
        self.__activeConnections[name]['ConnectedShares'] = {}
        self.__activeConnections[name]['OpenedFiles'] = {}
        # SID results for findfirst2
        self.__activeConnections[name]['SIDs'] = {}
        self.__activeConnections[name]['LastRequest'] = {}
        self.__activeConnections[name]['SignatureEnabled'] = False
        self.__activeConnections[name]['SigningChallengeResponse'] = ''
        self.__activeConnections[name]['SigningSessionKey'] = b''
        self.__activeConnections[name]['Authenticated'] = False

    def getActiveConnections(self):
        return self.__activeConnections

    def setConnectionData(self, connId, data):
        self.__activeConnections[connId] = data
        # print "setConnectionData"
        # print self.__activeConnections

    def getConnectionData(self, connId, checkStatus=True):
        conn = self.__activeConnections[connId]
        if checkStatus is True:
            if ('Authenticated' in conn) is not True:
                # Can't keep going further
                raise Exception("User not Authenticated!")
        return conn

    def getRegisteredNamedPipes(self):
        return self.__registeredNamedPipes

    def registerNamedPipe(self, pipeName, address):
        self.__registeredNamedPipes[str(pipeName)] = address
        return True

    def unregisterNamedPipe(self, pipeName):
        if pipeName in self.__registeredNamedPipes:
            del (self.__registeredNamedPipes[str(pipeName)])
            return True
        return False

    def unregisterTransaction(self, transCommand):
        if transCommand in self.__smbTransCommands:
            del (self.__smbTransCommands[transCommand])

    def hookTransaction(self, transCommand, callback):
        # If you call this function, callback will replace
        # the current Transaction sub command.
        # (don't get confused with the Transaction smbCommand)
        # If the transaction sub command doesn't not exist, it is added
        # If the transaction sub command exists, it returns the original function         # replaced
        #
        # callback MUST be declared as:
        # callback(connId, smbServer, recvPacket, parameters, data, maxDataCount=0)
        #
        # WHERE:
        #
        # connId      : the connection Id, used to grab/update information about
        #               the current connection
        # smbServer   : the SMBServer instance available for you to ask
        #               configuration data
        # recvPacket  : the full SMBPacket that triggered this command
        # parameters  : the transaction parameters
        # data        : the transaction data
        # maxDataCount: the max amount of data that can be transferred agreed
        #               with the client
        #
        # and MUST return:
        # respSetup, respParameters, respData, errorCode
        #
        # WHERE:
        #
        # respSetup: the setup response of the transaction
        # respParameters: the parameters response of the transaction
        # respData: the data response of the transaction
        # errorCode: the NT error code

        if transCommand in self.__smbTransCommands:
            originalCommand = self.__smbTransCommands[transCommand]
        else:
            originalCommand = None

        self.__smbTransCommands[transCommand] = callback
        return originalCommand

    def unregisterTransaction2(self, transCommand):
        if transCommand in self.__smbTrans2Commands:
            del (self.__smbTrans2Commands[transCommand])

    def hookTransaction2(self, transCommand, callback):
        # Here we should add to __smbTrans2Commands
        # Same description as Transaction
        if transCommand in self.__smbTrans2Commands:
            originalCommand = self.__smbTrans2Commands[transCommand]
        else:
            originalCommand = None

        self.__smbTrans2Commands[transCommand] = callback
        return originalCommand

    def unregisterNTTransaction(self, transCommand):
        if transCommand in self.__smbNTTransCommands:
            del (self.__smbNTTransCommands[transCommand])

    def hookNTTransaction(self, transCommand, callback):
        # Here we should add to __smbNTTransCommands
        # Same description as Transaction
        if transCommand in self.__smbNTTransCommands:
            originalCommand = self.__smbNTTransCommands[transCommand]
        else:
            originalCommand = None

        self.__smbNTTransCommands[transCommand] = callback
        return originalCommand

    def unregisterSmbCommand(self, smbCommand):
        if smbCommand in self.__smbCommands:
            del (self.__smbCommands[smbCommand])

    def hookSmbCommand(self, smbCommand, callback):
        # Here we should add to self.__smbCommands
        # If you call this function, callback will replace
        # the current smbCommand.
        # If smbCommand doesn't not exist, it is added
        # If SMB command exists, it returns the original function replaced
        #
        # callback MUST be declared as:
        # callback(connId, smbServer, SMBCommand, recvPacket)
        #
        # WHERE:
        #
        # connId    : the connection Id, used to grab/update information about
        #             the current connection
        # smbServer : the SMBServer instance available for you to ask
        #             configuration data
        # SMBCommand: the SMBCommand itself, with its data and parameters.
        #             Check smb.py:SMBCommand() for a reference
        # recvPacket: the full SMBPacket that triggered this command
        #
        # and MUST return:
        # <list of respSMBCommands>, <list of packets>, errorCode
        # <list of packets> has higher preference over commands, in case you
        # want to change the whole packet
        # errorCode: the NT error code
        #
        # For SMB_COM_TRANSACTION2, SMB_COM_TRANSACTION and SMB_COM_NT_TRANSACT
        # the callback function is slightly different:
        #
        # callback(connId, smbServer, SMBCommand, recvPacket, transCommands)
        #
        # WHERE:
        #
        # transCommands: a list of transaction subcommands already registered
        #

        if smbCommand in self.__smbCommands:
            originalCommand = self.__smbCommands[smbCommand]
        else:
            originalCommand = None

        self.__smbCommands[smbCommand] = callback
        return originalCommand

    def unregisterSmb2Command(self, smb2Command):
        if smb2Command in self.__smb2Commands:
            del (self.__smb2Commands[smb2Command])

    def hookSmb2Command(self, smb2Command, callback):
        if smb2Command in self.__smb2Commands:
            originalCommand = self.__smb2Commands[smb2Command]
        else:
            originalCommand = None

        self.__smb2Commands[smb2Command] = callback
        return originalCommand

    def log(self, msg, level=logging.INFO):
        self.__log.log(level, msg)

    def getServerName(self):
        return self.__serverName

    def getServerOS(self):
        return self.__serverOS

    def getServerDomain(self):
        return self.__serverDomain

    def getSMBChallenge(self):
        return self.__challenge

    def getServerConfig(self):
        return self.__serverConfig

    def setServerConfig(self, config):
        self.__serverConfig = config

    def getJTRdumpPath(self):
        return self.__jtr_dump_path

    def getAuthCallback(self):
        return self.auth_callback

    def setAuthCallback(self, callback):
        self.auth_callback = callback

    def verify_request(self, request, client_address):
        # TODO: Control here the max amount of processes we want to launch
        # returning False, closes the connection
        return True

    def signSMBv1(self, connData, packet, signingSessionKey, signingChallengeResponse):
        # This logic MUST be applied for messages sent in response to any of the higher-layer actions and in
        # compliance with the message sequencing rules.
        #  * The client or server that sends the message MUST provide the 32-bit sequence number for this
        #    message, as specified in sections 3.2.4.1 and 3.3.4.1.
        #  * The SMB_FLAGS2_SMB_SECURITY_SIGNATURE flag in the header MUST be set.
        #  * To generate the signature, a 32-bit sequence number is copied into the
        #    least significant 32 bits of the SecuritySignature field and the remaining
        #    4 bytes are set to 0x00.
        #  * The MD5 algorithm, as specified in [RFC1321], MUST be used to generate a hash of the SMB
        #    message from the start of the SMB Header, which is defined as follows.
        #    CALL MD5Init( md5context )
        #    CALL MD5Update( md5context, Connection.SigningSessionKey )
        #    CALL MD5Update( md5context, Connection.SigningChallengeResponse )
        #    CALL MD5Update( md5context, SMB message )
        #    CALL MD5Final( digest, md5context )
        #    SET signature TO the first 8 bytes of the digest
        # The resulting 8-byte signature MUST be copied into the SecuritySignature field of the SMB Header,
        # after which the message can be transmitted.

        # print "seq(%d) signingSessionKey %r, signingChallengeResponse %r" % (connData['SignSequenceNumber'], signingSessionKey, signingChallengeResponse)
        packet['SecurityFeatures'] = struct.pack('<q', connData['SignSequenceNumber'])
        # Sign with the sequence
        m = hashlib.md5()
        m.update(signingSessionKey)
        m.update(signingChallengeResponse)
        if hasattr(packet, 'getData'):
            m.update(packet.getData())
        else:
            m.update(packet)
        # Replace sequence with acual hash
        packet['SecurityFeatures'] = m.digest()[:8]
        connData['SignSequenceNumber'] += 2

    def signSMBv2(self, packet, signingSessionKey):
        packet['Signature'] = b'\x00' * 16
        packet['Flags'] |= smb2.SMB2_FLAGS_SIGNED
        signature = hmac.new(signingSessionKey, packet.getData(), hashlib.sha256).digest()
        packet['Signature'] = signature[:16]
        # print "%s" % packet['Signature'].encode('hex')

    def processRequest(self, connId, data):

        # TODO: Process batched commands.
        isSMB2 = False
        SMBCommand = None
        try:
            packet = smb.NewSMBPacket(data=data)
            SMBCommand = smb.SMBCommand(packet['Data'][0])
        except:
            # Maybe a SMB2 packet?
            packet = smb2.SMB2Packet(data=data)
            connData = self.getConnectionData(connId, False)
            self.signSMBv2(packet, connData['SigningSessionKey'])
            isSMB2 = True

        connData = self.getConnectionData(connId, False)

        # We might have compound requests
        compoundedPacketsResponse = []
        compoundedPackets = []
        try:
            # Search out list of implemented commands
            # We provide them with:
            # connId      : representing the data for this specific connection
            # self        : the SMBSERVER if they want to ask data to it
            # SMBCommand  : the SMBCommand they are expecting to process
            # packet      : the received packet itself, in case they need more data than the actual command
            # Only for Transactions
            # transCommand: a list of transaction subcommands
            # We expect to get:
            # respCommands: a list of answers for the commands processed
            # respPacket  : if the commands chose to directly craft packet/s, we use this and not the previous
            #               this MUST be a list
            # errorCode   : self explanatory
            if isSMB2 is False:
                # Is the client authenticated already?
                if connData['Authenticated'] is False and packet['Command'] not in (
                smb.SMB.SMB_COM_NEGOTIATE, smb.SMB.SMB_COM_SESSION_SETUP_ANDX):
                    # Nope.. in that case he should only ask for a few commands, if not throw him out.
                    errorCode = STATUS_ACCESS_DENIED
                    respPackets = None
                    respCommands = [smb.SMBCommand(packet['Command'])]
                else:
                    if packet['Command'] == smb.SMB.SMB_COM_TRANSACTION2:
                        respCommands, respPackets, errorCode = self.__smbCommands[packet['Command']](
                            connId,
                            self,
                            SMBCommand,
                            packet,
                            self.__smbTrans2Commands)
                    elif packet['Command'] == smb.SMB.SMB_COM_NT_TRANSACT:
                        respCommands, respPackets, errorCode = self.__smbCommands[packet['Command']](
                            connId,
                            self,
                            SMBCommand,
                            packet,
                            self.__smbNTTransCommands)
                    elif packet['Command'] == smb.SMB.SMB_COM_TRANSACTION:
                        respCommands, respPackets, errorCode = self.__smbCommands[packet['Command']](
                            connId,
                            self,
                            SMBCommand,
                            packet,
                            self.__smbTransCommands)
                    else:
                        if packet['Command'] in self.__smbCommands:
                            if self.__SMB2Support is True:
                                if packet['Command'] == smb.SMB.SMB_COM_NEGOTIATE:
                                    try:
                                        respCommands, respPackets, errorCode = self.__smb2Commands[smb2.SMB2_NEGOTIATE](
                                            connId, self, packet, True)
                                        isSMB2 = True
                                    except Exception as e:
                                        import traceback
                                        traceback.print_exc()
                                        self.log('SMB2_NEGOTIATE: %s' % e, logging.ERROR)
                                        # If something went wrong, let's fallback to SMB1
                                        respCommands, respPackets, errorCode = self.__smbCommands[packet['Command']](
                                            connId,
                                            self,
                                            SMBCommand,
                                            packet)
                                        # self.__SMB2Support = False
                                        pass
                                else:
                                    respCommands, respPackets, errorCode = self.__smbCommands[packet['Command']](
                                        connId,
                                        self,
                                        SMBCommand,
                                        packet)
                            else:
                                respCommands, respPackets, errorCode = self.__smbCommands[packet['Command']](
                                    connId,
                                    self,
                                    SMBCommand,
                                    packet)
                        else:
                            respCommands, respPackets, errorCode = self.__smbCommands[255](connId, self, SMBCommand,
                                                                                           packet)

                compoundedPacketsResponse.append((respCommands, respPackets, errorCode))
                compoundedPackets.append(packet)

            else:
                # Is the client authenticated already?
                if connData['Authenticated'] is False and packet['Command'] not in (
                smb2.SMB2_NEGOTIATE, smb2.SMB2_SESSION_SETUP):
                    # Nope.. in that case he should only ask for a few commands, if not throw him out.
                    errorCode = STATUS_ACCESS_DENIED
                    respPackets = None
                    respCommands = ['']
                    compoundedPacketsResponse.append((respCommands, respPackets, errorCode))
                    compoundedPackets.append(packet)
                else:
                    done = False
                    while not done:
                        if packet['Command'] in self.__smb2Commands:
                            if self.__SMB2Support is True:
                                respCommands, respPackets, errorCode = self.__smb2Commands[packet['Command']](
                                    connId,
                                    self,
                                    packet)
                            else:
                                respCommands, respPackets, errorCode = self.__smb2Commands[255](connId, self, packet)
                        else:
                            respCommands, respPackets, errorCode = self.__smb2Commands[255](connId, self, packet)
                        # Let's store the result for this compounded packet
                        compoundedPacketsResponse.append((respCommands, respPackets, errorCode))
                        compoundedPackets.append(packet)
                        if packet['NextCommand'] != 0:
                            data = data[packet['NextCommand']:]
                            packet = smb2.SMB2Packet(data=data)
                        else:
                            done = True

        except Exception as e:
            # import traceback
            # traceback.print_exc()
            # Something wen't wrong, defaulting to Bad user ID
            self.log('processRequest (0x%x,%s)' % (packet['Command'], e), logging.ERROR)
            raise

        # We prepare the response packet to commands don't need to bother about that.
        connData = self.getConnectionData(connId, False)

        # Force reconnection loop.. This is just a test.. client will send me back credentials :)
        # connData['PacketNum'] += 1
        # if connData['PacketNum'] == 15:
        #    connData['PacketNum'] = 0
        #    # Something wen't wrong, defaulting to Bad user ID
        #    self.log('Sending BAD USER ID!', logging.ERROR)
        #    #raise
        #    packet['Flags1'] |= smb.SMB.FLAGS1_REPLY
        #    packet['Flags2'] = 0
        #    errorCode = STATUS_SMB_BAD_UID
        #    packet['ErrorCode']   = errorCode >> 16
        #    packet['ErrorClass']  = errorCode & 0xff
        #    return [packet]

        self.setConnectionData(connId, connData)

        packetsToSend = []
        for packetNum in range(len(compoundedPacketsResponse)):
            respCommands, respPackets, errorCode = compoundedPacketsResponse[packetNum]
            packet = compoundedPackets[packetNum]
            if respPackets is None:
                for respCommand in respCommands:
                    if isSMB2 is False:
                        respPacket = smb.NewSMBPacket()
                        respPacket['Flags1'] = smb.SMB.FLAGS1_REPLY

                        # TODO this should come from a per session configuration
                        respPacket[
                            'Flags2'] = smb.SMB.FLAGS2_EXTENDED_SECURITY | smb.SMB.FLAGS2_NT_STATUS | smb.SMB.FLAGS2_LONG_NAMES | \
                                        packet['Flags2'] & smb.SMB.FLAGS2_UNICODE
                        # respPacket['Flags2'] = smb.SMB.FLAGS2_EXTENDED_SECURITY | smb.SMB.FLAGS2_NT_STATUS | smb.SMB.FLAGS2_LONG_NAMES
                        # respPacket['Flags1'] = 0x98
                        # respPacket['Flags2'] = 0xc807

                        respPacket['Tid'] = packet['Tid']
                        respPacket['Mid'] = packet['Mid']
                        respPacket['Pid'] = packet['Pid']
                        respPacket['Uid'] = connData['Uid']

                        respPacket['ErrorCode'] = errorCode >> 16
                        respPacket['_reserved'] = errorCode >> 8 & 0xff
                        respPacket['ErrorClass'] = errorCode & 0xff
                        respPacket.addCommand(respCommand)

                        if connData['SignatureEnabled']:
                            respPacket['Flags2'] |= smb.SMB.FLAGS2_SMB_SECURITY_SIGNATURE
                            self.signSMBv1(connData, respPacket, connData['SigningSessionKey'],
                                           connData['SigningChallengeResponse'])

                        packetsToSend.append(respPacket)
                    else:
                        respPacket = smb2.SMB2Packet()
                        respPacket['Flags'] = smb2.SMB2_FLAGS_SERVER_TO_REDIR
                        if packetNum > 0:
                            respPacket['Flags'] |= smb2.SMB2_FLAGS_RELATED_OPERATIONS
                        respPacket['Status'] = errorCode
                        respPacket['CreditRequestResponse'] = packet['CreditRequestResponse']
                        respPacket['Command'] = packet['Command']
                        respPacket['CreditCharge'] = packet['CreditCharge']
                        # respPacket['CreditCharge'] = 0
                        respPacket['Reserved'] = packet['Reserved']
                        respPacket['SessionID'] = connData['Uid']
                        respPacket['MessageID'] = packet['MessageID']
                        respPacket['TreeID'] = packet['TreeID']
                        if hasattr(respCommand, 'getData'):
                            respPacket['Data'] = respCommand.getData()
                        else:
                            respPacket['Data'] = str(respCommand)

                        if connData['SignatureEnabled']:
                            self.signSMBv2(respPacket, connData['SigningSessionKey'])

                        packetsToSend.append(respPacket)
            else:
                # The SMBCommand took care of building the packet
                packetsToSend = respPackets

        if isSMB2 is True:
            # Let's build a compound answer
            finalData = b''
            i = 0
            for i in range(len(packetsToSend) - 1):
                packet = packetsToSend[i]
                # Align to 8-bytes
                padLen = (8 - (len(packet) % 8)) % 8
                packet['NextCommand'] = len(packet) + padLen
                if hasattr(packet, 'getData'):
                    finalData += packet.getData() + padLen * b'\x00'
                else:
                    finalData += packet + padLen * b'\x00'

            # Last one
            if hasattr(packetsToSend[len(packetsToSend) - 1], 'getData'):
                finalData += packetsToSend[len(packetsToSend) - 1].getData()
            else:
                finalData += packetsToSend[len(packetsToSend) - 1]
            packetsToSend = [finalData]

        # We clear the compound requests
        connData['LastRequest'] = {}

        return packetsToSend

    def processConfigFile(self, configFile=None):
        # TODO: Do a real config parser
        if self.__serverConfig is None:
            if configFile is None:
                configFile = 'smb.conf'
            self.__serverConfig = configparser.ConfigParser()
            self.__serverConfig.read(configFile)

        self.__serverName = self.__serverConfig.get('global', 'server_name')
        self.__serverOS = self.__serverConfig.get('global', 'server_os')
        self.__serverDomain = self.__serverConfig.get('global', 'server_domain')
        self.__logFile = self.__serverConfig.get('global', 'log_file')
        if self.__serverConfig.has_option('global', 'challenge'):
            self.__challenge = unhexlify(self.__serverConfig.get('global', 'challenge'))
        else:
            self.__challenge = b'A' * 8

        if self.__serverConfig.has_option("global", "jtr_dump_path"):
            self.__jtr_dump_path = self.__serverConfig.get("global", "jtr_dump_path")

        if self.__serverConfig.has_option("global", "SMB2Support"):
            self.__SMB2Support = self.__serverConfig.getboolean("global", "SMB2Support")
        else:
            self.__SMB2Support = False

        if self.__serverConfig.has_option("global", "DropSSP"):
            self.__dropSSP = self.__serverConfig.getboolean("global", "DropSSP")
        else:
            self.__dropSSP = False

        if self.__serverConfig.has_option("global", "anonymous_logon"):
            self.__anonymousLogon = self.__serverConfig.getboolean("global", "anonymous_logon")
        else:
            self.__anonymousLogon = True

        if self.__logFile != 'None':
            logging.basicConfig(filename=self.__logFile,
                                level=logging.DEBUG,
                                format="%(asctime)s: %(levelname)s: %(message)s",
                                datefmt='%m/%d/%Y %I:%M:%S %p')
        self.__log = LOG

        # Process the credentials
        credentials_fname = self.__serverConfig.get('global', 'credentials_file')
        if credentials_fname != "":
            cred = open(credentials_fname)
            line = cred.readline()
            while line:
                name, uid, lmhash, nthash = line.split(':')
                self.__credentials[name.lower()] = (uid, lmhash, nthash.strip('\r\n'))
                line = cred.readline()
            cred.close()
        self.log('Config file parsed')

    def addCredential(self, name, uid, lmhash, nthash):
        # If we have hashes, normalize them
        if lmhash != '' or nthash != '':
            if len(lmhash) % 2:
                lmhash = '0%s' % lmhash
            if len(nthash) % 2:
                nthash = '0%s' % nthash
            try:  # just in case they were converted already
                lmhash = a2b_hex(lmhash)
                nthash = a2b_hex(nthash)
            except:
                pass
        self.__credentials[name.lower()] = (uid, lmhash, nthash)


# For windows platforms, opening a directory is not an option, so we set a void FD
VOID_FILE_DESCRIPTOR = -1
PIPE_FILE_DESCRIPTOR = -2

######################################################################
# HELPER CLASSES
######################################################################

from impacket.dcerpc.v5.rpcrt import DCERPCServer
from impacket.dcerpc.v5.dtypes import NULL
from impacket.dcerpc.v5.srvs import NetrShareEnum, NetrShareEnumResponse, SHARE_INFO_1, NetrServerGetInfo, \
    NetrServerGetInfoResponse, NetrShareGetInfo, NetrShareGetInfoResponse
from impacket.dcerpc.v5.wkst import NetrWkstaGetInfo, NetrWkstaGetInfoResponse
from impacket.system_errors import ERROR_INVALID_LEVEL


class WKSTServer(DCERPCServer):
    def __init__(self):
        DCERPCServer.__init__(self)
        self.wkssvcCallBacks = {
            0: self.NetrWkstaGetInfo,
        }
        self.addCallbacks(('6BFFD098-A112-3610-9833-46C3F87E345A', '1.0'), '\\PIPE\\wkssvc', self.wkssvcCallBacks)

    def NetrWkstaGetInfo(self, data):
        request = NetrWkstaGetInfo(data)
        self.log("NetrWkstaGetInfo Level: %d" % request['Level'])

        answer = NetrWkstaGetInfoResponse()

        if request['Level'] not in (100, 101):
            answer['ErrorCode'] = ERROR_INVALID_LEVEL
            return answer

        answer['WkstaInfo']['tag'] = request['Level']

        if request['Level'] == 100:
            # Windows. Decimal value 500.
            answer['WkstaInfo']['WkstaInfo100']['wki100_platform_id'] = 0x000001F4
            answer['WkstaInfo']['WkstaInfo100']['wki100_computername'] = NULL
            answer['WkstaInfo']['WkstaInfo100']['wki100_langroup'] = NULL
            answer['WkstaInfo']['WkstaInfo100']['wki100_ver_major'] = 5
            answer['WkstaInfo']['WkstaInfo100']['wki100_ver_minor'] = 0
        else:
            # Windows. Decimal value 500.
            answer['WkstaInfo']['WkstaInfo101']['wki101_platform_id'] = 0x000001F4
            answer['WkstaInfo']['WkstaInfo101']['wki101_computername'] = NULL
            answer['WkstaInfo']['WkstaInfo101']['wki101_langroup'] = NULL
            answer['WkstaInfo']['WkstaInfo101']['wki101_ver_major'] = 5
            answer['WkstaInfo']['WkstaInfo101']['wki101_ver_minor'] = 0
            answer['WkstaInfo']['WkstaInfo101']['wki101_lanroot'] = NULL

        return answer


class SRVSServer(DCERPCServer):
    def __init__(self):
        DCERPCServer.__init__(self)

        self._shares = {}
        self.__serverConfig = None
        self.__logFile = None

        self.srvsvcCallBacks = {
            15: self.NetrShareEnum,
            16: self.NetrShareGetInfo,
            21: self.NetrServerGetInfo,
        }

        self.addCallbacks(('4B324FC8-1670-01D3-1278-5A47BF6EE188', '3.0'), '\\PIPE\\srvsvc', self.srvsvcCallBacks)

    def setServerConfig(self, config):
        self.__serverConfig = config

    def processConfigFile(self, configFile=None):
        if configFile is not None:
            self.__serverConfig = configparser.ConfigParser()
            self.__serverConfig.read(configFile)
        sections = self.__serverConfig.sections()
        # Let's check the log file
        self.__logFile = self.__serverConfig.get('global', 'log_file')
        if self.__logFile != 'None':
            logging.basicConfig(filename=self.__logFile,
                                level=logging.DEBUG,
                                format="%(asctime)s: %(levelname)s: %(message)s",
                                datefmt='%m/%d/%Y %I:%M:%S %p')

        # Remove the global one
        del (sections[sections.index('global')])
        self._shares = {}
        for i in sections:
            self._shares[i] = dict(self.__serverConfig.items(i))

    def NetrShareGetInfo(self, data):
        request = NetrShareGetInfo(data)
        self.log("NetrGetShareInfo Level: %d" % request['Level'])

        s = request['NetName'][:-1].upper()
        answer = NetrShareGetInfoResponse()
        if s in self._shares:
            share = self._shares[s]

            answer['InfoStruct']['tag'] = 1
            answer['InfoStruct']['ShareInfo1']['shi1_netname'] = s + '\x00'
            answer['InfoStruct']['ShareInfo1']['shi1_type'] = share['share type']
            answer['InfoStruct']['ShareInfo1']['shi1_remark'] = share['comment'] + '\x00'
            answer['ErrorCode'] = 0
        else:
            answer['InfoStruct']['tag'] = 1
            answer['InfoStruct']['ShareInfo1'] = NULL
            answer['ErrorCode'] = 0x0906  # WERR_NET_NAME_NOT_FOUND

        return answer

    def NetrServerGetInfo(self, data):
        request = NetrServerGetInfo(data)
        self.log("NetrServerGetInfo Level: %d" % request['Level'])
        answer = NetrServerGetInfoResponse()
        answer['InfoStruct']['tag'] = 101
        # PLATFORM_ID_NT = 500
        answer['InfoStruct']['ServerInfo101']['sv101_platform_id'] = 500
        answer['InfoStruct']['ServerInfo101']['sv101_name'] = request['ServerName']
        # Windows 7 = 6.1
        answer['InfoStruct']['ServerInfo101']['sv101_version_major'] = 6
        answer['InfoStruct']['ServerInfo101']['sv101_version_minor'] = 1
        # Workstation = 1
        answer['InfoStruct']['ServerInfo101']['sv101_type'] = 1
        answer['InfoStruct']['ServerInfo101']['sv101_comment'] = NULL
        answer['ErrorCode'] = 0
        return answer

    def NetrShareEnum(self, data):
        request = NetrShareEnum(data)
        self.log("NetrShareEnum Level: %d" % request['InfoStruct']['Level'])
        shareEnum = NetrShareEnumResponse()
        shareEnum['InfoStruct']['Level'] = 1
        shareEnum['InfoStruct']['ShareInfo']['tag'] = 1
        shareEnum['TotalEntries'] = len(self._shares)
        shareEnum['InfoStruct']['ShareInfo']['Level1']['EntriesRead'] = len(self._shares)
        shareEnum['ErrorCode'] = 0

        for i in self._shares:
            shareInfo = SHARE_INFO_1()
            shareInfo['shi1_netname'] = i + '\x00'
            shareInfo['shi1_type'] = self._shares[i]['share type']
            shareInfo['shi1_remark'] = self._shares[i]['comment'] + '\x00'
            shareEnum['InfoStruct']['ShareInfo']['Level1']['Buffer'].append(shareInfo)

        return shareEnum


class SimpleSMBServer:
    """
    SimpleSMBServer class - Implements a simple, customizable SMB Server

    :param string listenAddress: the address you want the server to listen on
    :param integer listenPort: the port number you want the server to listen on
    :param string configFile: a file with all the servers' configuration. If no file specified, this class will create the basic parameters needed to run. You will need to add your shares manually tho. See addShare() method
    """

    def __init__(self, listenAddress='0.0.0.0', listenPort=445, configFile=''):
        if configFile != '':
            self.__server = SMBSERVER((listenAddress, listenPort))
            self.__server.processConfigFile(configFile)
            self.__smbConfig = None
        else:
            # Here we write a mini config for the server
            self.__smbConfig = configparser.ConfigParser()
            self.__smbConfig.add_section('global')
            self.__smbConfig.set('global', 'server_name',
                                 ''.join([random.choice(string.ascii_letters) for _ in range(8)]))
            self.__smbConfig.set('global', 'server_os', ''.join([random.choice(string.ascii_letters) for _ in range(8)])
                                 )
            self.__smbConfig.set('global', 'server_domain',
                                 ''.join([random.choice(string.ascii_letters) for _ in range(8)])
                                 )
            self.__smbConfig.set('global', 'log_file', 'None')
            self.__smbConfig.set('global', 'rpc_apis', 'yes')
            self.__smbConfig.set('global', 'credentials_file', '')
            self.__smbConfig.set('global', 'challenge', "A" * 16)

            # IPC always needed
            self.__smbConfig.add_section('IPC$')
            self.__smbConfig.set('IPC$', 'comment', '')
            self.__smbConfig.set('IPC$', 'read only', 'yes')
            self.__smbConfig.set('IPC$', 'share type', '3')
            self.__smbConfig.set('IPC$', 'path', '')
            self.__server = SMBSERVER((listenAddress, listenPort), config_parser=self.__smbConfig)
            self.__server.processConfigFile()

        # Now we have to register the MS-SRVS server. This specially important for
        # Windows 7+ and Mavericks clients since they WON'T (specially OSX)
        # ask for shares using MS-RAP.

        self.__srvsServer = SRVSServer()
        self.__srvsServer.daemon = True
        self.__wkstServer = WKSTServer()
        self.__wkstServer.daemon = True
        self.__server.registerNamedPipe('srvsvc', ('127.0.0.1', self.__srvsServer.getListenPort()))
        self.__server.registerNamedPipe('wkssvc', ('127.0.0.1', self.__wkstServer.getListenPort()))

    def start(self):
        self.__srvsServer.start()
        self.__wkstServer.start()
        self.__server.serve_forever()

    def stop(self):
        self.__server.server_close()

    def registerNamedPipe(self, pipeName, address):
        return self.__server.registerNamedPipe(pipeName, address)

    def unregisterNamedPipe(self, pipeName):
        return self.__server.unregisterNamedPipe(pipeName)

    def getRegisteredNamedPipes(self):
        return self.__server.getRegisteredNamedPipes()

    def addShare(self, shareName, sharePath, shareComment='', shareType='0', readOnly='no'):
        share = shareName.upper()
        self.__smbConfig.add_section(share)
        self.__smbConfig.set(share, 'comment', shareComment)
        self.__smbConfig.set(share, 'read only', readOnly)
        self.__smbConfig.set(share, 'share type', shareType)
        self.__smbConfig.set(share, 'path', sharePath)
        self.__server.setServerConfig(self.__smbConfig)
        self.__srvsServer.setServerConfig(self.__smbConfig)
        self.__server.processConfigFile()
        self.__srvsServer.processConfigFile()

    def removeShare(self, shareName):
        self.__smbConfig.remove_section(shareName.upper())
        self.__server.setServerConfig(self.__smbConfig)
        self.__srvsServer.setServerConfig(self.__smbConfig)
        self.__server.processConfigFile()
        self.__srvsServer.processConfigFile()

    def setSMBChallenge(self, challenge):
        if challenge != '':
            self.__smbConfig.set('global', 'challenge', challenge)
            self.__server.setServerConfig(self.__smbConfig)
            self.__server.processConfigFile()

    def setLogFile(self, logFile):
        self.__smbConfig.set('global', 'log_file', logFile)
        self.__server.setServerConfig(self.__smbConfig)
        self.__server.processConfigFile()

    def setCredentialsFile(self, logFile):
        self.__smbConfig.set('global', 'credentials_file', logFile)
        self.__server.setServerConfig(self.__smbConfig)
        self.__server.processConfigFile()

    def addCredential(self, name, uid, lmhash, nthash):
        self.__server.addCredential(name, uid, lmhash, nthash)

    def setSMB2Support(self, value):
        if value is True:
            self.__smbConfig.set("global", "SMB2Support", "True")
        else:
            self.__smbConfig.set("global", "SMB2Support", "False")
        self.__server.setServerConfig(self.__smbConfig)
        self.__server.processConfigFile()

<<<<<<< HEAD
    def setDropSSP(self, value):
        if value is True:
            self.__smbConfig.set("global", "DropSSP", "True")
        else:
            self.__smbConfig.set("global", "DropSSP", "False")
        self.__server.setServerConfig(self.__smbConfig)
        self.__server.processConfigFile()
=======
    def getAuthCallback(self):
        return self.__server.getAuthCallback()

    def setAuthCallback(self, callback):
        self.__server.setAuthCallback(callback)
>>>>>>> c812d6c7
<|MERGE_RESOLUTION|>--- conflicted
+++ resolved
@@ -4954,7 +4954,6 @@
         self.__server.setServerConfig(self.__smbConfig)
         self.__server.processConfigFile()
 
-<<<<<<< HEAD
     def setDropSSP(self, value):
         if value is True:
             self.__smbConfig.set("global", "DropSSP", "True")
@@ -4962,10 +4961,9 @@
             self.__smbConfig.set("global", "DropSSP", "False")
         self.__server.setServerConfig(self.__smbConfig)
         self.__server.processConfigFile()
-=======
+        
     def getAuthCallback(self):
         return self.__server.getAuthCallback()
 
     def setAuthCallback(self, callback):
-        self.__server.setAuthCallback(callback)
->>>>>>> c812d6c7
+        self.__server.setAuthCallback(callback)