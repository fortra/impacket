--- conflicted
+++ resolved
@@ -1300,11 +1300,7 @@
         ('LastWriteTime','<q'),
         ('ChangeTime','<q'),
         ('ExtFileAttributes','<L'),
-<<<<<<< HEAD
         ('Reserved','<L=0'),
-=======
-        ('Reserved','<L'),
->>>>>>> 0612d078
     )
 
 # FILE_STREAM_INFORMATION
