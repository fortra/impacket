--- conflicted
+++ resolved
@@ -44,16 +44,7 @@
 #  
 # Shouldn't dump errors against a win7
 #
-<<<<<<< HEAD
-################################################################################
-
 import pytest
-=======
-try:
-    import ConfigParser
-except ImportError:
-    import configparser as ConfigParser
->>>>>>> cd4fe47c
 import unittest
 from tests import RemoteTestCase
 from struct import unpack
