###############################################################################
#  Tested so far: 
#
# Since DCOM is more high level, I'll always use the helper classes
# ServerAlive
# ServerAlive2
# ComplexPing
# SimplePing
# RemoteCreateInstance
# ResolveOxid
# ResolveOxid2
# RemoteActivation
# RemRelease
# RemoteGetClassObject
#
#  Not yet:
#
# 
# Shouldn't dump errors against a win7
#
################################################################################

from __future__ import division
from __future__ import print_function
import unittest
try:
    import ConfigParser
except ImportError:
    import configparser as ConfigParser

from impacket.dcerpc.v5 import transport
from impacket.dcerpc.v5 import dcomrt
from impacket.dcerpc.v5.dcom import scmp, vds, oaut, comev
from impacket.uuid import string_to_bin, uuidtup_to_bin
from impacket import ntlm


class DCOMTests(unittest.TestCase):
    def connect(self):
        rpctransport = transport.DCERPCTransportFactory(self.stringBinding)
        if len(self.hashes) > 0:
            lmhash, nthash = self.hashes.split(':')
        else:
            lmhash = ''
            nthash = ''
        if hasattr(rpctransport, 'set_credentials'):
            # This method exists only for selected protocol sequences.
            rpctransport.set_credentials(self.username,self.password, self.domain, lmhash, nthash)
        dce = rpctransport.get_dce_rpc()
        dce.set_auth_level(ntlm.NTLM_AUTH_PKT_INTEGRITY)
        dce.connect()

        return dce, rpctransport

    def test_ServerAlive(self):
        dce, rpctransport = self.connect()
        objExporter = dcomrt.IObjectExporter(dce)
        resp = objExporter.ServerAlive()
        #resp.dump()

    def test_ServerAlive2(self):
        dce, rpctransport = self.connect()
        objExporter = dcomrt.IObjectExporter(dce)
        stringBindings = objExporter.ServerAlive2()
        #for binding in stringBindings:
        #    binding.dump()

    def test_ComplexPing_SimplePing(self):
        dce, rpctransport = self.connect()
        objExporter = dcomrt.IObjectExporter(dce)
        resp = objExporter.ComplexPing()
        resp = objExporter.SimplePing(resp['pSetId'])

    def test_ResolveOxid(self):
        dce, rpctransport = self.connect()
        scm = dcomrt.IRemoteSCMActivator(dce)
        iInterface = scm.RemoteCreateInstance(comev.CLSID_EventSystem, comev.IID_IEventSystem)
        objExporter = dcomrt.IObjectExporter(dce)
        stringBindings = objExporter.ResolveOxid(iInterface.get_oxid(), (7,))
        #for binding in stringBindings:
        #    binding.dump()

    def test_ResolveOxid2(self):
        dce, rpctransport = self.connect()
        #scm = dcomrt.IRemoteSCMActivator(dce)
        #iInterface = scm.RemoteCreateInstance(comev.CLSID_EventSystem, comev.IID_IEventSystem)
        scm = dcomrt.IActivation(dce)
        iInterface = scm.RemoteActivation(comev.CLSID_EventSystem, comev.IID_IEventSystem)
        objExporter = dcomrt.IObjectExporter(dce)
        stringBindings = objExporter.ResolveOxid2(iInterface.get_oxid(), (7,))
        #for binding in stringBindings:
        #    binding.dump()

    def test_RemoteActivation(self):
        dce, rpctransport = self.connect()
        scm = dcomrt.IActivation(dce)
        iInterface = scm.RemoteActivation(comev.CLSID_EventSystem, comev.IID_IEventSystem)

    def test_RemoteGetClassObject(self):
        dce, rpctransport = self.connect()
        IID_IClassFactory = uuidtup_to_bin(('00000001-0000-0000-C000-000000000046','0.0'))
        scm = dcomrt.IRemoteSCMActivator(dce)
        iInterface = scm.RemoteGetClassObject(comev.CLSID_EventSystem, IID_IClassFactory)
        iInterface.RemRelease()


    def test_RemQueryInterface(self):
        dcom = dcomrt.DCOMConnection(self.machine, self.username, self.password, self.domain)
        iInterface = dcom.CoCreateInstanceEx(comev.CLSID_EventSystem, comev.IID_IEventSystem)
        iEventSystem = comev.IEventSystem(iInterface)
        iEventSystem.RemQueryInterface(1, (comev.IID_IEventSystem,))
        dcom.disconnect()

    def test_RemRelease(self):
        dcom = dcomrt.DCOMConnection(self.machine, self.username, self.password, self.domain)
        iInterface = dcom.CoCreateInstanceEx(comev.CLSID_EventSystem, comev.IID_IEventSystem)
        iEventSystem = comev.IEventSystem(iInterface)
        iEventSystem.RemRelease()
        dcom.disconnect()

    def test_RemoteCreateInstance(self):
        dce, rpctransport = self.connect()

        scm = dcomrt.IRemoteSCMActivator(dce)
        iInterface = scm.RemoteCreateInstance(comev.CLSID_EventSystem, comev.IID_IEventSystem)

    def tes_scmp(self):
        dce, rpctransport = self.connect()

        scm = dcomrt.IRemoteSCMActivator(dce)
        iInterface = scm.RemoteCreateInstance(scmp.CLSID_ShadowCopyProvider, scmp.IID_IVssSnapshotMgmt)
        iVssSnapshotMgmt = scmp.IVssSnapshotMgmt(iInterface)
        #iVssSnapshotMgmt.RemRelease()
        
        iVssEnumMgmtObject = iVssSnapshotMgmt.QueryVolumesSupportedForSnapshots(scmp.IID_ShadowCopyProvider, 31) 
        resp = iVssEnumMgmtObject.Next(10)
        #iVssEnumObject = iVssSnapshotMgmt.QuerySnapshotsByVolume('C:\x00')

        #iProviderMgmtInterface = iVssSnapshotMgmt.GetProviderMgmtInterface()
        #enumObject =iProviderMgmtInterface.QueryDiffAreasOnVolume('C:\x00')
        #iVssSnapshotMgmt.RemQueryInterface(1, (scmp.IID_IVssEnumMgmtObject,))
        #iVssSnapshotMgmt.RemAddRef()
        #iVssSnapshotMgmt = dcom.hRemoteCreateInstance(dce, scmp.CLSID_ShadowCopyProvider, dcom.IID_IRemUnknown)
    
        #iVssEnumMgmtObject.RemQueryInterface(1, (scmp.IID_IVssEnumMgmtObject,))

    def tes_vds(self):
        dce, rpctransport = self.connect()

        #objExporter = dcom.IObjectExporter(dce)
        #objExporter.ComplexPing()
        #objExporter.ComplexPing()

        scm = dcomrt.IRemoteSCMActivator(dce)
        iInterface = scm.RemoteCreateInstance(vds.CLSID_VirtualDiskService, vds.IID_IVdsServiceInitialization)
        serviceInitialization = vds.IVdsServiceInitialization(iInterface)
        serviceInitialization.Initialize()
        
        iInterface = serviceInitialization.RemQueryInterface(1, (vds.IID_IVdsService,))
        vdsService = vds.IVdsService(iInterface)
   
        resp = vdsService.IsServiceReady()
        while resp['ErrorCode'] == 1:
            print("Waiting.. ")
            resp = vdsService.IsServiceReady()

        vdsService.WaitForServiceReady()
        vdsService.GetProperties()
        enumObject = vdsService.QueryProviders(1)
        interfaces = enumObject.Next(1)
        iii = interfaces[0].RemQueryInterface(1, (vds.IID_IVdsProvider,))
        provider = vds.IVdsProvider(iii)
        resp = provider.GetProperties()
        resp.dump()

    def tes_oaut(self):
        dce, rpctransport = self.connect()
        IID_IDispatch = string_to_bin('00020400-0000-0000-C000-000000000046')
        IID_ITypeInfo = string_to_bin('00020401-0000-0000-C000-000000000046')
        scm = dcomrt.IRemoteSCMActivator(dce)
        iInterface = scm.RemoteCreateInstance(string_to_bin('4E14FBA2-2E22-11D1-9964-00C04FBBB345'), IID_IDispatch)
        iDispatch = oaut.IDispatch(iInterface)
        kk = iDispatch.GetTypeInfoCount()
        kk.dump()
        iTypeInfo = iDispatch.GetTypeInfo()
        iTypeInfo.GetTypeAttr()

    def tes_comev(self):
        if len(self.hashes) > 0:
            lmhash, nthash = self.hashes.split(':')
        else:
            lmhash = ''
            nthash = ''

        dcom = dcomrt.DCOMConnection(self.machine, self.username, self.password, self.domain, lmhash, nthash)
        iInterface = dcom.CoCreateInstanceEx(comev.CLSID_EventSystem, comev.IID_IEventSystem)

        #scm = dcomrt.IRemoteSCMActivator(dce)
        
        #iInterface = scm.RemoteCreateInstance(comev.CLSID_EventSystem, comev.IID_IEventSystem)
        #iInterface = scm.RemoteCreateInstance(comev.CLSID_EventSystem,oaut.IID_IDispatch)
        iDispatch = oaut.IDispatch(iInterface)
        #scm = dcomrt.IRemoteSCMActivator(dce)
        #resp = iDispatch.GetIDsOfNames(('Navigate\x00', 'ExecWB\x00'))
        #resp.dump()
        iEventSystem = comev.IEventSystem(iInterface)
        iTypeInfo = iEventSystem.GetTypeInfo()
        resp = iTypeInfo.GetTypeAttr()
        #resp.dump()
        for i in range(1,resp['ppTypeAttr']['cFuncs']):
            resp = iTypeInfo.GetFuncDesc(i)
            #resp.dump()
            resp2 = iTypeInfo.GetNames(resp['ppFuncDesc']['memid'])
            #resp2.dump()
            resp = iTypeInfo.GetDocumentation(resp['ppFuncDesc']['memid'])
            #resp.dump()
        #iEventSystem.get_EventObjectChangeEventClassID()
        iEventSystem.RemRelease()
        iTypeInfo.RemRelease()

        objCollection = iEventSystem.Query('EventSystem.EventSubscriptionCollection', 'ALL')

        resp = objCollection.get_Count()
        count = resp['pCount']

        evnObj = objCollection.get_NewEnum()
        #for i in range(count-1):
        for i in range(3):
            iUnknown = evnObj.Next(1)[0]
            es = iUnknown.RemQueryInterface(1, (comev.IID_IEventSubscription3,))
            es = comev.IEventSubscription3(es)

            #es.get_SubscriptionID()
            print(es.get_SubscriptionName()['pbstrSubscriptionName']['asData'])
            ##es.get_PublisherID()
            #es.get_EventClassID()
            #es.get_MethodName()
            ##es.get_SubscriberCLSID()
            #es.get_SubscriberInterface()
            #es.get_PerUser()
            #es.get_OwnerSID()
            #es.get_Enabled()
            ##es.get_Description()
            ##es.get_MachineName()
            ##es.GetPublisherProperty()
            #es.GetPublisherPropertyCollection()
            ##es.GetSubscriberProperty()
            #es.GetSubscriberPropertyCollection()
            #es.get_InterfaceID()
            es.RemRelease()


        objCollection = iEventSystem.Query('EventSystem.EventClassCollection', 'ALL')
        resp = objCollection.get_Count()
        count = resp['pCount']

        #objCollection.get_Item('EventClassID={D5978630-5B9F-11D1-8DD2-00AA004ABD5E}')
        evnObj = objCollection.get_NewEnum()
        #for i in range(count-1):
        for i in range(3):

            iUnknown = evnObj.Next(1)[0]

            ev = iUnknown.RemQueryInterface(1, (comev.IID_IEventClass2,))
            ev = comev.IEventClass2(ev)

            ev.get_EventClassID() 
            #ev.get_EventClassName() 
            #ev.get_OwnerSID() 
            #ev.get_FiringInterfaceID() 
            #ev.get_Description() 
            #try:
            #    ev.get_TypeLib() 
            #except:
            #    pass

            #ev.get_PublisherID()
            #ev.get_MultiInterfacePublisherFilterCLSID()
            #ev.get_AllowInprocActivation()
            #ev.get_FireInParallel()
            ev.RemRelease()

        print("="*80)

        dcom.disconnect()
        #eventSubscription.get_SubscriptionID()


<<<<<<< HEAD
    def tes_ie(self):
        dce, rpctransport = self.connect()
        scm = dcomrt.IRemoteSCMActivator(dce)
        
        #iInterface = scm.RemoteCreateInstance(string_to_bin('0002DF01-0000-0000-C000-000000000046'),ie.IID_WebBrowser)
        iInterface = scm.RemoteCreateInstance(string_to_bin('72C24DD5-D70A-438B-8A42-98424B88AFB8'),dcomrt.IID_IRemUnknown)

        iDispatch = ie.IWebBrowser(iInterface)
        resp = iDispatch.GetIDsOfNames(('Navigate',))
        print(resp)
        #sys.exit(1)
        iTypeInfo = iDispatch.GetTypeInfo()
        resp = iTypeInfo.GetTypeAttr()
        #resp.dump()
        for i in range(0,resp['ppTypeAttr']['cFuncs']):
            resp = iTypeInfo.GetFuncDesc(i)
            #resp.dump()
            #resp2 = iTypeInfo.GetNames(resp['ppFuncDesc']['memid'])
            #print resp2['rgBstrNames'][0]['asData']
            resp = iTypeInfo.GetDocumentation(resp['ppFuncDesc']['memid'])
            print(resp['pBstrName']['asData'])
        #iEventSystem.get_EventObjectChangeEventClassID()
        print("ACA")
        iTypeInfo.RemRelease()
        iDispatch.RemRelease()

        sys.exit(1)
=======
    # def tes_ie(self):
    #     dce, rpctransport = self.connect()
    #     scm = dcomrt.IRemoteSCMActivator(dce)
    #
    #     #iInterface = scm.RemoteCreateInstance(string_to_bin('0002DF01-0000-0000-C000-000000000046'),ie.IID_WebBrowser)
    #     iInterface = scm.RemoteCreateInstance(string_to_bin('72C24DD5-D70A-438B-8A42-98424B88AFB8'),dcomrt.IID_IRemUnknown)
    #
    #     iDispatch = ie.IWebBrowser(iInterface)
    #     resp = iDispatch.GetIDsOfNames(('Navigate',))
    #     print resp
    #     #sys.exit(1)
    #     iTypeInfo = iDispatch.GetTypeInfo()
    #     resp = iTypeInfo.GetTypeAttr()
    #     #resp.dump()
    #     for i in range(0,resp['ppTypeAttr']['cFuncs']):
    #         resp = iTypeInfo.GetFuncDesc(i)
    #         #resp.dump()
    #         #resp2 = iTypeInfo.GetNames(resp['ppFuncDesc']['memid'])
    #         #print resp2['rgBstrNames'][0]['asData']
    #         resp = iTypeInfo.GetDocumentation(resp['ppFuncDesc']['memid'])
    #         print resp['pBstrName']['asData']
    #     #iEventSystem.get_EventObjectChangeEventClassID()
    #     print "ACA"
    #     iTypeInfo.RemRelease()
    #     iDispatch.RemRelease()
    #
    #     sys.exit(1)
>>>>>>> 22d332ac

class TCPTransport(DCOMTests):
    def setUp(self):
        DCOMTests.setUp(self)
        configFile = ConfigParser.ConfigParser()
        configFile.read('dcetests.cfg')
        self.username = configFile.get('TCPTransport', 'username')
        self.domain   = configFile.get('TCPTransport', 'domain')
        self.serverName = configFile.get('TCPTransport', 'servername')
        self.password = configFile.get('TCPTransport', 'password')
        self.machine  = configFile.get('TCPTransport', 'machine')
        self.hashes   = configFile.get('TCPTransport', 'hashes')
        self.stringBinding = r'ncacn_ip_tcp:%s' % self.machine
        self.ts = ('8a885d04-1ceb-11c9-9fe8-08002b104860', '2.0')

class TCPTransport64(DCOMTests):
    def setUp(self):
        DCOMTests.setUp(self)
        configFile = ConfigParser.ConfigParser()
        configFile.read('dcetests.cfg')
        self.username = configFile.get('TCPTransport', 'username')
        self.domain   = configFile.get('TCPTransport', 'domain')
        self.serverName = configFile.get('TCPTransport', 'servername')
        self.password = configFile.get('TCPTransport', 'password')
        self.machine  = configFile.get('TCPTransport', 'machine')
        self.hashes   = configFile.get('TCPTransport', 'hashes')
        self.stringBinding = r'ncacn_ip_tcp:%s' % self.machine
        self.ts = ('71710533-BEBA-4937-8319-B5DBEF9CCC36', '1.0')


# Process command-line arguments.
if __name__ == '__main__':
    import sys
    if len(sys.argv) > 1:
        testcase = sys.argv[1]
        suite = unittest.TestLoader().loadTestsFromTestCase(globals()[testcase])
    else:
        suite = unittest.TestLoader().loadTestsFromTestCase(TCPTransport)
        suite.addTests(unittest.TestLoader().loadTestsFromTestCase(TCPTransport64))
    unittest.TextTestRunner(verbosity=1).run(suite)<|MERGE_RESOLUTION|>--- conflicted
+++ resolved
@@ -286,35 +286,6 @@
         #eventSubscription.get_SubscriptionID()
 
 
-<<<<<<< HEAD
-    def tes_ie(self):
-        dce, rpctransport = self.connect()
-        scm = dcomrt.IRemoteSCMActivator(dce)
-        
-        #iInterface = scm.RemoteCreateInstance(string_to_bin('0002DF01-0000-0000-C000-000000000046'),ie.IID_WebBrowser)
-        iInterface = scm.RemoteCreateInstance(string_to_bin('72C24DD5-D70A-438B-8A42-98424B88AFB8'),dcomrt.IID_IRemUnknown)
-
-        iDispatch = ie.IWebBrowser(iInterface)
-        resp = iDispatch.GetIDsOfNames(('Navigate',))
-        print(resp)
-        #sys.exit(1)
-        iTypeInfo = iDispatch.GetTypeInfo()
-        resp = iTypeInfo.GetTypeAttr()
-        #resp.dump()
-        for i in range(0,resp['ppTypeAttr']['cFuncs']):
-            resp = iTypeInfo.GetFuncDesc(i)
-            #resp.dump()
-            #resp2 = iTypeInfo.GetNames(resp['ppFuncDesc']['memid'])
-            #print resp2['rgBstrNames'][0]['asData']
-            resp = iTypeInfo.GetDocumentation(resp['ppFuncDesc']['memid'])
-            print(resp['pBstrName']['asData'])
-        #iEventSystem.get_EventObjectChangeEventClassID()
-        print("ACA")
-        iTypeInfo.RemRelease()
-        iDispatch.RemRelease()
-
-        sys.exit(1)
-=======
     # def tes_ie(self):
     #     dce, rpctransport = self.connect()
     #     scm = dcomrt.IRemoteSCMActivator(dce)
@@ -342,7 +313,6 @@
     #     iDispatch.RemRelease()
     #
     #     sys.exit(1)
->>>>>>> 22d332ac
 
 class TCPTransport(DCOMTests):
     def setUp(self):
